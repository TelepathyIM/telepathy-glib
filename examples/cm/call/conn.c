/*
 * conn.c - an example connection
 *
 * Copyright © 2007-2009 Collabora Ltd. <http://www.collabora.co.uk/>
 * Copyright © 2007-2009 Nokia Corporation
 *
 * This library is free software; you can redistribute it and/or
 * modify it under the terms of the GNU Lesser General Public
 * License as published by the Free Software Foundation; either
 * version 2.1 of the License, or (at your option) any later version.
 *
 * This library is distributed in the hope that it will be useful,
 * but WITHOUT ANY WARRANTY; without even the implied warranty of
 * MERCHANTABILITY or FITNESS FOR A PARTICULAR PURPOSE.  See the GNU
 * Lesser General Public License for more details.
 *
 * You should have received a copy of the GNU Lesser General Public
 * License along with this library; if not, write to the Free Software
 * Foundation, Inc., 51 Franklin St, Fifth Floor, Boston, MA  02110-1301  USA
 */

#include "config.h"

#include "conn.h"

#include <dbus/dbus-glib.h>

#include <telepathy-glib/telepathy-glib.h>
#include <telepathy-glib/telepathy-glib-dbus.h>

#include "call-manager.h"
#include "protocol.h"

G_DEFINE_TYPE_WITH_CODE (ExampleCallConnection,
    example_call_connection,
    TP_TYPE_BASE_CONNECTION,
    G_IMPLEMENT_INTERFACE (TP_TYPE_SVC_CONNECTION_INTERFACE_CONTACTS,
      tp_contacts_mixin_iface_init);
    G_IMPLEMENT_INTERFACE (TP_TYPE_SVC_CONNECTION_INTERFACE_PRESENCE,
      tp_presence_mixin_iface_init))

enum
{
  PROP_ACCOUNT = 1,
  PROP_SIMULATION_DELAY,
  N_PROPS
};

enum
{
  SIGNAL_AVAILABLE,
  N_SIGNALS
};

static guint signals[N_SIGNALS] = { 0 };

struct _ExampleCallConnectionPrivate
{
  gchar *account;
  guint simulation_delay;
  gboolean away;
  gchar *presence_message;
};

static void
example_call_connection_init (ExampleCallConnection *self)
{
  self->priv = G_TYPE_INSTANCE_GET_PRIVATE (self,
      EXAMPLE_TYPE_CALL_CONNECTION,
      ExampleCallConnectionPrivate);
  self->priv->away = FALSE;
  self->priv->presence_message = g_strdup ("");
}

static void
get_property (GObject *object,
              guint property_id,
              GValue *value,
              GParamSpec *spec)
{
  ExampleCallConnection *self = EXAMPLE_CALL_CONNECTION (object);

  switch (property_id)
    {
    case PROP_ACCOUNT:
      g_value_set_string (value, self->priv->account);
      break;

    case PROP_SIMULATION_DELAY:
      g_value_set_uint (value, self->priv->simulation_delay);
      break;

    default:
      G_OBJECT_WARN_INVALID_PROPERTY_ID (object, property_id, spec);
    }
}

static void
set_property (GObject *object,
    guint property_id,
    const GValue *value,
    GParamSpec *spec)
{
  ExampleCallConnection *self = EXAMPLE_CALL_CONNECTION (object);

  switch (property_id)
    {
    case PROP_ACCOUNT:
      g_free (self->priv->account);
      self->priv->account = g_value_dup_string (value);
      break;

    case PROP_SIMULATION_DELAY:
      self->priv->simulation_delay = g_value_get_uint (value);
      break;

    default:
      G_OBJECT_WARN_INVALID_PROPERTY_ID (object, property_id, spec);
    }
}

static void
finalize (GObject *object)
{
  ExampleCallConnection *self = EXAMPLE_CALL_CONNECTION (object);

  tp_contacts_mixin_finalize (object);
  g_free (self->priv->account);
  g_free (self->priv->presence_message);

  G_OBJECT_CLASS (example_call_connection_parent_class)->finalize (object);
}

static gchar *
get_unique_connection_name (TpBaseConnection *conn)
{
  ExampleCallConnection *self = EXAMPLE_CALL_CONNECTION (conn);

  return g_strdup_printf ("%s@%p", self->priv->account, self);
}

static gchar *
example_call_normalize_contact (TpHandleRepoIface *repo,
    const gchar *id,
    gpointer context,
    GError **error)
{
  gchar *normal = NULL;

  if (example_call_protocol_check_contact_id (id, &normal, error))
    return normal;
  else
    return NULL;
}

static void
create_handle_repos (TpBaseConnection *conn,
    TpHandleRepoIface *repos[TP_NUM_HANDLE_TYPES])
{
  repos[TP_HANDLE_TYPE_CONTACT] = tp_dynamic_handle_repo_new
      (TP_HANDLE_TYPE_CONTACT, example_call_normalize_contact, NULL);
}

static GPtrArray *
create_channel_managers (TpBaseConnection *conn)
{
  ExampleCallConnection *self = EXAMPLE_CALL_CONNECTION (conn);
  GPtrArray *ret = g_ptr_array_sized_new (1);

  g_ptr_array_add (ret,
      g_object_new (EXAMPLE_TYPE_CALL_MANAGER,
        "connection", conn,
        "simulation-delay", self->priv->simulation_delay,
        NULL));

  return ret;
}

static gboolean
start_connecting (TpBaseConnection *conn,
    GError **error)
{
  ExampleCallConnection *self = EXAMPLE_CALL_CONNECTION (conn);
  TpHandleRepoIface *contact_repo = tp_base_connection_get_handles (conn,
      TP_HANDLE_TYPE_CONTACT);
  TpHandle self_handle;

  /* In a real connection manager we'd ask the underlying implementation to
   * start connecting, then go to state CONNECTED when finished, but here
   * we can do it immediately. */

<<<<<<< HEAD
  tp_base_connection_set_self_handle (conn,
      tp_handle_ensure (contact_repo, self->priv->account, NULL, error));
=======
  self_handle = tp_handle_ensure (contact_repo, self->priv->account,
      NULL, error);
>>>>>>> 1fea0da1

  if (self_handle == 0)
    return FALSE;

  tp_base_connection_set_self_handle (conn, self_handle);

  tp_base_connection_change_status (conn, TP_CONNECTION_STATUS_CONNECTED,
      TP_CONNECTION_STATUS_REASON_REQUESTED);

  return TRUE;
}

static void
shut_down (TpBaseConnection *conn)
{
  /* In a real connection manager we'd ask the underlying implementation to
   * start shutting down, then call this function when finished, but here
   * we can do it immediately. */
  tp_base_connection_finish_shutdown (conn);
}

static void
constructed (GObject *object)
{
  TpBaseConnection *base = TP_BASE_CONNECTION (object);
  void (*chain_up) (GObject *) =
    G_OBJECT_CLASS (example_call_connection_parent_class)->constructed;

  if (chain_up != NULL)
    chain_up (object);

  tp_contacts_mixin_init (object,
      G_STRUCT_OFFSET (ExampleCallConnection, contacts_mixin));
  tp_base_connection_register_with_contacts_mixin (base);

  tp_presence_mixin_init (object,
      G_STRUCT_OFFSET (ExampleCallConnection, presence_mixin));
  tp_presence_mixin_register_with_contacts_mixin (object);
}

static gboolean
status_available (GObject *object,
    guint index_)
{
  TpBaseConnection *base = TP_BASE_CONNECTION (object);

  return tp_base_connection_check_connected (base, NULL);
}

static GHashTable *
get_contact_statuses (GObject *object,
    const GArray *contacts,
    GError **error)
{
  ExampleCallConnection *self =
    EXAMPLE_CALL_CONNECTION (object);
  TpBaseConnection *base = TP_BASE_CONNECTION (object);
  guint i;
  GHashTable *result = g_hash_table_new_full (g_direct_hash, g_direct_equal,
      NULL, (GDestroyNotify) tp_presence_status_free);

  for (i = 0; i < contacts->len; i++)
    {
      TpHandle contact = g_array_index (contacts, guint, i);
      ExampleCallPresence presence;
      GHashTable *parameters;

      parameters = g_hash_table_new_full (g_str_hash,
          g_str_equal, NULL, (GDestroyNotify) tp_g_value_slice_free);

      /* we know our own status from the connection; for this example CM,
       * everyone else's status is assumed to be "available" */
      if (contact == tp_base_connection_get_self_handle (base))
        {
          presence = (self->priv->away ? EXAMPLE_CALL_PRESENCE_AWAY
              : EXAMPLE_CALL_PRESENCE_AVAILABLE);

          if (self->priv->presence_message[0] != '\0')
            g_hash_table_insert (parameters, "message",
                tp_g_value_slice_new_string (self->priv->presence_message));
        }
      else
        {
          presence = EXAMPLE_CALL_PRESENCE_AVAILABLE;
        }

      g_hash_table_insert (result, GUINT_TO_POINTER (contact),
          tp_presence_status_new (presence, parameters));
      g_hash_table_unref (parameters);
    }

  return result;
}

static gboolean
set_own_status (GObject *object,
    const TpPresenceStatus *status,
    GError **error)
{
  ExampleCallConnection *self =
    EXAMPLE_CALL_CONNECTION (object);
  TpBaseConnection *base = TP_BASE_CONNECTION (object);
  GHashTable *presences;
  const gchar *message = "";

  if (status->optional_arguments != NULL)
    {
      GValue *v = g_hash_table_lookup (status->optional_arguments, "message");

      if (v != NULL && G_VALUE_HOLDS_STRING (v))
        {
          message = g_value_get_string (v);

          if (message == NULL)
            message = "";
        }
    }

  if (status->index == EXAMPLE_CALL_PRESENCE_AWAY)
    {
      if (self->priv->away && !tp_strdiff (message,
            self->priv->presence_message))
        return TRUE;

      self->priv->away = TRUE;
    }
  else
    {
      if (!self->priv->away && !tp_strdiff (message,
            self->priv->presence_message))
        return TRUE;

      self->priv->away = FALSE;
    }

  g_free (self->priv->presence_message);
  self->priv->presence_message = g_strdup (message);

  presences = g_hash_table_new_full (g_direct_hash, g_direct_equal,
      NULL, NULL);
  g_hash_table_insert (presences,
      GUINT_TO_POINTER (tp_base_connection_get_self_handle (base)),
      (gpointer) status);
  tp_presence_mixin_emit_presence_update (object, presences);
  g_hash_table_unref (presences);

  if (!self->priv->away)
    {
      g_signal_emit (self, signals[SIGNAL_AVAILABLE], 0, message);
    }

  return TRUE;
}

static const TpPresenceStatusOptionalArgumentSpec can_have_message[] = {
      { "message", "s", NULL, NULL },
      { NULL }
};

/* Must be kept in sync with ExampleCallPresence enum in header */
static const TpPresenceStatusSpec presence_statuses[] = {
      { "offline", TP_CONNECTION_PRESENCE_TYPE_OFFLINE, FALSE, NULL },
      { "unknown", TP_CONNECTION_PRESENCE_TYPE_UNKNOWN, FALSE, NULL },
      { "error", TP_CONNECTION_PRESENCE_TYPE_ERROR, FALSE, NULL },
      { "away", TP_CONNECTION_PRESENCE_TYPE_AWAY, TRUE, can_have_message },
      { "available", TP_CONNECTION_PRESENCE_TYPE_AVAILABLE, TRUE,
        can_have_message },
      { NULL }
};

static const gchar *interfaces_always_present[] = {
    TP_IFACE_CONNECTION_INTERFACE_CONTACTS,
    TP_IFACE_CONNECTION_INTERFACE_PRESENCE,
    TP_IFACE_CONNECTION_INTERFACE_REQUESTS,
    NULL };

const gchar * const *
example_call_connection_get_possible_interfaces (void)
{
  /* in this example CM we don't have any extra interfaces that are sometimes,
   * but not always, present */
  return interfaces_always_present;
}

static void
example_call_connection_class_init (
    ExampleCallConnectionClass *klass)
{
  TpBaseConnectionClass *base_class = (TpBaseConnectionClass *) klass;
  GObjectClass *object_class = (GObjectClass *) klass;
  GParamSpec *param_spec;

  object_class->get_property = get_property;
  object_class->set_property = set_property;
  object_class->constructed = constructed;
  object_class->finalize = finalize;
  g_type_class_add_private (klass,
      sizeof (ExampleCallConnectionPrivate));

  base_class->create_handle_repos = create_handle_repos;
  base_class->get_unique_connection_name = get_unique_connection_name;
  base_class->create_channel_managers = create_channel_managers;
  base_class->start_connecting = start_connecting;
  base_class->shut_down = shut_down;
  base_class->interfaces_always_present = interfaces_always_present;

  param_spec = g_param_spec_string ("account", "Account name",
      "The username of this user", NULL,
      G_PARAM_CONSTRUCT_ONLY | G_PARAM_READWRITE | G_PARAM_STATIC_STRINGS);
  g_object_class_install_property (object_class, PROP_ACCOUNT, param_spec);

  param_spec = g_param_spec_uint ("simulation-delay", "Simulation delay",
      "Delay between simulated network events",
      0, G_MAXUINT32, 1000,
      G_PARAM_CONSTRUCT_ONLY | G_PARAM_READWRITE | G_PARAM_STATIC_STRINGS);
  g_object_class_install_property (object_class, PROP_SIMULATION_DELAY,
      param_spec);

  /* Used in the call manager, to simulate an incoming call when we become
   * available */
  signals[SIGNAL_AVAILABLE] = g_signal_new ("available",
      G_TYPE_FROM_CLASS (klass), G_SIGNAL_RUN_LAST, 0, NULL, NULL,
      NULL, G_TYPE_NONE, 1, G_TYPE_STRING);

  tp_contacts_mixin_class_init (object_class,
      G_STRUCT_OFFSET (ExampleCallConnectionClass, contacts_mixin));
  tp_presence_mixin_class_init (object_class,
      G_STRUCT_OFFSET (ExampleCallConnectionClass, presence_mixin),
      status_available, get_contact_statuses, set_own_status,
      presence_statuses);
  tp_presence_mixin_init_dbus_properties (object_class);
}<|MERGE_RESOLUTION|>--- conflicted
+++ resolved
@@ -189,13 +189,8 @@
    * start connecting, then go to state CONNECTED when finished, but here
    * we can do it immediately. */
 
-<<<<<<< HEAD
-  tp_base_connection_set_self_handle (conn,
-      tp_handle_ensure (contact_repo, self->priv->account, NULL, error));
-=======
   self_handle = tp_handle_ensure (contact_repo, self->priv->account,
       NULL, error);
->>>>>>> 1fea0da1
 
   if (self_handle == 0)
     return FALSE;
