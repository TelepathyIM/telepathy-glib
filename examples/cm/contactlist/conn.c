/*
 * conn.c - an example connection
 *
 * Copyright © 2007-2009 Collabora Ltd. <http://www.collabora.co.uk/>
 * Copyright © 2007-2009 Nokia Corporation
 *
 * Copying and distribution of this file, with or without modification,
 * are permitted in any medium without royalty provided the copyright
 * notice and this notice are preserved.
 */

#include "conn.h"

#include <dbus/dbus-glib.h>

#include <telepathy-glib/telepathy-glib.h>
#include <telepathy-glib/handle-repo-dynamic.h>
#include <telepathy-glib/handle-repo-static.h>

#include "contact-list-manager.h"
#include "protocol.h"

static void init_aliasing (gpointer, gpointer);

G_DEFINE_TYPE_WITH_CODE (ExampleContactListConnection,
    example_contact_list_connection,
    TP_TYPE_BASE_CONNECTION,
    G_IMPLEMENT_INTERFACE (TP_TYPE_SVC_CONNECTION_INTERFACE_ALIASING,
      init_aliasing);
    G_IMPLEMENT_INTERFACE (TP_TYPE_SVC_CONNECTION_INTERFACE_CONTACTS,
      tp_contacts_mixin_iface_init);
    G_IMPLEMENT_INTERFACE (TP_TYPE_SVC_CONNECTION_INTERFACE_CONTACT_LIST,
      tp_base_contact_list_mixin_list_iface_init);
    G_IMPLEMENT_INTERFACE (TP_TYPE_SVC_CONNECTION_INTERFACE_CONTACT_GROUPS,
      tp_base_contact_list_mixin_groups_iface_init);
    G_IMPLEMENT_INTERFACE (TP_TYPE_SVC_CONNECTION_INTERFACE_PRESENCE,
      tp_presence_mixin_iface_init);
    G_IMPLEMENT_INTERFACE (TP_TYPE_SVC_CONNECTION_INTERFACE_SIMPLE_PRESENCE,
      tp_presence_mixin_simple_presence_iface_init))

enum
{
  PROP_ACCOUNT = 1,
  PROP_SIMULATION_DELAY,
  N_PROPS
};

struct _ExampleContactListConnectionPrivate
{
  gchar *account;
  guint simulation_delay;
  ExampleContactListManager *list_manager;
  gboolean away;
};

static void
example_contact_list_connection_init (ExampleContactListConnection *self)
{
  self->priv = G_TYPE_INSTANCE_GET_PRIVATE (self,
      EXAMPLE_TYPE_CONTACT_LIST_CONNECTION,
      ExampleContactListConnectionPrivate);
}

static void
get_property (GObject *object,
              guint property_id,
              GValue *value,
              GParamSpec *spec)
{
  ExampleContactListConnection *self =
    EXAMPLE_CONTACT_LIST_CONNECTION (object);

  switch (property_id)
    {
    case PROP_ACCOUNT:
      g_value_set_string (value, self->priv->account);
      break;

    case PROP_SIMULATION_DELAY:
      g_value_set_uint (value, self->priv->simulation_delay);
      break;

    default:
      G_OBJECT_WARN_INVALID_PROPERTY_ID (object, property_id, spec);
    }
}

static void
set_property (GObject *object,
              guint property_id,
              const GValue *value,
              GParamSpec *spec)
{
  ExampleContactListConnection *self =
    EXAMPLE_CONTACT_LIST_CONNECTION (object);

  switch (property_id)
    {
    case PROP_ACCOUNT:
      g_free (self->priv->account);
      self->priv->account = g_value_dup_string (value);
      break;

    case PROP_SIMULATION_DELAY:
      self->priv->simulation_delay = g_value_get_uint (value);
      break;

    default:
      G_OBJECT_WARN_INVALID_PROPERTY_ID (object, property_id, spec);
    }
}

static void
finalize (GObject *object)
{
  ExampleContactListConnection *self =
    EXAMPLE_CONTACT_LIST_CONNECTION (object);

  tp_contacts_mixin_finalize (object);
  g_free (self->priv->account);

  G_OBJECT_CLASS (example_contact_list_connection_parent_class)->finalize (
      object);
}

static gchar *
get_unique_connection_name (TpBaseConnection *conn)
{
  ExampleContactListConnection *self = EXAMPLE_CONTACT_LIST_CONNECTION (conn);

  return g_strdup_printf ("%s@%p", self->priv->account, self);
}

gchar *
example_contact_list_normalize_contact (TpHandleRepoIface *repo,
                                        const gchar *id,
                                        gpointer context,
                                        GError **error)
{
  gchar *normal = NULL;

  if (example_contact_list_protocol_check_contact_id (id, &normal, error))
    return normal;
  else
    return NULL;
}

static void
create_handle_repos (TpBaseConnection *conn,
                     TpHandleRepoIface *repos[NUM_TP_HANDLE_TYPES])
{
  repos[TP_HANDLE_TYPE_CONTACT] = tp_dynamic_handle_repo_new
      (TP_HANDLE_TYPE_CONTACT, example_contact_list_normalize_contact, NULL);
}

static void
alias_updated_cb (ExampleContactListManager *manager,
                  TpHandle contact,
                  ExampleContactListConnection *self)
{
  GPtrArray *aliases;
  GValueArray *pair;

  pair = g_value_array_new (2);
  g_value_array_append (pair, NULL);
  g_value_array_append (pair, NULL);
  g_value_init (pair->values + 0, G_TYPE_UINT);
  g_value_init (pair->values + 1, G_TYPE_STRING);
  g_value_set_uint (pair->values + 0, contact);
  g_value_set_string (pair->values + 1,
      example_contact_list_manager_get_alias (manager, contact));

  aliases = g_ptr_array_sized_new (1);
  g_ptr_array_add (aliases, pair);

  tp_svc_connection_interface_aliasing_emit_aliases_changed (self, aliases);

  g_ptr_array_free (aliases, TRUE);
  g_value_array_free (pair);
}

static void
presence_updated_cb (ExampleContactListManager *manager,
                     TpHandle contact,
                     ExampleContactListConnection *self)
{
  TpBaseConnection *base = (TpBaseConnection *) self;
  TpPresenceStatus *status;

  /* we ignore the presence indicated by the contact list for our own handle */
  if (contact == base->self_handle)
    return;

  status = tp_presence_status_new (
      example_contact_list_manager_get_presence (manager, contact),
      NULL);
  tp_presence_mixin_emit_one_presence_update ((GObject *) self,
      contact, status);
  tp_presence_status_free (status);
}

static GPtrArray *
create_channel_managers (TpBaseConnection *conn)
{
  ExampleContactListConnection *self =
    EXAMPLE_CONTACT_LIST_CONNECTION (conn);
  GPtrArray *ret = g_ptr_array_sized_new (1);

  self->priv->list_manager =
    EXAMPLE_CONTACT_LIST_MANAGER (g_object_new (
          EXAMPLE_TYPE_CONTACT_LIST_MANAGER,
          "connection", conn,
          "simulation-delay", self->priv->simulation_delay,
          NULL));

  g_signal_connect (self->priv->list_manager, "alias-updated",
      G_CALLBACK (alias_updated_cb), self);
  g_signal_connect (self->priv->list_manager, "presence-updated",
      G_CALLBACK (presence_updated_cb), self);

  g_ptr_array_add (ret, self->priv->list_manager);

  return ret;
}

static gboolean
start_connecting (TpBaseConnection *conn,
                  GError **error)
{
  ExampleContactListConnection *self = EXAMPLE_CONTACT_LIST_CONNECTION (conn);
  TpHandleRepoIface *contact_repo = tp_base_connection_get_handles (conn,
      TP_HANDLE_TYPE_CONTACT);

  /* In a real connection manager we'd ask the underlying implementation to
   * start connecting, then go to state CONNECTED when finished, but here
   * we can do it immediately. */

  conn->self_handle = tp_handle_ensure (contact_repo, self->priv->account,
      NULL, error);

  if (conn->self_handle == 0)
    return FALSE;

  tp_base_connection_change_status (conn, TP_CONNECTION_STATUS_CONNECTED,
      TP_CONNECTION_STATUS_REASON_REQUESTED);

  return TRUE;
}

static void
shut_down (TpBaseConnection *conn)
{
  /* In a real connection manager we'd ask the underlying implementation to
   * start shutting down, then call this function when finished, but here
   * we can do it immediately. */
  tp_base_connection_finish_shutdown (conn);
}

static void
aliasing_fill_contact_attributes (GObject *object,
                                  const GArray *contacts,
                                  GHashTable *attributes)
{
  ExampleContactListConnection *self =
    EXAMPLE_CONTACT_LIST_CONNECTION (object);
  guint i;

  for (i = 0; i < contacts->len; i++)
    {
      TpHandle contact = g_array_index (contacts, guint, i);

      tp_contacts_mixin_set_contact_attribute (attributes, contact,
          TP_TOKEN_CONNECTION_INTERFACE_ALIASING_ALIAS,
          tp_g_value_slice_new_string (
            example_contact_list_manager_get_alias (self->priv->list_manager,
              contact)));
    }
}

static void
constructed (GObject *object)
{
  TpBaseConnection *base = TP_BASE_CONNECTION (object);
  void (*chain_up) (GObject *) =
    G_OBJECT_CLASS (example_contact_list_connection_parent_class)->constructed;

  if (chain_up != NULL)
    chain_up (object);

  tp_contacts_mixin_init (object,
      G_STRUCT_OFFSET (ExampleContactListConnection, contacts_mixin));

  tp_base_connection_register_with_contacts_mixin (base);
  tp_base_contact_list_mixin_register_with_contacts_mixin (base);

  tp_contacts_mixin_add_contact_attributes_iface (object,
      TP_IFACE_CONNECTION_INTERFACE_ALIASING,
      aliasing_fill_contact_attributes);

  tp_presence_mixin_init (object,
      G_STRUCT_OFFSET (ExampleContactListConnection, presence_mixin));
  tp_presence_mixin_simple_presence_register_with_contacts_mixin (object);
}

static gboolean
status_available (GObject *object,
                  guint index_)
{
  TpBaseConnection *base = TP_BASE_CONNECTION (object);

  if (base->status != TP_CONNECTION_STATUS_CONNECTED)
    return FALSE;

  return TRUE;
}

static GHashTable *
get_contact_statuses (GObject *object,
                      const GArray *contacts,
                      GError **error)
{
  ExampleContactListConnection *self =
    EXAMPLE_CONTACT_LIST_CONNECTION (object);
  TpBaseConnection *base = TP_BASE_CONNECTION (object);
  guint i;
  GHashTable *result = g_hash_table_new_full (g_direct_hash, g_direct_equal,
      NULL, (GDestroyNotify) tp_presence_status_free);

  for (i = 0; i < contacts->len; i++)
    {
      TpHandle contact = g_array_index (contacts, guint, i);
      ExampleContactListPresence presence;
      GHashTable *parameters;

      /* we get our own status from the connection, and everyone else's status
       * from the contact lists */
      if (contact == base->self_handle)
        {
          presence = (self->priv->away ? EXAMPLE_CONTACT_LIST_PRESENCE_AWAY
              : EXAMPLE_CONTACT_LIST_PRESENCE_AVAILABLE);
        }
      else
        {
          presence = example_contact_list_manager_get_presence (
              self->priv->list_manager, contact);
        }

      parameters = g_hash_table_new_full (g_str_hash,
          g_str_equal, NULL, (GDestroyNotify) tp_g_value_slice_free);
      g_hash_table_insert (result, GUINT_TO_POINTER (contact),
          tp_presence_status_new (presence, parameters));
      g_hash_table_destroy (parameters);
    }

  return result;
}

static gboolean
set_own_status (GObject *object,
                const TpPresenceStatus *status,
                GError **error)
{
  ExampleContactListConnection *self =
    EXAMPLE_CONTACT_LIST_CONNECTION (object);
  TpBaseConnection *base = TP_BASE_CONNECTION (object);
  GHashTable *presences;

  if (status->index == EXAMPLE_CONTACT_LIST_PRESENCE_AWAY)
    {
      if (self->priv->away)
        return TRUE;

      self->priv->away = TRUE;
    }
  else
    {
      if (!self->priv->away)
        return TRUE;

      self->priv->away = FALSE;
    }

  presences = g_hash_table_new_full (g_direct_hash, g_direct_equal,
      NULL, NULL);
  g_hash_table_insert (presences, GUINT_TO_POINTER (base->self_handle),
      (gpointer) status);
  tp_presence_mixin_emit_presence_update (object, presences);
  g_hash_table_destroy (presences);
  return TRUE;
}

static const gchar *interfaces_always_present[] = {
    TP_IFACE_CONNECTION_INTERFACE_ALIASING,
    TP_IFACE_CONNECTION_INTERFACE_CONTACTS,
    TP_IFACE_CONNECTION_INTERFACE_PRESENCE,
    TP_IFACE_CONNECTION_INTERFACE_REQUESTS,
    TP_IFACE_CONNECTION_INTERFACE_SIMPLE_PRESENCE,
    NULL };

const gchar * const *
example_contact_list_connection_get_possible_interfaces (void)
{
  /* in this example CM we don't have any extra interfaces that are sometimes,
   * but not always, present */
  return interfaces_always_present;
}

static void
example_contact_list_connection_class_init (
    ExampleContactListConnectionClass *klass)
{
<<<<<<< HEAD
  static const gchar *interfaces_always_present[] = {
      TP_IFACE_CONNECTION_INTERFACE_ALIASING,
      TP_IFACE_CONNECTION_INTERFACE_CONTACTS,
      TP_IFACE_CONNECTION_INTERFACE_CONTACT_LIST,
      TP_IFACE_CONNECTION_INTERFACE_CONTACT_GROUPS,
      TP_IFACE_CONNECTION_INTERFACE_PRESENCE,
      TP_IFACE_CONNECTION_INTERFACE_REQUESTS,
      TP_IFACE_CONNECTION_INTERFACE_SIMPLE_PRESENCE,
      NULL };
=======
>>>>>>> dd8b9261
  TpBaseConnectionClass *base_class = (TpBaseConnectionClass *) klass;
  GObjectClass *object_class = (GObjectClass *) klass;
  GParamSpec *param_spec;

  object_class->get_property = get_property;
  object_class->set_property = set_property;
  object_class->constructed = constructed;
  object_class->finalize = finalize;
  g_type_class_add_private (klass,
      sizeof (ExampleContactListConnectionPrivate));

  base_class->create_handle_repos = create_handle_repos;
  base_class->get_unique_connection_name = get_unique_connection_name;
  base_class->create_channel_managers = create_channel_managers;
  base_class->start_connecting = start_connecting;
  base_class->shut_down = shut_down;
  base_class->interfaces_always_present = interfaces_always_present;

  param_spec = g_param_spec_string ("account", "Account name",
      "The username of this user", NULL,
      G_PARAM_CONSTRUCT_ONLY | G_PARAM_READWRITE |
      G_PARAM_STATIC_NAME | G_PARAM_STATIC_NICK | G_PARAM_STATIC_BLURB);
  g_object_class_install_property (object_class, PROP_ACCOUNT, param_spec);

  param_spec = g_param_spec_uint ("simulation-delay", "Simulation delay",
      "Delay between simulated network events",
      0, G_MAXUINT32, 1000,
      G_PARAM_CONSTRUCT_ONLY | G_PARAM_READWRITE | G_PARAM_STATIC_STRINGS);
  g_object_class_install_property (object_class, PROP_SIMULATION_DELAY,
      param_spec);

  tp_contacts_mixin_class_init (object_class,
      G_STRUCT_OFFSET (ExampleContactListConnectionClass, contacts_mixin));

  tp_presence_mixin_class_init (object_class,
      G_STRUCT_OFFSET (ExampleContactListConnectionClass, presence_mixin),
      status_available, get_contact_statuses, set_own_status,
      example_contact_list_presence_statuses ());
  tp_presence_mixin_simple_presence_init_dbus_properties (object_class);

  tp_base_contact_list_mixin_class_init (base_class);
}

static void
get_alias_flags (TpSvcConnectionInterfaceAliasing *aliasing,
                 DBusGMethodInvocation *context)
{
  TpBaseConnection *base = TP_BASE_CONNECTION (aliasing);

  TP_BASE_CONNECTION_ERROR_IF_NOT_CONNECTED (base, context);
  tp_svc_connection_interface_aliasing_return_from_get_alias_flags (context,
      TP_CONNECTION_ALIAS_FLAG_USER_SET);
}

static void
get_aliases (TpSvcConnectionInterfaceAliasing *aliasing,
             const GArray *contacts,
             DBusGMethodInvocation *context)
{
  ExampleContactListConnection *self =
    EXAMPLE_CONTACT_LIST_CONNECTION (aliasing);
  TpBaseConnection *base = TP_BASE_CONNECTION (aliasing);
  TpHandleRepoIface *contact_repo = tp_base_connection_get_handles (base,
      TP_HANDLE_TYPE_CONTACT);
  GHashTable *result;
  GError *error = NULL;
  guint i;

  TP_BASE_CONNECTION_ERROR_IF_NOT_CONNECTED (base, context);

  if (!tp_handles_are_valid (contact_repo, contacts, FALSE, &error))
    {
      dbus_g_method_return_error (context, error);
      g_error_free (error);
      return;
    }

  result = g_hash_table_new_full (g_direct_hash, g_direct_equal, NULL, NULL);

  for (i = 0; i < contacts->len; i++)
    {
      TpHandle contact = g_array_index (contacts, TpHandle, i);
      const gchar *alias = example_contact_list_manager_get_alias (
          self->priv->list_manager, contact);

      g_hash_table_insert (result, GUINT_TO_POINTER (contact),
          (gchar *) alias);
    }

  tp_svc_connection_interface_aliasing_return_from_get_aliases (context,
      result);
  g_hash_table_destroy (result);
}

static void
request_aliases (TpSvcConnectionInterfaceAliasing *aliasing,
                 const GArray *contacts,
                 DBusGMethodInvocation *context)
{
  ExampleContactListConnection *self =
    EXAMPLE_CONTACT_LIST_CONNECTION (aliasing);
  TpBaseConnection *base = TP_BASE_CONNECTION (aliasing);
  TpHandleRepoIface *contact_repo = tp_base_connection_get_handles (base,
      TP_HANDLE_TYPE_CONTACT);
  GPtrArray *result;
  gchar **strings;
  GError *error = NULL;
  guint i;

  TP_BASE_CONNECTION_ERROR_IF_NOT_CONNECTED (base, context);

  if (!tp_handles_are_valid (contact_repo, contacts, FALSE, &error))
    {
      dbus_g_method_return_error (context, error);
      g_error_free (error);
      return;
    }

  result = g_ptr_array_sized_new (contacts->len + 1);

  for (i = 0; i < contacts->len; i++)
    {
      TpHandle contact = g_array_index (contacts, TpHandle, i);
      const gchar *alias = example_contact_list_manager_get_alias (
          self->priv->list_manager, contact);

      g_ptr_array_add (result, (gchar *) alias);
    }

  g_ptr_array_add (result, NULL);
  strings = (gchar **) g_ptr_array_free (result, FALSE);
  tp_svc_connection_interface_aliasing_return_from_request_aliases (context,
      (const gchar **) strings);
  g_free (strings);
}

static void
set_aliases (TpSvcConnectionInterfaceAliasing *aliasing,
             GHashTable *aliases,
             DBusGMethodInvocation *context)
{
  ExampleContactListConnection *self =
    EXAMPLE_CONTACT_LIST_CONNECTION (aliasing);
  TpBaseConnection *base = TP_BASE_CONNECTION (aliasing);
  TpHandleRepoIface *contact_repo = tp_base_connection_get_handles (base,
      TP_HANDLE_TYPE_CONTACT);
  GHashTableIter iter;
  gpointer key, value;

  g_hash_table_iter_init (&iter, aliases);

  while (g_hash_table_iter_next (&iter, &key, &value))
    {
      GError *error = NULL;

      if (!tp_handle_is_valid (contact_repo, GPOINTER_TO_UINT (key),
            &error))
        {
          dbus_g_method_return_error (context, error);
          g_error_free (error);
          return;
        }
    }

  g_hash_table_iter_init (&iter, aliases);

  while (g_hash_table_iter_next (&iter, &key, &value))
    {
      example_contact_list_manager_set_alias (self->priv->list_manager,
          GPOINTER_TO_UINT (key), value);
    }

  tp_svc_connection_interface_aliasing_return_from_set_aliases (context);
}

static void
init_aliasing (gpointer iface,
               gpointer iface_data G_GNUC_UNUSED)
{
  TpSvcConnectionInterfaceAliasingClass *klass = iface;

#define IMPLEMENT(x) tp_svc_connection_interface_aliasing_implement_##x (\
    klass, x)
  IMPLEMENT(get_alias_flags);
  IMPLEMENT(request_aliases);
  IMPLEMENT(get_aliases);
  IMPLEMENT(set_aliases);
#undef IMPLEMENT
}<|MERGE_RESOLUTION|>--- conflicted
+++ resolved
@@ -392,6 +392,8 @@
 static const gchar *interfaces_always_present[] = {
     TP_IFACE_CONNECTION_INTERFACE_ALIASING,
     TP_IFACE_CONNECTION_INTERFACE_CONTACTS,
+    TP_IFACE_CONNECTION_INTERFACE_CONTACT_LIST,
+    TP_IFACE_CONNECTION_INTERFACE_CONTACT_GROUPS,
     TP_IFACE_CONNECTION_INTERFACE_PRESENCE,
     TP_IFACE_CONNECTION_INTERFACE_REQUESTS,
     TP_IFACE_CONNECTION_INTERFACE_SIMPLE_PRESENCE,
@@ -409,18 +411,6 @@
 example_contact_list_connection_class_init (
     ExampleContactListConnectionClass *klass)
 {
-<<<<<<< HEAD
-  static const gchar *interfaces_always_present[] = {
-      TP_IFACE_CONNECTION_INTERFACE_ALIASING,
-      TP_IFACE_CONNECTION_INTERFACE_CONTACTS,
-      TP_IFACE_CONNECTION_INTERFACE_CONTACT_LIST,
-      TP_IFACE_CONNECTION_INTERFACE_CONTACT_GROUPS,
-      TP_IFACE_CONNECTION_INTERFACE_PRESENCE,
-      TP_IFACE_CONNECTION_INTERFACE_REQUESTS,
-      TP_IFACE_CONNECTION_INTERFACE_SIMPLE_PRESENCE,
-      NULL };
-=======
->>>>>>> dd8b9261
   TpBaseConnectionClass *base_class = (TpBaseConnectionClass *) klass;
   GObjectClass *object_class = (GObjectClass *) klass;
   GParamSpec *param_spec;
