--- conflicted
+++ resolved
@@ -15,25 +15,13 @@
 #include <telepathy-glib/channel-iface.h>
 #include <telepathy-glib/svc-channel.h>
 
-<<<<<<< HEAD
-static void text_iface_init (gpointer iface, gpointer data);
-
 G_DEFINE_TYPE_WITH_CODE (ExampleCSHRoomChannel,
     example_csh_room_channel,
     TP_TYPE_BASE_CHANNEL,
-    G_IMPLEMENT_INTERFACE (TP_TYPE_SVC_CHANNEL_TYPE_TEXT, text_iface_init);
-=======
-static void channel_iface_init (gpointer iface, gpointer data);
-
-G_DEFINE_TYPE_WITH_CODE (ExampleCSHRoomChannel,
-    example_csh_room_channel,
-    G_TYPE_OBJECT,
-    G_IMPLEMENT_INTERFACE (TP_TYPE_SVC_CHANNEL, channel_iface_init);
     G_IMPLEMENT_INTERFACE (TP_TYPE_SVC_CHANNEL_TYPE_TEXT,
       tp_message_mixin_text_iface_init);
     G_IMPLEMENT_INTERFACE (TP_TYPE_SVC_CHANNEL_INTERFACE_MESSAGES,
       tp_message_mixin_messages_iface_init);
->>>>>>> dd8b9261
     G_IMPLEMENT_INTERFACE (TP_TYPE_SVC_CHANNEL_INTERFACE_GROUP,
       tp_group_mixin_iface_init);)
 
@@ -264,7 +252,7 @@
   tp_base_channel_register (TP_BASE_CHANNEL (self));
 
   tp_message_mixin_init (object, G_STRUCT_OFFSET (ExampleCSHRoomChannel,
-        message_mixin), self->priv->conn);
+        message_mixin), conn);
 
   tp_message_mixin_implement_sending (object, send_message,
       G_N_ELEMENTS (types), types,
@@ -342,23 +330,7 @@
 static void
 finalize (GObject *object)
 {
-<<<<<<< HEAD
-  tp_text_mixin_finalize (object);
-=======
-  ExampleCSHRoomChannel *self = EXAMPLE_CSH_ROOM_CHANNEL (object);
-  TpHandleRepoIface *contact_handles = tp_base_connection_get_handles
-      (self->priv->conn, TP_HANDLE_TYPE_CONTACT);
-  TpHandleRepoIface *room_handles = tp_base_connection_get_handles
-      (self->priv->conn, TP_HANDLE_TYPE_ROOM);
-
-  if (self->priv->initiator != 0)
-    tp_handle_unref (contact_handles, self->priv->initiator);
-
-  tp_handle_unref (room_handles, self->priv->handle);
-  g_free (self->priv->object_path);
-
   tp_message_mixin_finalize (object);
->>>>>>> dd8b9261
 
   ((GObjectClass *) example_csh_room_channel_parent_class)->finalize (object);
 }
@@ -431,15 +403,6 @@
   g_object_class_install_property (object_class, PROP_SIMULATION_DELAY,
       param_spec);
 
-<<<<<<< HEAD
-  tp_text_mixin_class_init (object_class,
-      G_STRUCT_OFFSET (ExampleCSHRoomChannelClass, text_class));
-=======
-  klass->dbus_properties_class.interfaces = prop_interfaces;
-  tp_dbus_properties_mixin_class_init (object_class,
-      G_STRUCT_OFFSET (ExampleCSHRoomChannelClass, dbus_properties_class));
->>>>>>> dd8b9261
-
   tp_group_mixin_class_init (object_class,
       G_STRUCT_OFFSET (ExampleCSHRoomChannelClass, group_class),
       add_member,
@@ -450,86 +413,4 @@
   tp_group_mixin_init_dbus_properties (object_class);
 
   tp_message_mixin_init_dbus_properties (object_class);
-}
-
-
-static void
-<<<<<<< HEAD
-text_send (TpSvcChannelTypeText *iface,
-           guint type,
-           const gchar *text,
-           DBusGMethodInvocation *context)
-{
-  ExampleCSHRoomChannel *self = EXAMPLE_CSH_ROOM_CHANNEL (iface);
-  time_t timestamp = time (NULL);
-
-  /* The /dev/null of text channels - we claim to have sent the message,
-   * but nothing more happens */
-  tp_svc_channel_type_text_emit_sent ((GObject *) self, timestamp, type, text);
-  tp_svc_channel_type_text_return_from_send (context);
-=======
-channel_close (TpSvcChannel *iface,
-               DBusGMethodInvocation *context)
-{
-  ExampleCSHRoomChannel *self = EXAMPLE_CSH_ROOM_CHANNEL (iface);
-
-  example_csh_room_channel_close (self);
-
-  tp_svc_channel_return_from_close (context);
-}
-
-
-static void
-channel_get_channel_type (TpSvcChannel *iface,
-                          DBusGMethodInvocation *context)
-{
-  tp_svc_channel_return_from_get_channel_type (context,
-      TP_IFACE_CHANNEL_TYPE_TEXT);
-}
-
-
-static void
-channel_get_handle (TpSvcChannel *iface,
-                    DBusGMethodInvocation *context)
-{
-  ExampleCSHRoomChannel *self = EXAMPLE_CSH_ROOM_CHANNEL (iface);
-
-  tp_svc_channel_return_from_get_handle (context, TP_HANDLE_TYPE_ROOM,
-      self->priv->handle);
-}
-
-
-static void
-channel_get_interfaces (TpSvcChannel *iface,
-                        DBusGMethodInvocation *context)
-{
-  tp_svc_channel_return_from_get_interfaces (context,
-      example_csh_room_channel_interfaces);
->>>>>>> dd8b9261
-}
-
-
-static void
-<<<<<<< HEAD
-text_iface_init (gpointer iface,
-                 gpointer data)
-{
-  TpSvcChannelTypeTextClass *klass = iface;
-
-  tp_text_mixin_iface_init (iface, data);
-#define IMPLEMENT(x) tp_svc_channel_type_text_implement_##x (klass, text_##x)
-  IMPLEMENT (send);
-=======
-channel_iface_init (gpointer iface,
-                    gpointer data)
-{
-  TpSvcChannelClass *klass = iface;
-
-#define IMPLEMENT(x) tp_svc_channel_implement_##x (klass, channel_##x)
-  IMPLEMENT (close);
-  IMPLEMENT (get_channel_type);
-  IMPLEMENT (get_handle);
-  IMPLEMENT (get_interfaces);
->>>>>>> dd8b9261
-#undef IMPLEMENT
 }