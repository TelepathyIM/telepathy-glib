/*
 * telepathy-example-inspect-contact - inspect a contact on a connection
 *
 * Copyright (C) 2007-2008 Collabora Ltd. <http://www.collabora.co.uk/>
 * Copyright (C) 2007-2008 Nokia Corporation
 *
 * Copying and distribution of this file, with or without modification,
 * are permitted in any medium without royalty provided the copyright
 * notice and this notice are preserved.
 */

#include "config.h"

#include <stdio.h>

#include <telepathy-glib/telepathy-glib.h>

typedef struct {
    const gchar *to_inspect;
    int exit_status;
    GMainLoop *main_loop;
} InspectContactData;

static void
display_contact (TpContact *contact)
{
  const gchar *avatar_token;

  g_message ("Handle %u, \"%s\":", tp_contact_get_handle (contact),
      tp_contact_get_identifier (contact));
  g_message ("\tAlias: \"%s\"", tp_contact_get_alias (contact));

  avatar_token = tp_contact_get_avatar_token (contact);

  if (avatar_token == NULL)
    g_message ("\tAvatar token not known");
  else
    g_message ("\tAvatar token: \"%s\"", avatar_token);

  g_message ("\tPresence: type #%i \"%s\": \"%s\"",
      tp_contact_get_presence_type (contact),
      tp_contact_get_presence_status (contact),
      tp_contact_get_presence_message (contact));
}

static void
contacts_upgraded_cb (GObject *object,
    GAsyncResult *result,
    gpointer user_data)
{
  TpConnection *connection = (TpConnection *) object;
  InspectContactData *data = user_data;
  GPtrArray *contacts;
  GError *error = NULL;

  if (!tp_connection_upgrade_contacts_finish (connection, result,
          &contacts, &error))
    {
      g_warning ("Error getting contacts: %s", error->message);
      data->exit_status = 1;
      g_clear_error (&error);
    }
  else
    {
      guint i;

      data->exit_status = 0;

      for (i = 0; i < contacts->len; i++)
        {
          display_contact (g_ptr_array_index (contacts, i));
        }
      g_ptr_array_unref (contacts);
    }

  g_main_loop_quit (data->main_loop);
}

static void
got_contacts_by_id (GObject *object,
    GAsyncResult *result,
    gpointer user_data)
{
  TpConnection *connection = (TpConnection *) object;
  InspectContactData *data = user_data;
  TpContact *contact;
  GError *error = NULL;

  contact = tp_connection_dup_contact_by_id_finish (connection, result, &error);

  if (contact == NULL)
    {
      g_warning ("Error getting contacts: %s", error->message);
      data->exit_status = 1;
      g_clear_error (&error);
    }
  else
    {
      data->exit_status = 0;

      display_contact (contact);
      g_object_unref (contact);
    }

  g_main_loop_quit (data->main_loop);
}

static void
connection_ready_cb (GObject *source,
    GAsyncResult *result,
    gpointer user_data)
{
  GQuark features[] = {
      TP_CONTACT_FEATURE_ALIAS,
      TP_CONTACT_FEATURE_AVATAR_TOKEN,
      TP_CONTACT_FEATURE_PRESENCE,
      0
  };
  InspectContactData *data = user_data;
  TpConnection *connection = TP_CONNECTION (source);
  GError *error = NULL;

  if (!tp_proxy_prepare_finish (connection, result, &error))
    {
      g_warning ("%s", error->message);
      data->exit_status = 1;
      g_main_loop_quit (data->main_loop);
      g_clear_error (&error);
      return;
    }

  if (data->to_inspect == NULL)
    {
      TpContact *self_contact = tp_connection_get_self_contact (connection);

      tp_connection_upgrade_contacts_async (connection,
          1, &self_contact,
          features,
          contacts_upgraded_cb,
          data);
    }
  else
    {
<<<<<<< HEAD
      const gchar *contacts[] = { data->to_inspect, NULL };

      tp_connection_get_contacts_by_id (connection,
          1, contacts,
          features,
=======
      tp_connection_dup_contact_by_id_async (connection,
          data->to_inspect,
          G_N_ELEMENTS (features), features,
>>>>>>> 53cf9df1
          got_contacts_by_id,
          data);
    }
}

int
main (int argc,
      char **argv)
{
  const gchar *bus_name, *object_path;
  TpConnection *connection = NULL;
  InspectContactData data = { NULL, 1, NULL };
  TpDBusDaemon *dbus = NULL;
  GError *error = NULL;

  g_type_init ();
  tp_debug_set_flags (g_getenv ("EXAMPLE_DEBUG"));

  if (argc < 2)
    {
      fputs ("Usage:\n"
          "    telepathy-example-inspect-connection OBJECT_PATH [CONTACT_ID]\n"
          "or\n"
          "    telepathy-example-inspect-connection BUS_NAME [CONTACT_ID]\n",
          stderr);
      return 2;
    }

  /* Cope with the first argument being a bus name or an object path */
  if (argv[1][0] == '/')
    {
      object_path = argv[1];
      bus_name = NULL;
    }
  else
    {
      object_path = NULL;
      bus_name = argv[1];
    }

  data.to_inspect = argv[2];

  dbus = tp_dbus_daemon_dup (&error);

  if (dbus == NULL)
    {
      g_warning ("%s", error->message);
      goto out;
    }

  connection = tp_connection_new (dbus, bus_name, object_path, &error);

  if (connection == NULL)
    {
      g_warning ("%s", error->message);
      goto out;
    }

  data.main_loop = g_main_loop_new (NULL, FALSE);

  /* for this example I assume it's an existing connection on which someone
   * else has called (or will call) Connect(), so we won't call Connect()
   * on it ourselves
   */
  tp_proxy_prepare_async (connection, NULL, connection_ready_cb, &data);

  g_main_loop_run (data.main_loop);

out:
  if (error != NULL)
    g_error_free (error);

  if (data.main_loop != NULL)
    g_main_loop_unref (data.main_loop);

  if (connection != NULL)
    g_object_unref (connection);

  if (dbus != NULL)
    g_object_unref (dbus);

  return data.exit_status;
}<|MERGE_RESOLUTION|>--- conflicted
+++ resolved
@@ -141,17 +141,9 @@
     }
   else
     {
-<<<<<<< HEAD
-      const gchar *contacts[] = { data->to_inspect, NULL };
-
-      tp_connection_get_contacts_by_id (connection,
-          1, contacts,
-          features,
-=======
       tp_connection_dup_contact_by_id_async (connection,
           data->to_inspect,
-          G_N_ELEMENTS (features), features,
->>>>>>> 53cf9df1
+          features,
           got_contacts_by_id,
           data);
     }
