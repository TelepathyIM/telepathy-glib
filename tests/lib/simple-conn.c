--- conflicted
+++ resolved
@@ -199,14 +199,9 @@
       TP_HANDLE_TYPE_CONTACT);
   TpHandle self_handle;
 
-<<<<<<< HEAD
-  tp_base_connection_set_self_handle (conn,
-      tp_handle_ensure (contact_repo, self->priv->account, NULL, NULL));
-=======
   self_handle = tp_handle_ensure (contact_repo, self->priv->account,
       NULL, NULL);
   tp_base_connection_set_self_handle (conn, self_handle);
->>>>>>> 1fea0da1
 
   if (tp_base_connection_get_status (conn) == TP_CONNECTION_STATUS_CONNECTING)
     {
@@ -419,49 +414,4 @@
         "channel-properties", props, NULL);
 
   return chan_path;
-<<<<<<< HEAD
-=======
-}
-
-void
-tp_tests_simple_connection_set_get_self_handle_error (
-    TpTestsSimpleConnection *self,
-    GQuark domain,
-    gint code,
-    const gchar *message)
-{
-  self->priv->get_self_handle_error = g_error_new_literal (domain, code,
-      message);
-}
-
-static void
-get_self_handle (TpSvcConnection *iface,
-    DBusGMethodInvocation *context)
-{
-  TpTestsSimpleConnection *self = TP_TESTS_SIMPLE_CONNECTION (iface);
-  TpBaseConnection *base = TP_BASE_CONNECTION (iface);
-
-  g_assert (TP_IS_BASE_CONNECTION (base));
-
-  TP_BASE_CONNECTION_ERROR_IF_NOT_CONNECTED (base, context);
-
-  if (self->priv->get_self_handle_error != NULL)
-    {
-      dbus_g_method_return_error (context, self->priv->get_self_handle_error);
-      return;
-    }
-
-  tp_svc_connection_return_from_get_self_handle (context,
-      tp_base_connection_get_self_handle (base));
-  g_signal_emit (self, signals[SIGNAL_GOT_SELF_HANDLE], 0);
-}
-
-static void
-conn_iface_init (TpSvcConnectionClass *iface)
-{
-#define IMPLEMENT(prefix,x) \
-  tp_svc_connection_implement_##x (iface, prefix##x)
-  IMPLEMENT(,get_self_handle);
-#undef IMPLEMENT
->>>>>>> 1fea0da1
 }