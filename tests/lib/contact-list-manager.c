--- conflicted
+++ resolved
@@ -60,12 +60,7 @@
   ContactDetails *d = p;
 
   g_free (d->publish_request);
-<<<<<<< HEAD
   g_hash_table_unref (d->groups);
-  tp_handle_unref (d->contact_repo, d->handle);
-=======
-  tp_handle_set_destroy (d->groups);
->>>>>>> 9e6ee0fc
 
   g_slice_free (ContactDetails, d);
 }
