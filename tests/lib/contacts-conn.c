--- conflicted
+++ resolved
@@ -415,7 +415,7 @@
   if (parent_impl != NULL)
     parent_impl (object);
 
-  self->priv->list_manager = g_object_new (TEST_TYPE_CONTACT_LIST_MANAGER,
+  self->priv->list_manager = g_object_new (TP_TESTS_TYPE_CONTACT_LIST_MANAGER,
       "connection", self, NULL);
 
   tp_contacts_mixin_init (object,
@@ -549,19 +549,7 @@
 static GPtrArray *
 create_channel_managers (TpBaseConnection *conn)
 {
-<<<<<<< HEAD
   return g_ptr_array_new ();
-=======
-  TpTestsContactsConnection *self = TP_TESTS_CONTACTS_CONNECTION (conn);
-  GPtrArray *ret = g_ptr_array_sized_new (1);
-
-  self->priv->list_manager = g_object_new (TP_TESTS_TYPE_CONTACT_LIST_MANAGER,
-      "connection", conn, NULL);
-
-  g_ptr_array_add (ret, self->priv->list_manager);
-
-  return ret;
->>>>>>> b0919cdd
 }
 
 static void
