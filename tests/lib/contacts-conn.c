/*
 * contacts-conn.c - connection with contact info
 *
 * Copyright (C) 2007-2008 Collabora Ltd. <http://www.collabora.co.uk/>
 * Copyright (C) 2007-2008 Nokia Corporation
 *
 * Copying and distribution of this file, with or without modification,
 * are permitted in any medium without royalty provided the copyright
 * notice and this notice are preserved.
 */

#include "config.h"

#include "contacts-conn.h"

#include <dbus/dbus-glib.h>

#include <telepathy-glib/telepathy-glib.h>
#include <telepathy-glib/telepathy-glib-dbus.h>

#include "debug.h"

static void init_aliasing (gpointer, gpointer);
static void init_avatars (gpointer, gpointer);
static void init_contact_info (gpointer, gpointer);
static void conn_avatars_properties_getter (GObject *object, GQuark interface,
    GQuark name, GValue *value, gpointer getter_data);

G_DEFINE_TYPE_WITH_CODE (TpTestsContactsConnection,
    tp_tests_contacts_connection,
    TP_TESTS_TYPE_SIMPLE_CONNECTION,
    G_IMPLEMENT_INTERFACE (TP_TYPE_SVC_CONNECTION_INTERFACE_ALIASING,
      init_aliasing);
    G_IMPLEMENT_INTERFACE (TP_TYPE_SVC_CONNECTION_INTERFACE_AVATARS,
      init_avatars);
    G_IMPLEMENT_INTERFACE (TP_TYPE_SVC_CONNECTION_INTERFACE_PRESENCE,
      tp_presence_mixin_iface_init);
    G_IMPLEMENT_INTERFACE (TP_TYPE_SVC_CONNECTION_INTERFACE_LOCATION, NULL)
    G_IMPLEMENT_INTERFACE (
      TP_TYPE_SVC_CONNECTION_INTERFACE_CONTACT_CAPABILITIES, NULL)
    G_IMPLEMENT_INTERFACE (TP_TYPE_SVC_CONNECTION_INTERFACE_CONTACT_INFO,
      init_contact_info)
    G_IMPLEMENT_INTERFACE (TP_TYPE_SVC_CONNECTION_INTERFACE_CONTACTS,
      tp_contacts_mixin_iface_init);
    G_IMPLEMENT_INTERFACE (TP_TYPE_SVC_CONNECTION_INTERFACE_CONTACT_LIST,
      tp_base_contact_list_mixin_list_iface_init);
    G_IMPLEMENT_INTERFACE (TP_TYPE_SVC_CONNECTION_INTERFACE_CONTACT_GROUPS,
      tp_base_contact_list_mixin_groups_iface_init);
    G_IMPLEMENT_INTERFACE (TP_TYPE_SVC_CONNECTION_INTERFACE_CLIENT_TYPES,
      NULL);
    );

/* type definition stuff */

static const char *mime_types[] = { "image/png", NULL };
static TpDBusPropertiesMixinPropImpl conn_avatars_properties[] = {
      { "MinimumAvatarWidth", GUINT_TO_POINTER (1), NULL },
      { "MinimumAvatarHeight", GUINT_TO_POINTER (2), NULL },
      { "RecommendedAvatarWidth", GUINT_TO_POINTER (3), NULL },
      { "RecommendedAvatarHeight", GUINT_TO_POINTER (4), NULL },
      { "MaximumAvatarWidth", GUINT_TO_POINTER (5), NULL },
      { "MaximumAvatarHeight", GUINT_TO_POINTER (6), NULL },
      { "MaximumAvatarBytes", GUINT_TO_POINTER (7), NULL },
      /* special-cased - it's the only one with a non-guint value */
      { "SupportedAvatarMIMETypes", NULL, NULL },
      { NULL }
};

enum
{
  N_SIGNALS
};

struct _TpTestsContactsConnectionPrivate
{
  /* TpHandle => gchar * */
  GHashTable *aliases;
  /* TpHandle => AvatarData */
  GHashTable *avatars;
  /* TpHandle => ContactsConnectionPresenceStatusIndex */
  GHashTable *presence_statuses;
  /* TpHandle => gchar * */
  GHashTable *presence_messages;
  /* TpHandle => GHashTable * */
  GHashTable *locations;
  /* TpHandle => GPtrArray * */
  GHashTable *capabilities;
  /* TpHandle => GPtrArray * */
  GHashTable *contact_info;
  GPtrArray *default_contact_info;

  TpTestsContactListManager *list_manager;
};

typedef struct
{
  GArray *data;
  gchar *mime_type;
  gchar *token;
} AvatarData;

static AvatarData *
avatar_data_new (GArray *data,
    const gchar *mime_type,
    const gchar *token)
{
  AvatarData *a;

  a = g_slice_new (AvatarData);
  a->data = data ? g_array_ref (data) : NULL;
  a->mime_type = g_strdup (mime_type);
  a->token = g_strdup (token);

  return a;
}

static void
avatar_data_free (gpointer data)
{
  AvatarData *a = data;

  if (a != NULL)
    {
      if (a->data != NULL)
        g_array_unref (a->data);
      g_free (a->mime_type);
      g_free (a->token);
      g_slice_free (AvatarData, a);
    }
}

static void
free_rcc_list (GPtrArray *rccs)
{
  g_boxed_free (TP_ARRAY_TYPE_REQUESTABLE_CHANNEL_CLASS_LIST, rccs);
}

static void
tp_tests_contacts_connection_init (TpTestsContactsConnection *self)
{
  self->priv = G_TYPE_INSTANCE_GET_PRIVATE (self, TP_TESTS_TYPE_CONTACTS_CONNECTION,
      TpTestsContactsConnectionPrivate);
  self->priv->aliases = g_hash_table_new_full (g_direct_hash, g_direct_equal,
      NULL, g_free);
  self->priv->avatars = g_hash_table_new_full (g_direct_hash,
      g_direct_equal, NULL, avatar_data_free);
  self->priv->presence_statuses = g_hash_table_new_full (g_direct_hash,
      g_direct_equal, NULL, NULL);
  self->priv->presence_messages = g_hash_table_new_full (g_direct_hash,
      g_direct_equal, NULL, g_free);
  self->priv->locations = g_hash_table_new_full (g_direct_hash, g_direct_equal,
      NULL, (GDestroyNotify) g_hash_table_unref);
  self->priv->capabilities = g_hash_table_new_full (g_direct_hash,
      g_direct_equal, NULL, (GDestroyNotify) free_rcc_list);
  self->priv->contact_info = g_hash_table_new_full (g_direct_hash,
      g_direct_equal, NULL, (GDestroyNotify) g_ptr_array_unref);
}

static void
finalize (GObject *object)
{
  TpTestsContactsConnection *self = TP_TESTS_CONTACTS_CONNECTION (object);

  tp_contacts_mixin_finalize (object);
  g_hash_table_unref (self->priv->aliases);
  g_hash_table_unref (self->priv->avatars);
  g_hash_table_unref (self->priv->presence_statuses);
  g_hash_table_unref (self->priv->presence_messages);
  g_hash_table_unref (self->priv->locations);
  g_hash_table_unref (self->priv->capabilities);
  g_hash_table_unref (self->priv->contact_info);

  if (self->priv->default_contact_info != NULL)
    g_ptr_array_unref (self->priv->default_contact_info);

  G_OBJECT_CLASS (tp_tests_contacts_connection_parent_class)->finalize (object);
}

static void
aliasing_fill_contact_attributes (GObject *object,
                                  const GArray *contacts,
                                  GHashTable *attributes)
{
  guint i;
  TpTestsContactsConnection *self = TP_TESTS_CONTACTS_CONNECTION (object);
  TpBaseConnection *base = TP_BASE_CONNECTION (object);
  TpHandleRepoIface *contact_repo = tp_base_connection_get_handles (base,
      TP_HANDLE_TYPE_CONTACT);

  for (i = 0; i < contacts->len; i++)
    {
      TpHandle handle = g_array_index (contacts, guint, i);
      const gchar *alias = g_hash_table_lookup (self->priv->aliases,
          GUINT_TO_POINTER (handle));

      if (alias == NULL)
        {
          alias = tp_handle_inspect (contact_repo, handle);
        }

      tp_contacts_mixin_set_contact_attribute (attributes, handle,
          TP_IFACE_CONNECTION_INTERFACE_ALIASING "/alias",
          tp_g_value_slice_new_string (alias));
    }
}

static void
avatars_fill_contact_attributes (GObject *object,
                                 const GArray *contacts,
                                 GHashTable *attributes)
{
  guint i;
  TpTestsContactsConnection *self = TP_TESTS_CONTACTS_CONNECTION (object);

  for (i = 0; i < contacts->len; i++)
    {
      TpHandle handle = g_array_index (contacts, guint, i);
      AvatarData *a = g_hash_table_lookup (self->priv->avatars,
          GUINT_TO_POINTER (handle));

      if (a != NULL && a->token != NULL)
        {
          tp_contacts_mixin_set_contact_attribute (attributes, handle,
              TP_IFACE_CONNECTION_INTERFACE_AVATARS "/token",
              tp_g_value_slice_new_string (a->token));
        }
    }
}

static void
location_fill_contact_attributes (GObject *object,
    const GArray *contacts,
    GHashTable *attributes)
{
  guint i;
  TpTestsContactsConnection *self = TP_TESTS_CONTACTS_CONNECTION (object);

  for (i = 0; i < contacts->len; i++)
    {
      TpHandle handle = g_array_index (contacts, guint, i);
      GHashTable *location = g_hash_table_lookup (self->priv->locations,
          GUINT_TO_POINTER (handle));

      if (location != NULL)
        {
          tp_contacts_mixin_set_contact_attribute (attributes, handle,
              TP_IFACE_CONNECTION_INTERFACE_LOCATION "/location",
              tp_g_value_slice_new_boxed (TP_HASH_TYPE_LOCATION, location));
        }
    }
}

static void
contact_caps_fill_contact_attributes (GObject *object,
    const GArray *contacts,
    GHashTable *attributes)
{
  guint i;
  TpTestsContactsConnection *self = TP_TESTS_CONTACTS_CONNECTION (object);

  for (i = 0; i < contacts->len; i++)
    {
      TpHandle handle = g_array_index (contacts, guint, i);
      GPtrArray *caps = g_hash_table_lookup (self->priv->capabilities,
          GUINT_TO_POINTER (handle));

      if (caps != NULL)
        {
          tp_contacts_mixin_set_contact_attribute (attributes, handle,
              TP_IFACE_CONNECTION_INTERFACE_CONTACT_CAPABILITIES "/capabilities",
              tp_g_value_slice_new_boxed (
                TP_ARRAY_TYPE_REQUESTABLE_CHANNEL_CLASS_LIST, caps));
        }
    }
}

static void
contact_info_fill_contact_attributes (GObject *object,
    const GArray *contacts,
    GHashTable *attributes)
{
  guint i;
  TpTestsContactsConnection *self = TP_TESTS_CONTACTS_CONNECTION (object);

  for (i = 0; i < contacts->len; i++)
    {
      TpHandle handle = g_array_index (contacts, guint, i);
      GPtrArray *info = g_hash_table_lookup (self->priv->contact_info,
          GUINT_TO_POINTER (handle));

      if (info != NULL)
        {
          tp_contacts_mixin_set_contact_attribute (attributes, handle,
              TP_IFACE_CONNECTION_INTERFACE_CONTACT_INFO "/info",
              tp_g_value_slice_new_boxed (TP_ARRAY_TYPE_CONTACT_INFO_FIELD_LIST,
                  info));
        }
    }
}

static TpDBusPropertiesMixinPropImpl conn_contact_info_properties[] = {
      { "ContactInfoFlags", GUINT_TO_POINTER (TP_CONTACT_INFO_FLAG_PUSH |
          TP_CONTACT_INFO_FLAG_CAN_SET), NULL },
      { "SupportedFields", NULL, NULL },
      { NULL }
};

static void
conn_contact_info_properties_getter (GObject *object,
                                     GQuark interface,
                                     GQuark name,
                                     GValue *value,
                                     gpointer getter_data)
{
  GQuark q_supported_fields = g_quark_from_static_string ("SupportedFields");
  static GPtrArray *supported_fields = NULL;

  if (name == q_supported_fields)
    {
      if (supported_fields == NULL)
        {
          supported_fields = g_ptr_array_new ();

          g_ptr_array_add (supported_fields, tp_value_array_build (4,
              G_TYPE_STRING, "bday",
              G_TYPE_STRV, NULL,
              G_TYPE_UINT, 0,
              G_TYPE_UINT, 1,
              G_TYPE_INVALID));

          g_ptr_array_add (supported_fields, tp_value_array_build (4,
              G_TYPE_STRING, "email",
              G_TYPE_STRV, NULL,
              G_TYPE_UINT, 0,
              G_TYPE_UINT, G_MAXUINT32,
              G_TYPE_INVALID));

          g_ptr_array_add (supported_fields, tp_value_array_build (4,
              G_TYPE_STRING, "fn",
              G_TYPE_STRV, NULL,
              G_TYPE_UINT, 0,
              G_TYPE_UINT, 1,
              G_TYPE_INVALID));

          g_ptr_array_add (supported_fields, tp_value_array_build (4,
              G_TYPE_STRING, "tel",
              G_TYPE_STRV, NULL,
              G_TYPE_UINT, 0,
              G_TYPE_UINT, G_MAXUINT32,
              G_TYPE_INVALID));

          g_ptr_array_add (supported_fields, tp_value_array_build (4,
              G_TYPE_STRING, "url",
              G_TYPE_STRV, NULL,
              G_TYPE_UINT, 0,
              G_TYPE_UINT, G_MAXUINT32,
              G_TYPE_INVALID));
        }
      g_value_set_boxed (value, supported_fields);
    }
  else
    {
      g_value_set_uint (value, GPOINTER_TO_UINT (getter_data));
    }
}

static void
client_types_fill_contact_attributes (
    GObject *object,
    const GArray *contacts,
    GHashTable *attributes)
{
  TpTestsContactsConnectionClass *klass =
      TP_TESTS_CONTACTS_CONNECTION_GET_CLASS (object);

  if (klass->fill_client_types != NULL)
    klass->fill_client_types (object, contacts, attributes);
  /* …else do nothing: a no-op implementation is valid, relatively speaking.
   * The spec sez the /client-types attribute should be “omitted from the
   * result if the contact's client types are not known.”
   */
}

static void
constructed (GObject *object)
{
  TpTestsContactsConnection *self = TP_TESTS_CONTACTS_CONNECTION (object);
  TpBaseConnection *base = TP_BASE_CONNECTION (object);
  void (*parent_impl) (GObject *) =
    G_OBJECT_CLASS (tp_tests_contacts_connection_parent_class)->constructed;

  if (parent_impl != NULL)
    parent_impl (object);

  self->priv->list_manager = g_object_new (TP_TESTS_TYPE_CONTACT_LIST_MANAGER,
      "connection", self, NULL);

  tp_contacts_mixin_init (object,
      G_STRUCT_OFFSET (TpTestsContactsConnection, contacts_mixin));
  tp_base_connection_register_with_contacts_mixin (base);
  if (self->priv->list_manager)
    {
      tp_base_contact_list_mixin_register_with_contacts_mixin (
          TP_BASE_CONTACT_LIST (self->priv->list_manager), base);
    }
  tp_contacts_mixin_add_contact_attributes_iface (object,
      TP_IFACE_CONNECTION_INTERFACE_ALIASING,
      aliasing_fill_contact_attributes);
  tp_contacts_mixin_add_contact_attributes_iface (object,
      TP_IFACE_CONNECTION_INTERFACE_AVATARS,
      avatars_fill_contact_attributes);
  tp_contacts_mixin_add_contact_attributes_iface (object,
      TP_IFACE_CONNECTION_INTERFACE_LOCATION,
      location_fill_contact_attributes);
  tp_contacts_mixin_add_contact_attributes_iface (object,
      TP_IFACE_CONNECTION_INTERFACE_CONTACT_CAPABILITIES,
      contact_caps_fill_contact_attributes);
  tp_contacts_mixin_add_contact_attributes_iface (object,
      TP_IFACE_CONNECTION_INTERFACE_CONTACT_INFO,
      contact_info_fill_contact_attributes);
  tp_contacts_mixin_add_contact_attributes_iface (object,
      TP_IFACE_CONNECTION_INTERFACE_CLIENT_TYPES,
      client_types_fill_contact_attributes);

  tp_presence_mixin_init (object,
      G_STRUCT_OFFSET (TpTestsContactsConnection, presence_mixin));
  tp_presence_mixin_register_with_contacts_mixin (object);
}

static const TpPresenceStatusOptionalArgumentSpec can_have_message[] = {
      { "message", "s", NULL, NULL },
      { NULL }
};

/* Must match TpTestsContactsConnectionPresenceStatusIndex in the .h */
static const TpPresenceStatusSpec my_statuses[] = {
      { "available", TP_CONNECTION_PRESENCE_TYPE_AVAILABLE, TRUE,
        can_have_message },
      { "busy", TP_CONNECTION_PRESENCE_TYPE_BUSY, TRUE, can_have_message },
      { "away", TP_CONNECTION_PRESENCE_TYPE_AWAY, TRUE, can_have_message },
      { "offline", TP_CONNECTION_PRESENCE_TYPE_OFFLINE, FALSE, NULL },
      { "unknown", TP_CONNECTION_PRESENCE_TYPE_UNKNOWN, FALSE, NULL },
      { "error", TP_CONNECTION_PRESENCE_TYPE_ERROR, FALSE, NULL },
      { NULL }
};

static gboolean
my_status_available (GObject *object,
                     guint index)
{
  TpBaseConnection *base = TP_BASE_CONNECTION (object);

  return tp_base_connection_check_connected (base, NULL);
}

static GHashTable *
my_get_contact_statuses (GObject *object,
                         const GArray *contacts)
{
  TpTestsContactsConnection *self = TP_TESTS_CONTACTS_CONNECTION (object);
  GHashTable *result = g_hash_table_new_full (g_direct_hash, g_direct_equal,
      NULL, (GDestroyNotify) tp_presence_status_free);
  guint i;

  for (i = 0; i < contacts->len; i++)
    {
      TpHandle handle = g_array_index (contacts, TpHandle, i);
      gpointer key = GUINT_TO_POINTER (handle);
      TpTestsContactsConnectionPresenceStatusIndex index;
      const gchar *presence_message;
      GHashTable *parameters;

      index = GPOINTER_TO_UINT (g_hash_table_lookup (
            self->priv->presence_statuses, key));
      presence_message = g_hash_table_lookup (
          self->priv->presence_messages, key);

      parameters = g_hash_table_new_full (g_str_hash,
          g_str_equal, NULL, (GDestroyNotify) tp_g_value_slice_free);

      if (presence_message != NULL)
        g_hash_table_insert (parameters, (gpointer) "message",
            tp_g_value_slice_new_string (presence_message));

      g_hash_table_insert (result, key,
          tp_presence_status_new (index, parameters));
      g_hash_table_unref (parameters);
    }

  return result;
}

static gboolean
my_set_own_status (GObject *object,
                   const TpPresenceStatus *status,
                   GError **error)
{
  TpBaseConnection *base_conn = TP_BASE_CONNECTION (object);
  TpTestsContactsConnectionPresenceStatusIndex index = status->index;
  const gchar *message = "";
  TpHandle self_handle;

  if (status->optional_arguments != NULL)
    {
      message = g_hash_table_lookup (status->optional_arguments, "message");

      if (message == NULL)
        message = "";
    }

  self_handle = tp_base_connection_get_self_handle (base_conn);
  tp_tests_contacts_connection_change_presences (TP_TESTS_CONTACTS_CONNECTION (object),
      1, &self_handle, &index, &message);

  return TRUE;
}

static guint
my_get_maximum_status_message_length_cb (GObject *obj)
{
  return 512;
}

static GPtrArray *
create_channel_managers (TpBaseConnection *conn)
{
  return g_ptr_array_new ();
}

static GPtrArray *
tp_tests_contacts_get_interfaces_always_present (TpBaseConnection *base)
{
  GPtrArray *interfaces;
  static const gchar *interfaces_always_present[] = {
      TP_IFACE_CONNECTION_INTERFACE_ALIASING,
      TP_IFACE_CONNECTION_INTERFACE_AVATARS,
      TP_IFACE_CONNECTION_INTERFACE_CONTACTS,
      TP_IFACE_CONNECTION_INTERFACE_CONTACT_LIST,
      TP_IFACE_CONNECTION_INTERFACE_CONTACT_GROUPS,
      TP_IFACE_CONNECTION_INTERFACE_PRESENCE,
      TP_IFACE_CONNECTION_INTERFACE_LOCATION,
      TP_IFACE_CONNECTION_INTERFACE_CLIENT_TYPES,
      TP_IFACE_CONNECTION_INTERFACE_CONTACT_CAPABILITIES,
      TP_IFACE_CONNECTION_INTERFACE_CONTACT_INFO,
      NULL };
  guint i;

  interfaces = TP_BASE_CONNECTION_CLASS (
      tp_tests_contacts_connection_parent_class)->get_interfaces_always_present (base);

  for (i = 0; interfaces_always_present[i] != NULL; i++)
    g_ptr_array_add (interfaces, (gchar *) interfaces_always_present[i]);

  return interfaces;
}

enum
{
  ALIASING_DP_ALIAS_FLAGS,
};

static void
aliasing_get_dbus_property (GObject *object,
    GQuark interface,
    GQuark name,
    GValue *value,
    gpointer user_data)
{
  switch (GPOINTER_TO_UINT (user_data))
    {
    case ALIASING_DP_ALIAS_FLAGS:
      g_value_set_uint (value, TP_CONNECTION_ALIAS_FLAG_USER_SET);
      break;

    default:
      g_assert_not_reached ();
    }
}

static void
tp_tests_contacts_connection_class_init (TpTestsContactsConnectionClass *klass)
{
  TpBaseConnectionClass *base_class =
      (TpBaseConnectionClass *) klass;
  GObjectClass *object_class = (GObjectClass *) klass;
  TpPresenceMixinClass *mixin_class;
  static TpDBusPropertiesMixinPropImpl aliasing_props[] = {
    { "AliasFlags", GUINT_TO_POINTER (ALIASING_DP_ALIAS_FLAGS), NULL },
    { NULL }
  };
  static TpDBusPropertiesMixinIfaceImpl prop_interfaces[] = {
        { TP_IFACE_CONNECTION_INTERFACE_AVATARS,
          conn_avatars_properties_getter,
          NULL,
          conn_avatars_properties,
        },
        { TP_IFACE_CONNECTION_INTERFACE_CONTACT_INFO,
          conn_contact_info_properties_getter,
          NULL,
          conn_contact_info_properties,
        },
        { TP_IFACE_CONNECTION_INTERFACE_ALIASING,
          aliasing_get_dbus_property,
          NULL,
          aliasing_props,
        },
        { NULL }
  };

  object_class->constructed = constructed;
  object_class->finalize = finalize;
  g_type_class_add_private (klass, sizeof (TpTestsContactsConnectionPrivate));

  base_class->get_interfaces_always_present = tp_tests_contacts_get_interfaces_always_present;
  base_class->create_channel_managers = create_channel_managers;

  tp_contacts_mixin_class_init (object_class,
      G_STRUCT_OFFSET (TpTestsContactsConnectionClass, contacts_mixin));

  tp_presence_mixin_class_init (object_class,
      G_STRUCT_OFFSET (TpTestsContactsConnectionClass, presence_mixin),
      my_status_available, my_get_contact_statuses,
      my_set_own_status, my_statuses);
  mixin_class = TP_PRESENCE_MIXIN_CLASS(klass);
  mixin_class->get_maximum_status_message_length =
      my_get_maximum_status_message_length_cb;

  tp_presence_mixin_init_dbus_properties (object_class);

  klass->properties_class.interfaces = prop_interfaces;
  tp_dbus_properties_mixin_class_init (object_class,
      G_STRUCT_OFFSET (TpTestsContactsConnectionClass, properties_class));

  tp_base_contact_list_mixin_class_init (base_class);
}

TpTestsContactListManager *
tp_tests_contacts_connection_get_contact_list_manager (
    TpTestsContactsConnection *self)
{
  return self->priv->list_manager;
}

/**
 * tp_tests_contacts_connection_change_aliases:
 * @self: a #TpTestsContactsConnection
 * @n: the number of handles
 * @handles: (array length=n): the handles
 * @aliases: (array length=n): aliases
 *
 */
void
tp_tests_contacts_connection_change_aliases (TpTestsContactsConnection *self,
                                    guint n,
                                    const TpHandle *handles,
                                    const gchar * const *aliases)
{
  GHashTable *changes = g_hash_table_new (NULL, NULL);
  guint i;

  for (i = 0; i < n; i++)
    {
<<<<<<< HEAD
=======
      GValueArray *pair = tp_value_array_build (2,
          G_TYPE_UINT, handles[i],
          G_TYPE_STRING, aliases[i],
          G_TYPE_INVALID);

>>>>>>> a02af787
      DEBUG ("contact#%u -> %s", handles[i], aliases[i]);

      g_hash_table_insert (self->priv->aliases,
          GUINT_TO_POINTER (handles[i]), g_strdup (aliases[i]));
<<<<<<< HEAD

      g_hash_table_insert (changes,
          GUINT_TO_POINTER (handles[i]), (gchar *) aliases[i]);
=======
      g_ptr_array_add (structs, pair);
>>>>>>> a02af787
    }

  tp_svc_connection_interface_aliasing_emit_aliases_changed (self, changes);

<<<<<<< HEAD
  g_hash_table_unref (changes);
=======
  g_ptr_array_foreach (structs, (GFunc) tp_value_array_free, NULL);
  g_ptr_array_unref (structs);
>>>>>>> a02af787
}

void
tp_tests_contacts_connection_change_presences (
    TpTestsContactsConnection *self,
    guint n,
    const TpHandle *handles,
    const TpTestsContactsConnectionPresenceStatusIndex *indexes,
    const gchar * const *messages)
{
  GHashTable *presences = g_hash_table_new_full (g_direct_hash, g_direct_equal,
      NULL, (GDestroyNotify) tp_presence_status_free);
  guint i;

  for (i = 0; i < n; i++)
    {
      GHashTable *parameters;
      gpointer key = GUINT_TO_POINTER (handles[i]);

      DEBUG ("contact#%u -> %s \"%s\"", handles[i],
          my_statuses[indexes[i]].name, messages[i]);

      g_hash_table_insert (self->priv->presence_statuses, key,
          GUINT_TO_POINTER (indexes[i]));
      g_hash_table_insert (self->priv->presence_messages, key,
          g_strdup (messages[i]));

      parameters = g_hash_table_new_full (g_str_hash,
          g_str_equal, NULL, (GDestroyNotify) tp_g_value_slice_free);

      if (messages[i] != NULL && messages[i][0] != '\0')
        g_hash_table_insert (parameters, (gpointer) "message",
            tp_g_value_slice_new_string (messages[i]));

      g_hash_table_insert (presences, key, tp_presence_status_new (indexes[i],
            parameters));
      g_hash_table_unref (parameters);
    }

  tp_presence_mixin_emit_presence_update ((GObject *) self,
      presences);
  g_hash_table_unref (presences);
}

void
tp_tests_contacts_connection_change_avatar_tokens (TpTestsContactsConnection *self,
                                          guint n,
                                          const TpHandle *handles,
                                          const gchar * const *tokens)
{
  guint i;

  for (i = 0; i < n; i++)
    {
      DEBUG ("contact#%u -> %s", handles[i], tokens[i]);
      g_hash_table_insert (self->priv->avatars,
          GUINT_TO_POINTER (handles[i]), avatar_data_new (NULL, NULL, tokens[i]));
      tp_svc_connection_interface_avatars_emit_avatar_updated (self,
          handles[i], tokens[i]);
    }
}

void
tp_tests_contacts_connection_change_avatar_data (
    TpTestsContactsConnection *self,
    TpHandle handle,
    GArray *data,
    const gchar *mime_type,
    const gchar *token)
{
  g_hash_table_insert (self->priv->avatars,
      GUINT_TO_POINTER (handle), avatar_data_new (data, mime_type, token));

  tp_svc_connection_interface_avatars_emit_avatar_updated (self,
      handle, token);
}

void
tp_tests_contacts_connection_change_locations (TpTestsContactsConnection *self,
    guint n,
    const TpHandle *handles,
    GHashTable **locations)
{
  guint i;

  for (i = 0; i < n; i++)
    {
      DEBUG ("contact#%u ->", handles[i]);
      tp_asv_dump (locations[i]);
      g_hash_table_insert (self->priv->locations,
          GUINT_TO_POINTER (handles[i]), g_hash_table_ref (locations[i]));

      tp_svc_connection_interface_location_emit_location_updated (self,
          handles[i], locations[i]);
    }
}

void
tp_tests_contacts_connection_change_capabilities (
    TpTestsContactsConnection *self,
    GHashTable *capabilities)
{
  GHashTableIter iter;
  gpointer handle, caps;

  g_hash_table_iter_init (&iter, capabilities);
  while (g_hash_table_iter_next (&iter, &handle, &caps))
    {
      g_hash_table_insert (self->priv->capabilities,
          handle,
          g_boxed_copy (TP_ARRAY_TYPE_REQUESTABLE_CHANNEL_CLASS_LIST,
            caps));
    }

  tp_svc_connection_interface_contact_capabilities_emit_contact_capabilities_changed (
      self, capabilities);
}

void
tp_tests_contacts_connection_change_contact_info (
    TpTestsContactsConnection *self,
    TpHandle handle,
    GPtrArray *info)
{
  g_hash_table_insert (self->priv->contact_info, GUINT_TO_POINTER (handle),
      g_ptr_array_ref (info));

  tp_svc_connection_interface_contact_info_emit_contact_info_changed (self,
      handle, info);
}

void
tp_tests_contacts_connection_set_default_contact_info (
    TpTestsContactsConnection *self,
    GPtrArray *info)
{
  if (self->priv->default_contact_info != NULL)
    g_ptr_array_unref (self->priv->default_contact_info);
  self->priv->default_contact_info = g_ptr_array_ref (info);
}

static void
my_request_aliases (TpSvcConnectionInterfaceAliasing *aliasing,
                    const GArray *contacts,
                    DBusGMethodInvocation *context)
{
  TpTestsContactsConnection *self = TP_TESTS_CONTACTS_CONNECTION (aliasing);
  TpBaseConnection *base = TP_BASE_CONNECTION (aliasing);
  TpHandleRepoIface *contact_repo = tp_base_connection_get_handles (base,
      TP_HANDLE_TYPE_CONTACT);
  GPtrArray *result;
  gchar **strings;
  GError *error = NULL;
  guint i;

  TP_BASE_CONNECTION_ERROR_IF_NOT_CONNECTED (base, context);

  if (!tp_handles_are_valid (contact_repo, contacts, FALSE, &error))
    {
      dbus_g_method_return_error (context, error);
      g_error_free (error);
      return;
    }

  result = g_ptr_array_sized_new (contacts->len + 1);

  for (i = 0; i < contacts->len; i++)
    {
      TpHandle handle = g_array_index (contacts, TpHandle, i);
      const gchar *alias = g_hash_table_lookup (self->priv->aliases,
          GUINT_TO_POINTER (handle));

      if (alias == NULL)
        g_ptr_array_add (result,
            (gchar *) tp_handle_inspect (contact_repo, handle));
      else
        g_ptr_array_add (result, (gchar *) alias);
    }

  g_ptr_array_add (result, NULL);
  strings = (gchar **) g_ptr_array_free (result, FALSE);
  tp_svc_connection_interface_aliasing_return_from_request_aliases (context,
      (const gchar **) strings);
  g_free (strings);
}

static void
my_set_aliases (TpSvcConnectionInterfaceAliasing *aliasing,
    GHashTable *table,
    DBusGMethodInvocation *context)
{
  TpTestsContactsConnection *self = TP_TESTS_CONTACTS_CONNECTION (aliasing);
  TpBaseConnection *base = TP_BASE_CONNECTION (aliasing);
  TpHandleRepoIface *contact_repo = tp_base_connection_get_handles (base,
      TP_HANDLE_TYPE_CONTACT);
  guint n;
  GArray *handles;
  GPtrArray *aliases;
  GHashTableIter iter;
  gpointer key, value;
  GError *error = NULL;

  /* Convert the hash table to arrays of handles and aliases */
  n = g_hash_table_size (table);
  handles = g_array_sized_new (FALSE, FALSE, sizeof (TpHandle), n);
  aliases = g_ptr_array_sized_new (n);
  g_hash_table_iter_init (&iter, table);
  while (g_hash_table_iter_next (&iter, &key, &value))
    {
      TpHandle handle = GPOINTER_TO_UINT (key);

      g_array_append_val (handles, handle);
      g_ptr_array_add (aliases, value);
    }
  g_assert_cmpuint (handles->len, ==, n);
  g_assert_cmpuint (aliases->len, ==, n);

  /* Verify all handles are valid */
  if (!tp_handles_are_valid (contact_repo, handles, FALSE, &error))
    {
      dbus_g_method_return_error (context, error);
      g_clear_error (&error);
      goto out;
    }

  /* Change aliases */
  tp_tests_contacts_connection_change_aliases (self, n,
      (const TpHandle *) handles->data,
      (const gchar * const *) aliases->pdata);

  tp_svc_connection_interface_aliasing_return_from_set_aliases (context);

out:
  g_array_unref (handles);
  g_ptr_array_unref (aliases);
}

static void
init_aliasing (gpointer g_iface,
               gpointer iface_data)
{
  TpSvcConnectionInterfaceAliasingClass *klass = g_iface;

#define IMPLEMENT(x) tp_svc_connection_interface_aliasing_implement_##x (\
    klass, my_##x)
  IMPLEMENT(request_aliases);
  IMPLEMENT(set_aliases);
#undef IMPLEMENT
}

static void
my_request_avatars (TpSvcConnectionInterfaceAvatars *avatars,
    const GArray *contacts,
    DBusGMethodInvocation *context)
{
  TpTestsContactsConnection *self = TP_TESTS_CONTACTS_CONNECTION (avatars);
  TpBaseConnection *base = TP_BASE_CONNECTION (avatars);
  TpHandleRepoIface *contact_repo = tp_base_connection_get_handles (base,
      TP_HANDLE_TYPE_CONTACT);
  GError *error = NULL;
  guint i;

  TP_BASE_CONNECTION_ERROR_IF_NOT_CONNECTED (base, context);

  if (!tp_handles_are_valid (contact_repo, contacts, FALSE, &error))
    {
      dbus_g_method_return_error (context, error);
      g_error_free (error);
      return;
    }

  for (i = 0; i < contacts->len; i++)
    {
      TpHandle handle = g_array_index (contacts, TpHandle, i);
      AvatarData *a = g_hash_table_lookup (self->priv->avatars,
          GUINT_TO_POINTER (handle));

      if (a != NULL)
        tp_svc_connection_interface_avatars_emit_avatar_retrieved (self, handle,
            a->token, a->data, a->mime_type);
    }

  tp_svc_connection_interface_avatars_return_from_request_avatars (context);
}

static void
conn_avatars_properties_getter (GObject *object,
                                GQuark interface,
                                GQuark name,
                                GValue *value,
                                gpointer getter_data)
{
  GQuark q_mime_types = g_quark_from_static_string (
      "SupportedAvatarMIMETypes");

  if (name == q_mime_types)
    {
      g_value_set_static_boxed (value, mime_types);
    }
  else
    {
      g_value_set_uint (value, GPOINTER_TO_UINT (getter_data));
    }
}

static void
init_avatars (gpointer g_iface,
              gpointer iface_data)
{
  TpSvcConnectionInterfaceAvatarsClass *klass = g_iface;

#define IMPLEMENT(x) tp_svc_connection_interface_avatars_implement_##x (\
    klass, my_##x)
  /* IMPLEMENT(get_avatar_requirements); */
  /* IMPLEMENT(request_avatar); */
  IMPLEMENT(request_avatars);
  /* IMPLEMENT(set_avatar); */
  /* IMPLEMENT(clear_avatar); */
#undef IMPLEMENT
}

static GPtrArray *
lookup_contact_info (TpTestsContactsConnection *self,
    TpHandle handle)
{
  GPtrArray *ret = g_hash_table_lookup (self->priv->contact_info,
      GUINT_TO_POINTER (handle));

  if (ret == NULL && self->priv->default_contact_info != NULL)
    {
      ret = self->priv->default_contact_info;
      g_hash_table_insert (self->priv->contact_info, GUINT_TO_POINTER (handle),
          g_ptr_array_ref (ret));
    }

  if (ret == NULL)
    return g_ptr_array_new ();

  return g_ptr_array_ref (ret);
}

static void
my_refresh_contact_info (TpSvcConnectionInterfaceContactInfo *obj,
    const GArray *contacts,
    DBusGMethodInvocation *context)
{
  TpTestsContactsConnection *self = TP_TESTS_CONTACTS_CONNECTION (obj);
  TpBaseConnection *base = TP_BASE_CONNECTION (obj);
  TpHandleRepoIface *contact_repo = tp_base_connection_get_handles (base,
      TP_HANDLE_TYPE_CONTACT);
  GError *error = NULL;
  guint i;

  TP_BASE_CONNECTION_ERROR_IF_NOT_CONNECTED (base, context);

  if (!tp_handles_are_valid (contact_repo, contacts, FALSE, &error))
    {
      dbus_g_method_return_error (context, error);
      g_error_free (error);
      return;
    }

  for (i = 0; i < contacts->len; i++)
    {
      TpHandle handle = g_array_index (contacts, guint, i);
      GPtrArray *arr = lookup_contact_info (self, handle);

      tp_svc_connection_interface_contact_info_emit_contact_info_changed (self,
          handle, arr);
      g_ptr_array_unref (arr);
    }

  tp_svc_connection_interface_contact_info_return_from_refresh_contact_info (
      context);
}

static void
my_request_contact_info (TpSvcConnectionInterfaceContactInfo *obj,
    guint handle,
    DBusGMethodInvocation *context)
{
  TpTestsContactsConnection *self = TP_TESTS_CONTACTS_CONNECTION (obj);
  TpBaseConnection *base = TP_BASE_CONNECTION (obj);
  TpHandleRepoIface *contact_repo = tp_base_connection_get_handles (base,
      TP_HANDLE_TYPE_CONTACT);
  GError *error = NULL;
  GPtrArray *ret;

  TP_BASE_CONNECTION_ERROR_IF_NOT_CONNECTED (base, context);

  if (!tp_handle_is_valid (contact_repo, handle, &error))
    {
      dbus_g_method_return_error (context, error);
      g_error_free (error);
      return;
    }

  ret = lookup_contact_info (self, handle);

  tp_svc_connection_interface_contact_info_return_from_request_contact_info (
      context, ret);

  g_ptr_array_unref (ret);
}

static void
my_set_contact_info (TpSvcConnectionInterfaceContactInfo *obj,
    const GPtrArray *info,
    DBusGMethodInvocation *context)
{
  TpTestsContactsConnection *self = TP_TESTS_CONTACTS_CONNECTION (obj);
  TpBaseConnection *base = TP_BASE_CONNECTION (obj);
  GPtrArray *copy;
  guint i;
  TpHandle self_handle;

  TP_BASE_CONNECTION_ERROR_IF_NOT_CONNECTED (base, context);

  /* Deep copy info */
  G_GNUC_BEGIN_IGNORE_DEPRECATIONS
  copy = g_ptr_array_new_with_free_func ((GDestroyNotify) g_value_array_free);
  for (i = 0; i < info->len; i++)
    g_ptr_array_add (copy, g_value_array_copy (g_ptr_array_index (info, i)));
  G_GNUC_END_IGNORE_DEPRECATIONS

  self_handle = tp_base_connection_get_self_handle (base);
  tp_tests_contacts_connection_change_contact_info (self, self_handle, copy);
  g_ptr_array_unref (copy);

  tp_svc_connection_interface_contact_info_return_from_set_contact_info (
      context);
}

static void
init_contact_info (gpointer g_iface,
    gpointer iface_data)
{
  TpSvcConnectionInterfaceContactInfoClass *klass = g_iface;

#define IMPLEMENT(x) tp_svc_connection_interface_contact_info_implement_##x (\
    klass, my_##x)
  IMPLEMENT (refresh_contact_info);
  IMPLEMENT (request_contact_info);
  IMPLEMENT (set_contact_info);
#undef IMPLEMENT
}<|MERGE_RESOLUTION|>--- conflicted
+++ resolved
@@ -660,35 +660,18 @@
 
   for (i = 0; i < n; i++)
     {
-<<<<<<< HEAD
-=======
-      GValueArray *pair = tp_value_array_build (2,
-          G_TYPE_UINT, handles[i],
-          G_TYPE_STRING, aliases[i],
-          G_TYPE_INVALID);
-
->>>>>>> a02af787
       DEBUG ("contact#%u -> %s", handles[i], aliases[i]);
 
       g_hash_table_insert (self->priv->aliases,
           GUINT_TO_POINTER (handles[i]), g_strdup (aliases[i]));
-<<<<<<< HEAD
 
       g_hash_table_insert (changes,
           GUINT_TO_POINTER (handles[i]), (gchar *) aliases[i]);
-=======
-      g_ptr_array_add (structs, pair);
->>>>>>> a02af787
     }
 
   tp_svc_connection_interface_aliasing_emit_aliases_changed (self, changes);
 
-<<<<<<< HEAD
   g_hash_table_unref (changes);
-=======
-  g_ptr_array_foreach (structs, (GFunc) tp_value_array_free, NULL);
-  g_ptr_array_unref (structs);
->>>>>>> a02af787
 }
 
 void
