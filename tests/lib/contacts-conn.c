--- conflicted
+++ resolved
@@ -906,12 +906,7 @@
     klass, my_##x)
   IMPLEMENT(get_alias_flags);
   IMPLEMENT(request_aliases);
-<<<<<<< HEAD
-  /* IMPLEMENT(set_aliases); */
-=======
-  IMPLEMENT(get_aliases);
   IMPLEMENT(set_aliases);
->>>>>>> 032592af
 #undef IMPLEMENT
 }
 
