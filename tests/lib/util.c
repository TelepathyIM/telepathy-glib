/* Simple utility code used by the regression tests.
 *
 * Copyright © 2008-2010 Collabora Ltd. <http://www.collabora.co.uk/>
 * Copyright © 2008 Nokia Corporation
 *
 * Copying and distribution of this file, with or without modification,
 * are permitted in any medium without royalty provided the copyright
 * notice and this notice are preserved.
 */

#include "config.h"

#include "tests/lib/util.h"

#include <telepathy-glib/cli-connection.h>
#include <telepathy-glib/cli-misc.h>
#include <telepathy-glib/connection.h>
#include <telepathy-glib/gtypes.h>
#include <telepathy-glib/interfaces.h>

#include <glib/gstdio.h>
#include <string.h>

#ifdef G_OS_UNIX
# include <unistd.h> /* for alarm() */
#endif

#ifdef HAVE_GIO_UNIX
#include <gio/gunixsocketaddress.h>
#include <gio/gunixconnection.h>
#endif

void
tp_tests_proxy_run_until_prepared (gpointer proxy,
    const GQuark *features)
{
  GError *error = NULL;

  tp_tests_proxy_run_until_prepared_or_failed (proxy, features, &error);
  g_assert_no_error (error);
}

/* A GAsyncReadyCallback whose user_data is a GAsyncResult **. It writes a
 * reference to the result into that pointer. */
void
tp_tests_result_ready_cb (GObject *object,
    GAsyncResult *res,
    gpointer user_data)
{
  GAsyncResult **result = user_data;

  *result = g_object_ref (res);
}

/* Run until *result contains a result. Intended to be used with a pending
 * async call that uses tp_tests_result_ready_cb. */
void
tp_tests_run_until_result (GAsyncResult **result)
{
  /* not synchronous */
  g_assert (*result == NULL);

  while (*result == NULL)
    g_main_context_iteration (NULL, TRUE);
}

gboolean
tp_tests_proxy_run_until_prepared_or_failed (gpointer proxy,
    const GQuark *features,
    GError **error)
{
  GAsyncResult *result = NULL;
  gboolean r;

  tp_proxy_prepare_async (proxy, features, tp_tests_result_ready_cb, &result);

  tp_tests_run_until_result (&result);

  r =  tp_proxy_prepare_finish (proxy, result, error);
  g_object_unref (result);
  return r;
}

TpDBusDaemon *
tp_tests_dbus_daemon_dup_or_die (void)
{
  TpDBusDaemon *d = tp_dbus_daemon_dup (NULL);

  /* In a shared library, this would be very bad (see fd.o #18832), but in a
   * regression test that's going to be run under a temporary session bus,
   * it's just what we want. */
  if (d == NULL)
    {
      g_error ("Unable to connect to session bus");
    }

  return d;
}

static void
introspect_cb (TpProxy *proxy G_GNUC_UNUSED,
    const gchar *xml G_GNUC_UNUSED,
    const GError *error G_GNUC_UNUSED,
    gpointer user_data,
    GObject *weak_object G_GNUC_UNUSED)
{
  g_main_loop_quit (user_data);
}

void
tp_tests_proxy_run_until_dbus_queue_processed (gpointer proxy)
{
  GMainLoop *loop = g_main_loop_new (NULL, FALSE);

  tp_cli_dbus_introspectable_call_introspect (proxy, -1, introspect_cb,
      loop, NULL, NULL);
  g_main_loop_run (loop);
  g_main_loop_unref (loop);
}

typedef struct {
    GMainLoop *loop;
    TpHandle handle;
} HandleRequestResult;

static void
handles_requested_cb (TpConnection *connection G_GNUC_UNUSED,
    TpHandleType handle_type G_GNUC_UNUSED,
    guint n_handles,
    const TpHandle *handles,
    const gchar * const *ids G_GNUC_UNUSED,
    const GError *error,
    gpointer user_data,
    GObject *weak_object G_GNUC_UNUSED)
{
  HandleRequestResult *result = user_data;

  g_assert_no_error ((GError *) error);
  g_assert_cmpuint (n_handles, ==, 1);
  result->handle = handles[0];
}

static void
handle_request_result_finish (gpointer r)
{
  HandleRequestResult *result = r;

  g_main_loop_quit (result->loop);
}

TpHandle
tp_tests_connection_run_request_contact_handle (TpConnection *connection,
    const gchar *id)
{
  HandleRequestResult result = { g_main_loop_new (NULL, FALSE), 0 };
  const gchar * const ids[] = { id, NULL };

  tp_connection_request_handles (connection, -1, TP_HANDLE_TYPE_CONTACT, ids,
      handles_requested_cb, &result, handle_request_result_finish, NULL);
  g_main_loop_run (result.loop);
  g_main_loop_unref (result.loop);
  return result.handle;
}

void
_test_assert_empty_strv (const char *file,
    int line,
    gconstpointer strv)
{
  const gchar * const *strings = strv;

  if (strv != NULL && strings[0] != NULL)
    {
      guint i;

      g_message ("%s:%d: expected empty strv, but got:", file, line);

      for (i = 0; strings[i] != NULL; i++)
        {
          g_message ("* \"%s\"", strings[i]);
        }

      g_error ("%s:%d: strv wasn't empty (see above for contents",
          file, line);
    }
}

void
_tp_tests_assert_strv_equals (const char *file,
    int line,
    const char *expected_desc,
    gconstpointer expected_strv,
    const char *actual_desc,
    gconstpointer actual_strv)
{
  const gchar * const *expected = expected_strv;
  const gchar * const *actual = actual_strv;
  guint i;

  g_assert (expected != NULL);
  g_assert (actual != NULL);

  for (i = 0; expected[i] != NULL || actual[i] != NULL; i++)
    {
      if (expected[i] == NULL)
        {
          g_error ("%s:%d: assertion failed: (%s)[%u] == (%s)[%u]: "
              "NULL == %s", file, line, expected_desc, i,
              actual_desc, i, actual[i]);
        }
      else if (actual[i] == NULL)
        {
          g_error ("%s:%d: assertion failed: (%s)[%u] == (%s)[%u]: "
              "%s == NULL", file, line, expected_desc, i,
              actual_desc, i, expected[i]);
        }
      else if (tp_strdiff (expected[i], actual[i]))
        {
          g_error ("%s:%d: assertion failed: (%s)[%u] == (%s)[%u]: "
              "%s == %s", file, line, expected_desc, i,
              actual_desc, i, expected[i], actual[i]);
        }
    }
}

void
tp_tests_create_conn (GType conn_type,
    const gchar *account,
    gboolean connect,
    TpBaseConnection **service_conn,
    TpConnection **client_conn)
{
  TpDBusDaemon *dbus;
  gchar *name;
  gchar *conn_path;
  GError *error = NULL;

  g_assert (service_conn != NULL);
  g_assert (client_conn != NULL);

  dbus = tp_tests_dbus_daemon_dup_or_die ();

  *service_conn = tp_tests_object_new_static_class (
        conn_type,
        "account", account,
        "protocol", "simple",
        NULL);
  g_assert (*service_conn != NULL);

  g_assert (tp_base_connection_register (*service_conn, "simple",
        &name, &conn_path, &error));
  g_assert_no_error (error);

  *client_conn = tp_connection_new (dbus, name, conn_path,
      &error);
  g_assert (*client_conn != NULL);
  g_assert_no_error (error);

  if (connect)
    {
      GQuark conn_features[] = { TP_CONNECTION_FEATURE_CONNECTED, 0 };

      tp_cli_connection_call_connect (*client_conn, -1, NULL, NULL, NULL, NULL);
      tp_tests_proxy_run_until_prepared (*client_conn, conn_features);
    }

  g_free (name);
  g_free (conn_path);

  g_object_unref (dbus);
}

void
tp_tests_create_and_connect_conn (GType conn_type,
    const gchar *account,
    TpBaseConnection **service_conn,
    TpConnection **client_conn)
{
  tp_tests_create_conn (conn_type, account, TRUE, service_conn, client_conn);
}

/* This object exists solely so that tests/tests.supp can ignore "leaked"
 * classes. */
gpointer
tp_tests_object_new_static_class (GType type,
    ...)
{
  va_list ap;
  GObject *object;
  const gchar *first_property;

  va_start (ap, type);
  first_property = va_arg (ap, const gchar *);
  object = g_object_new_valist (type, first_property, ap);
  va_end (ap);
  return object;
}

static gboolean
time_out (gpointer nil G_GNUC_UNUSED)
{
  g_error ("Timed out");
  g_assert_not_reached ();
  return FALSE;
}

void
tp_tests_abort_after (guint sec)
{
  gboolean debugger = FALSE;
  gchar *contents;

  if (g_file_get_contents ("/proc/self/status", &contents, NULL, NULL))
    {
/* http://www.youtube.com/watch?v=SXmv8quf_xM */
#define TRACER_T "\nTracerPid:\t"
      gchar *line = strstr (contents, TRACER_T);

      if (line != NULL)
        {
          gchar *value = line + strlen (TRACER_T);

          if (value[0] != '0' || value[1] != '\n')
            debugger = TRUE;
        }

      g_free (contents);
    }

  if (g_getenv ("TP_TESTS_NO_TIMEOUT") != NULL || debugger)
    return;

  g_timeout_add_seconds (sec, time_out, NULL);

#ifdef G_OS_UNIX
  /* On Unix, we can kill the process more reliably; this is a safety-catch
   * in case it deadlocks or something, in which case the main loop won't be
   * processed. The default handler for SIGALRM is process termination. */
  alarm (sec + 2);
#endif
}

void
tp_tests_init (int *argc,
    char ***argv)
{
  g_type_init ();
  tp_tests_abort_after (10);
  tp_debug_set_flags ("all");

  g_test_init (argc, argv, NULL);
}

void
_tp_destroy_socket_control_list (gpointer data)
{
  GArray *tab = data;
  g_array_unref (tab);
}

GValue *
_tp_create_local_socket (TpSocketAddressType address_type,
    TpSocketAccessControl access_control,
    GSocketService **service,
    gchar **unix_address,
    GError **error)
{
  gboolean success;
  GSocketAddress *address, *effective_address;
  GValue *address_gvalue;

  g_assert (service != NULL);
  g_assert (unix_address != NULL);

  switch (access_control)
    {
      case TP_SOCKET_ACCESS_CONTROL_LOCALHOST:
      case TP_SOCKET_ACCESS_CONTROL_CREDENTIALS:
      case TP_SOCKET_ACCESS_CONTROL_PORT:
        break;

      default:
        g_assert_not_reached ();
    }

  switch (address_type)
    {
#ifdef HAVE_GIO_UNIX
      case TP_SOCKET_ADDRESS_TYPE_UNIX:
        {
          address = g_unix_socket_address_new (tmpnam (NULL));
          break;
        }
#endif

      case TP_SOCKET_ADDRESS_TYPE_IPV4:
      case TP_SOCKET_ADDRESS_TYPE_IPV6:
        {
          GInetAddress *localhost;

          localhost = g_inet_address_new_loopback (
              address_type == TP_SOCKET_ADDRESS_TYPE_IPV4 ?
              G_SOCKET_FAMILY_IPV4 : G_SOCKET_FAMILY_IPV6);
          address = g_inet_socket_address_new (localhost, 0);

          g_object_unref (localhost);
          break;
        }

      default:
        g_assert_not_reached ();
    }

  *service = g_socket_service_new ();

  success = g_socket_listener_add_address (
      G_SOCKET_LISTENER (*service),
      address, G_SOCKET_TYPE_STREAM,
      G_SOCKET_PROTOCOL_DEFAULT,
      NULL, &effective_address, NULL);
  g_assert (success);

  switch (address_type)
    {
#ifdef HAVE_GIO_UNIX
      case TP_SOCKET_ADDRESS_TYPE_UNIX:
        *unix_address = g_strdup (g_unix_socket_address_get_path (
              G_UNIX_SOCKET_ADDRESS (effective_address)));
        address_gvalue =  tp_g_value_slice_new_bytes (
            g_unix_socket_address_get_path_len (
              G_UNIX_SOCKET_ADDRESS (effective_address)),
            g_unix_socket_address_get_path (
              G_UNIX_SOCKET_ADDRESS (effective_address)));
        break;
#endif

      case TP_SOCKET_ADDRESS_TYPE_IPV4:
      case TP_SOCKET_ADDRESS_TYPE_IPV6:
        *unix_address = NULL;

        address_gvalue = tp_g_value_slice_new_take_boxed (
            TP_STRUCT_TYPE_SOCKET_ADDRESS_IPV4,
            dbus_g_type_specialized_construct (
              TP_STRUCT_TYPE_SOCKET_ADDRESS_IPV4));

        dbus_g_type_struct_set (address_gvalue,
            0, address_type == TP_SOCKET_ADDRESS_TYPE_IPV4 ?
              "127.0.0.1" : "::1",
            1, g_inet_socket_address_get_port (
              G_INET_SOCKET_ADDRESS (effective_address)),
            G_MAXUINT);
        break;

      default:
        g_assert_not_reached ();
    }

  g_object_unref (address);
  g_object_unref (effective_address);
  return address_gvalue;
}

void
tp_tests_connection_assert_disconnect_succeeds (TpConnection *connection)
{
  GAsyncResult *result = NULL;
  GError *error = NULL;
  gboolean ok;

  tp_connection_disconnect_async (connection, tp_tests_result_ready_cb,
      &result);
  tp_tests_run_until_result (&result);
  ok = tp_connection_disconnect_finish (connection, result, &error);
  g_assert_no_error (error);
  g_assert (ok);
  g_object_unref (result);
}

static void
one_contact_cb (GObject *object,
    GAsyncResult *result,
    gpointer user_data)
{
  TpConnection *connection = (TpConnection *) object;
  TpContact **contact_loc = user_data;
  GError *error = NULL;

  *contact_loc = tp_connection_dup_contact_by_id_finish (connection, result,
      &error);

  g_assert_no_error (error);
  g_assert (TP_IS_CONTACT (*contact_loc));
}

TpContact *
tp_tests_connection_run_until_contact_by_id (TpConnection *connection,
    const gchar *id,
    const GQuark *features)
{
  TpContact *contact = NULL;

<<<<<<< HEAD
  tp_connection_get_contacts_by_id (connection, 1, &id, features,
      one_contact_cb, &contact, NULL, NULL);
=======
  tp_connection_dup_contact_by_id_async (connection, id, n_features, features,
      one_contact_cb, &contact);
>>>>>>> 53cf9df1

  while (contact == NULL)
    g_main_context_iteration (NULL, TRUE);

  return contact;
}<|MERGE_RESOLUTION|>--- conflicted
+++ resolved
@@ -499,13 +499,8 @@
 {
   TpContact *contact = NULL;
 
-<<<<<<< HEAD
-  tp_connection_get_contacts_by_id (connection, 1, &id, features,
-      one_contact_cb, &contact, NULL, NULL);
-=======
-  tp_connection_dup_contact_by_id_async (connection, id, n_features, features,
+  tp_connection_dup_contact_by_id_async (connection, id, features,
       one_contact_cb, &contact);
->>>>>>> 53cf9df1
 
   while (contact == NULL)
     g_main_context_iteration (NULL, TRUE);
