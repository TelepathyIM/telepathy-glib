/*
 * conn.c - an example connection
 *
 * Copyright (C) 2007 Collabora Ltd. <http://www.collabora.co.uk/>
 * Copyright (C) 2007 Nokia Corporation
 *
 * Copying and distribution of this file, with or without modification,
 * are permitted in any medium without royalty provided the copyright
 * notice and this notice are preserved.
 */

#include "config.h"

#include "echo-conn.h"

#include <dbus/dbus-glib.h>

#include <telepathy-glib/telepathy-glib.h>
#include <telepathy-glib/handle-repo-dynamic.h>


#include "echo-im-manager.h"
#include "simple-channel-manager.h"

G_DEFINE_TYPE (TpTestsEchoConnection,
    tp_tests_echo_connection,
    TP_TESTS_TYPE_CONTACTS_CONNECTION)

/* type definition stuff */

enum
{
  PROP_CHANNEL_MANAGER = 1,
  N_PROPS
};

struct _TpTestsEchoConnectionPrivate
{
  TpTestsSimpleChannelManager *channel_manager;
};


static void
tp_tests_echo_connection_init (TpTestsEchoConnection *self)
{
  static const gchar *interfaces_always_present[] = {
      TP_IFACE_CONNECTION_INTERFACE_REQUESTS,
      NULL };

  self->priv = G_TYPE_INSTANCE_GET_PRIVATE (self, TP_TESTS_TYPE_ECHO_CONNECTION,
      TpTestsEchoConnectionPrivate);

  /* We cannot set base_class->interfaces_always_present because that would
   * override interfaces set in TpTestsSimpleConnection */
  tp_base_connection_add_interfaces ((TpBaseConnection *) self,
      interfaces_always_present);
}

/* Returns the same id given in but in lowercase. If '#' is present,
 * the normalized contact will be the lhs of it. For example:
 *
 * LOL -> lol
 * Lol#foo -> lol
 */
static gchar *
tp_tests_echo_normalize_contact (TpHandleRepoIface *repo,
                           const gchar *id,
                           gpointer context,
                           GError **error)
{
  gchar *hash;

  if (id[0] == '\0')
    {
      g_set_error (error, TP_ERRORS, TP_ERROR_INVALID_HANDLE,
          "ID must not be empty");
      return NULL;
    }

  hash = g_utf8_strchr (id, -1, '#');

  return g_utf8_strdown (id, hash != NULL ? (hash - id) : -1);
}

static void
create_handle_repos (TpBaseConnection *conn,
                     TpHandleRepoIface *repos[NUM_TP_HANDLE_TYPES])
{
  ((TpBaseConnectionClass *)
      tp_tests_echo_connection_parent_class)->create_handle_repos (conn, repos);

  /* Replace the contacts handle repo with our own, for special normalization */
  g_assert (repos[TP_HANDLE_TYPE_CONTACT] != NULL);
  g_object_unref (repos[TP_HANDLE_TYPE_CONTACT]);
  repos[TP_HANDLE_TYPE_CONTACT] = tp_dynamic_handle_repo_new
      (TP_HANDLE_TYPE_CONTACT, tp_tests_echo_normalize_contact, NULL);
}

static GPtrArray *
create_channel_managers (TpBaseConnection *conn)
{
  TpTestsEchoConnection *self = TP_TESTS_ECHO_CONNECTION (conn);
  GPtrArray *ret;

  ret = ((TpBaseConnectionClass *)
      tp_tests_echo_connection_parent_class)->create_channel_managers (conn);

  if (self->priv->channel_manager == NULL)
    {
      self->priv->channel_manager = g_object_new (TP_TESTS_TYPE_ECHO_IM_MANAGER,
          "connection", conn,
          NULL);
    }

  /* tp-glib will free this for us so we don't need to worry about
     doing it ourselves. */
  g_ptr_array_add (ret, self->priv->channel_manager);

  return ret;
}

static void
get_property (GObject *object,
    guint property_id,
    GValue *value,
    GParamSpec *spec)
{
  TpTestsEchoConnection *self = TP_TESTS_ECHO_CONNECTION (object);

  switch (property_id) {
    case PROP_CHANNEL_MANAGER:
      g_assert (self->priv->channel_manager == NULL); /* construct-only */
      g_value_set_object (value, self->priv->channel_manager);
      break;
    default:
      G_OBJECT_WARN_INVALID_PROPERTY_ID (object, property_id, spec);
  }
}

static void
set_property (GObject *object,
    guint property_id,
    const GValue *value,
    GParamSpec *spec)
{
  TpTestsEchoConnection *self = TP_TESTS_ECHO_CONNECTION (object);

  switch (property_id) {
    case PROP_CHANNEL_MANAGER:
      self->priv->channel_manager = g_value_dup_object (value);
      break;
    default:
      G_OBJECT_WARN_INVALID_PROPERTY_ID (object, property_id, spec);
  }
}

static void
tp_tests_echo_connection_class_init (TpTestsEchoConnectionClass *klass)
{
  TpBaseConnectionClass *base_class =
      (TpBaseConnectionClass *) klass;
  GObjectClass *object_class = (GObjectClass *) klass;
  GParamSpec *param_spec;

  object_class->get_property = get_property;
  object_class->set_property = set_property;
  g_type_class_add_private (klass, sizeof (TpTestsEchoConnectionPrivate));

  base_class->create_handle_repos = create_handle_repos;
  base_class->create_channel_managers = create_channel_managers;

<<<<<<< HEAD
  param_spec = g_param_spec_object ("channel-manager", "Channel manager",
      "The channel manager", TP_TESTS_TYPE_SIMPLE_CHANNEL_MANAGER,
      G_PARAM_CONSTRUCT_ONLY | G_PARAM_READWRITE |
      G_PARAM_STATIC_NAME | G_PARAM_STATIC_NICK | G_PARAM_STATIC_BLURB);
  g_object_class_install_property (object_class, PROP_CHANNEL_MANAGER, param_spec);
=======
  param_spec = g_param_spec_string ("account", "Account name",
      "The username of this user", NULL,
      G_PARAM_CONSTRUCT_ONLY | G_PARAM_READWRITE | G_PARAM_STATIC_STRINGS);
  g_object_class_install_property (object_class, PROP_ACCOUNT, param_spec);
>>>>>>> d70ba9ba
}<|MERGE_RESOLUTION|>--- conflicted
+++ resolved
@@ -169,16 +169,8 @@
   base_class->create_handle_repos = create_handle_repos;
   base_class->create_channel_managers = create_channel_managers;
 
-<<<<<<< HEAD
   param_spec = g_param_spec_object ("channel-manager", "Channel manager",
       "The channel manager", TP_TESTS_TYPE_SIMPLE_CHANNEL_MANAGER,
-      G_PARAM_CONSTRUCT_ONLY | G_PARAM_READWRITE |
-      G_PARAM_STATIC_NAME | G_PARAM_STATIC_NICK | G_PARAM_STATIC_BLURB);
+      G_PARAM_CONSTRUCT_ONLY | G_PARAM_READWRITE | G_PARAM_STATIC_STRINGS);
   g_object_class_install_property (object_class, PROP_CHANNEL_MANAGER, param_spec);
-=======
-  param_spec = g_param_spec_string ("account", "Account name",
-      "The username of this user", NULL,
-      G_PARAM_CONSTRUCT_ONLY | G_PARAM_READWRITE | G_PARAM_STATIC_STRINGS);
-  g_object_class_install_property (object_class, PROP_ACCOUNT, param_spec);
->>>>>>> d70ba9ba
 }