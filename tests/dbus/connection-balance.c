/* Feature test for Conn.I.Balance
 *
 * Copyright © 2007-2011 Collabora Ltd. <http://www.collabora.co.uk/>
 * Copyright © 2007-2008 Nokia Corporation
 *
 * Copying and distribution of this file, with or without modification,
 * are permitted in any medium without royalty provided the copyright
 * notice and this notice are preserved.
 */

#include "config.h"

#include <telepathy-glib/cli-connection.h>
#include <telepathy-glib/connection.h>
#include <telepathy-glib/dbus.h>
#include <telepathy-glib/debug.h>
#include <telepathy-glib/gtypes.h>
#include <telepathy-glib/interfaces.h>
#include <telepathy-glib/proxy-subclass.h>
#include <telepathy-glib/svc-connection.h>

#include <dbus/dbus-glib.h>
#include <dbus/dbus-glib-lowlevel.h>

#include "tests/lib/contacts-conn.h"
#include "tests/lib/util.h"

#define BALANCE 1234
#define BALANCE_SCALE 2
#define BALANCE_CURRENCY "BDD" /* badger dollars */
#define MANAGE_CREDIT_URI "http://chat.badger.net/topup"

/* -- BalancedConnection -- */
typedef TpTestsContactsConnection BalancedConnection;
typedef TpTestsContactsConnectionClass BalancedConnectionClass;

#define TYPE_BALANCED_CONNECTION (balanced_connection_get_type ())
static GType balanced_connection_get_type (void);

G_DEFINE_TYPE_WITH_CODE (BalancedConnection,
    balanced_connection,
    TP_TESTS_TYPE_CONTACTS_CONNECTION,

    G_IMPLEMENT_INTERFACE (TP_TYPE_SVC_CONNECTION_INTERFACE_BALANCE, NULL))

enum
{
  PROP_0,
  PROP_ACCOUNT_BALANCE,
  PROP_MANAGE_CREDIT_URI
};

static void
balanced_connection_get_property (GObject *self G_GNUC_UNUSED,
    guint prop_id,
    GValue *value,
    GParamSpec *pspec)
{
  switch (prop_id)
    {
      case PROP_ACCOUNT_BALANCE:
        /* known balance */
        g_value_take_boxed (value, tp_value_array_build (3,
              G_TYPE_INT, BALANCE,
              G_TYPE_UINT, BALANCE_SCALE,
              G_TYPE_STRING, BALANCE_CURRENCY,
              G_TYPE_INVALID));
        break;

      case PROP_MANAGE_CREDIT_URI:
        g_value_set_static_string (value, MANAGE_CREDIT_URI);
        break;

      default:
        G_OBJECT_WARN_INVALID_PROPERTY_ID (self, prop_id, pspec);
        break;
    }
}

static void
balanced_connection_init (BalancedConnection *self)
{
  static const gchar *interfaces_always_present[] = {
      TP_IFACE_CONNECTION_INTERFACE_BALANCE,
      NULL
  };

  /* We cannot set base_class->interfaces_always_present because that would
   * override interfaces set in TpTestsSimpleConnection */
  tp_base_connection_add_interfaces ((TpBaseConnection *) self,
      interfaces_always_present);
}

static GPtrArray *
get_interfaces (TpBaseConnection *base)
{
  GPtrArray *interfaces;

  interfaces = TP_BASE_CONNECTION_CLASS (
      balanced_connection_parent_class)->get_interfaces_always_present (base);

  g_ptr_array_add (interfaces, TP_IFACE_CONNECTION_INTERFACE_BALANCE);

  return interfaces;
}

static void
balanced_connection_class_init (BalancedConnectionClass *cls)
{
  GObjectClass *object_class = (GObjectClass *) cls;

  static TpDBusPropertiesMixinPropImpl balance_props[] = {
        { "AccountBalance", "account-balance", NULL },
        { "ManageCreditURI", "manage-credit-uri", NULL },
        { NULL }
  };

  object_class->get_property = balanced_connection_get_property;

<<<<<<< HEAD
=======
  base_class->get_interfaces_always_present = get_interfaces;

>>>>>>> 932a5758
  g_object_class_install_property (object_class, PROP_ACCOUNT_BALANCE,
      g_param_spec_boxed ("account-balance", "", "",
        TP_STRUCT_TYPE_CURRENCY_AMOUNT,
        G_PARAM_READABLE | G_PARAM_STATIC_STRINGS));

  g_object_class_install_property (object_class, PROP_MANAGE_CREDIT_URI,
      g_param_spec_string ("manage-credit-uri", "", "",
        NULL,
        G_PARAM_READABLE | G_PARAM_STATIC_STRINGS));

  tp_dbus_properties_mixin_implement_interface (object_class,
      TP_IFACE_QUARK_CONNECTION_INTERFACE_BALANCE,
      tp_dbus_properties_mixin_getter_gobject_properties, NULL,
      balance_props);
}

/* -- UnbalancedConnection -- */
typedef TpTestsContactsConnection UnbalancedConnection;
typedef TpTestsContactsConnectionClass UnbalancedConnectionClass;

#define TYPE_UNBALANCED_CONNECTION (unbalanced_connection_get_type ())
static GType unbalanced_connection_get_type (void);

G_DEFINE_TYPE (UnbalancedConnection,
    unbalanced_connection,
    TYPE_BALANCED_CONNECTION)

static void
unbalanced_connection_get_property (GObject *self G_GNUC_UNUSED,
    guint prop_id,
    GValue *value,
    GParamSpec *pspec)
{
  switch (prop_id)
    {
      case PROP_ACCOUNT_BALANCE:
        /* unknown balance */
        g_value_take_boxed (value, tp_value_array_build (3,
              G_TYPE_INT, 0,
              G_TYPE_UINT, G_MAXUINT32,
              G_TYPE_STRING, "",
              G_TYPE_INVALID));
        break;

      default:
        G_OBJECT_WARN_INVALID_PROPERTY_ID (self, prop_id, pspec);
        break;
    }
}

static void
unbalanced_connection_init (UnbalancedConnection *self G_GNUC_UNUSED)
{
}

static void
unbalanced_connection_class_init (UnbalancedConnectionClass *cls)
{
  GObjectClass *object_class = (GObjectClass *) cls;

  object_class->get_property = unbalanced_connection_get_property;

  g_object_class_override_property (object_class, PROP_ACCOUNT_BALANCE,
      "account-balance");
}

/* -- Tests -- */
typedef struct {
    GMainLoop *mainloop;
    TpDBusDaemon *dbus;
    DBusConnection *client_libdbus;
    DBusGConnection *client_dbusglib;
    TpDBusDaemon *client_bus;
    TpTestsSimpleConnection *service_conn;
    TpBaseConnection *service_conn_as_base;
    gchar *conn_name;
    gchar *conn_path;
    TpConnection *conn;

    gboolean cwr_ready;
    GError *cwr_error /* initialized in setup */;

    GError *error /* initialized where needed */;
    gint wait;
} Test;

static void
setup (Test *test,
    gconstpointer data)
{
  GError *error = NULL;
  GQuark features[] = { TP_CONNECTION_FEATURE_CONNECTED, 0 };
  GType conn_type = GPOINTER_TO_SIZE (data);

  g_print ("setup for %s\n", g_type_name (conn_type));

  g_type_init ();
  tp_debug_set_flags ("all");
  test->dbus = tp_tests_dbus_daemon_dup_or_die ();

  test->mainloop = g_main_loop_new (NULL, FALSE);
  test->error = NULL;

  test->client_libdbus = dbus_bus_get_private (DBUS_BUS_STARTER, NULL);
  g_assert (test->client_libdbus != NULL);
  dbus_connection_setup_with_g_main (test->client_libdbus, NULL);
  dbus_connection_set_exit_on_disconnect (test->client_libdbus, FALSE);
  test->client_dbusglib = dbus_connection_get_g_connection (
      test->client_libdbus);
  dbus_g_connection_ref (test->client_dbusglib);
  test->client_bus = tp_dbus_daemon_new (test->client_dbusglib);
  g_assert (test->client_bus != NULL);

  test->service_conn = tp_tests_object_new_static_class (
        conn_type,
        "account", "me@example.com",
        "protocol", "simple-protocol",
        NULL);
  test->service_conn_as_base = TP_BASE_CONNECTION (test->service_conn);
  g_assert (test->service_conn != NULL);
  g_assert (test->service_conn_as_base != NULL);

  g_assert (tp_base_connection_register (test->service_conn_as_base, "simple",
        &test->conn_name, &test->conn_path, &error));
  g_assert_no_error (error);

  test->cwr_ready = FALSE;
  test->cwr_error = NULL;

  test->conn = tp_connection_new (test->client_bus, test->conn_name,
      test->conn_path, &error);
  g_assert (test->conn != NULL);
  g_assert_no_error (error);

  tp_cli_connection_call_connect (test->conn, -1, NULL, NULL, NULL, NULL);

  g_assert (!tp_proxy_is_prepared (test->conn, TP_CONNECTION_FEATURE_CORE));
  g_assert (!tp_proxy_is_prepared (test->conn,
        TP_CONNECTION_FEATURE_CONNECTED));
  g_assert (!tp_proxy_is_prepared (test->conn, TP_CONNECTION_FEATURE_BALANCE));

  tp_tests_proxy_run_until_prepared (test->conn, features);
}

static void
teardown (Test *test,
    gconstpointer data G_GNUC_UNUSED)
{
  TpConnection *conn;
  GError *error = NULL;

  g_clear_error (&test->error);
  tp_clear_pointer (&test->mainloop, g_main_loop_unref);
  tp_clear_object (&test->conn);

  /* disconnect the connection so we don't leak it */
  conn = tp_connection_new (test->dbus, test->conn_name, test->conn_path,
      &error);
  g_assert (conn != NULL);
  g_assert_no_error (error);

  tp_tests_connection_assert_disconnect_succeeds (conn);
  tp_tests_proxy_run_until_prepared_or_failed (conn, NULL, &error);
  g_assert_error (error, TP_ERROR, TP_ERROR_CANCELLED);
  g_clear_error (&error);

  test->service_conn_as_base = NULL;
  g_object_unref (test->service_conn);
  g_free (test->conn_name);
  g_free (test->conn_path);

  g_object_unref (test->dbus);
  test->dbus = NULL;
  g_object_unref (test->client_bus);
  test->client_bus = NULL;

  dbus_g_connection_unref (test->client_dbusglib);
  dbus_connection_close (test->client_libdbus);
  dbus_connection_unref (test->client_libdbus);
}

static void
balance_changed_cb (TpConnection *conn,
    gint balance,
    guint scale,
    const gchar *currency,
    Test *test)
{
  g_assert_cmpint (balance, ==, BALANCE * 2);
  g_assert_cmpuint (scale, ==, BALANCE_SCALE);
  g_assert_cmpstr (currency, ==, BALANCE_CURRENCY);

  test->wait--;
  if (test->wait <= 0)
    g_main_loop_quit (test->mainloop);
}

static void
test_balance (Test *test,
    gconstpointer nil G_GNUC_UNUSED)
{
  GQuark features[] = { TP_CONNECTION_FEATURE_BALANCE, 0 };
  gint balance;
  guint scale;
  const gchar *currency, *uri;
  gchar *currency_alloc, *uri_alloc;
  GValueArray *v;

  g_assert (!tp_proxy_is_prepared (test->conn, TP_CONNECTION_FEATURE_BALANCE));

  tp_tests_proxy_run_until_prepared (test->conn, features);

  g_assert (tp_connection_get_balance (test->conn,
        &balance, &scale, &currency));

  g_assert_cmpint (balance, ==, BALANCE);
  g_assert_cmpuint (scale, ==, BALANCE_SCALE);
  g_assert_cmpstr (currency, ==, BALANCE_CURRENCY);

  uri = tp_connection_get_balance_uri (test->conn);

  g_assert_cmpstr (uri, ==, MANAGE_CREDIT_URI);

  g_object_get (test->conn,
      "balance", &balance,
      "balance-scale", &scale,
      "balance-currency", &currency_alloc,
      "balance-uri", &uri_alloc,
      NULL);

  g_assert_cmpint (balance, ==, BALANCE);
  g_assert_cmpuint (scale, ==, BALANCE_SCALE);
  g_assert_cmpstr (currency_alloc, ==, BALANCE_CURRENCY);
  g_assert_cmpstr (uri_alloc, ==, MANAGE_CREDIT_URI);

  v = tp_value_array_build (3,
              G_TYPE_INT, BALANCE * 2,
              G_TYPE_UINT, BALANCE_SCALE,
              G_TYPE_STRING, BALANCE_CURRENCY,
              G_TYPE_INVALID);

  tp_svc_connection_interface_balance_emit_balance_changed (
      test->service_conn_as_base, v);

  g_signal_connect (test->conn, "balance-changed",
      G_CALLBACK (balance_changed_cb), test);

  test->wait = 1;
  g_main_loop_run (test->mainloop);
  g_assert_no_error (test->error);

  g_free (currency_alloc);
  g_free (uri_alloc);
}

static void
test_balance_unknown (Test *test,
    gconstpointer nil G_GNUC_UNUSED)
{
  GQuark features[] = { TP_CONNECTION_FEATURE_BALANCE, 0 };
  gint balance;
  guint scale;
  const gchar *currency;

  g_assert (!tp_proxy_is_prepared (test->conn, TP_CONNECTION_FEATURE_BALANCE));

  tp_tests_proxy_run_until_prepared (test->conn, features);

  g_assert (!tp_connection_get_balance (test->conn,
        &balance, &scale, &currency));
}

int
main (int argc,
      char **argv)
{
  g_type_init ();

  tp_tests_abort_after (5);
  g_test_init (&argc, &argv, NULL);

  g_test_add ("/conn/balance", Test,
      GSIZE_TO_POINTER (TYPE_BALANCED_CONNECTION),
      setup, test_balance, teardown);
  g_test_add ("/conn/balance-unknown", Test,
      GSIZE_TO_POINTER (TYPE_UNBALANCED_CONNECTION),
      setup, test_balance_unknown, teardown);
  g_test_add ("/conn/balance-unimplemented", Test,
      GSIZE_TO_POINTER (TP_TESTS_TYPE_CONTACTS_CONNECTION),
      setup, test_balance_unknown, teardown);

  return g_test_run ();
}<|MERGE_RESOLUTION|>--- conflicted
+++ resolved
@@ -80,15 +80,6 @@
 static void
 balanced_connection_init (BalancedConnection *self)
 {
-  static const gchar *interfaces_always_present[] = {
-      TP_IFACE_CONNECTION_INTERFACE_BALANCE,
-      NULL
-  };
-
-  /* We cannot set base_class->interfaces_always_present because that would
-   * override interfaces set in TpTestsSimpleConnection */
-  tp_base_connection_add_interfaces ((TpBaseConnection *) self,
-      interfaces_always_present);
 }
 
 static GPtrArray *
@@ -108,6 +99,7 @@
 balanced_connection_class_init (BalancedConnectionClass *cls)
 {
   GObjectClass *object_class = (GObjectClass *) cls;
+  TpBaseConnectionClass *base_class = TP_BASE_CONNECTION_CLASS (cls);
 
   static TpDBusPropertiesMixinPropImpl balance_props[] = {
         { "AccountBalance", "account-balance", NULL },
@@ -117,11 +109,8 @@
 
   object_class->get_property = balanced_connection_get_property;
 
-<<<<<<< HEAD
-=======
   base_class->get_interfaces_always_present = get_interfaces;
 
->>>>>>> 932a5758
   g_object_class_install_property (object_class, PROP_ACCOUNT_BALANCE,
       g_param_spec_boxed ("account-balance", "", "",
         TP_STRUCT_TYPE_CURRENCY_AMOUNT,
