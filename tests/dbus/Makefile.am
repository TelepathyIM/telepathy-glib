--- conflicted
+++ resolved
@@ -51,17 +51,12 @@
 test_invalidated_while_invoking_signals_SOURCES = \
     invalidated-while-invoking-signals.c
 
-<<<<<<< HEAD
-=======
 test_message_mixin_LDADD = \
-    $(TP_GLIB_LIBS) \
-    ../lib/libtp-glib-tests.la \
-    ../../examples/cm/echo-message-parts/libexample-cm-echo-2.la
+    $(LDADD) \
+    $(top_builddir)/examples/cm/echo-message-parts/libexample-cm-echo-2.la
 test_message_mixin_SOURCES = \
     message-mixin.c
 
-test_properties_LDADD = $(TP_GLIB_LIBS)
->>>>>>> 71b63b60
 test_properties_SOURCES = properties.c
 nodist_test_properties_SOURCES = \
     _gen/svc.h \
