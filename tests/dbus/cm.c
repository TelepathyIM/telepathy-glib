/* Feature test for https://bugs.freedesktop.org/show_bug.cgi?id=18291
 *
 * Copyright (C) 2009 Collabora Ltd. <http://www.collabora.co.uk/>
 * Copyright (C) 2009 Nokia Corporation
 *
 * Copying and distribution of this file, with or without modification,
 * are permitted in any medium without royalty provided the copyright
 * notice and this notice are preserved.
 */

#include "config.h"

#include <telepathy-glib/telepathy-glib.h>
#include <telepathy-glib/telepathy-glib-dbus.h>

#include "examples/cm/echo-message-parts/connection-manager.h"
#include "tests/lib/util.h"

typedef enum {
    ACTIVATE_CM = (1 << 0),
} TestFlags;

typedef struct {
    GMainLoop *mainloop;
    TpDBusDaemon *dbus;
    ExampleEcho2ConnectionManager *service_cm;

    TpConnectionManager *cm;
    TpConnectionManager *echo;
    TpConnectionManager *spurious;
    GError *error /* initialized where needed */;
} Test;

static void
setup (Test *test,
       gconstpointer data)
{
  TpBaseConnectionManager *service_cm_as_base;
  gboolean ok;

  g_type_init ();
  tp_debug_set_flags ("all");

  test->mainloop = g_main_loop_new (NULL, FALSE);
  test->dbus = tp_tests_dbus_daemon_dup_or_die ();

  test->service_cm = EXAMPLE_ECHO_2_CONNECTION_MANAGER (g_object_new (
        EXAMPLE_TYPE_ECHO_2_CONNECTION_MANAGER,
        NULL));
  g_assert (test->service_cm != NULL);
  service_cm_as_base = TP_BASE_CONNECTION_MANAGER (test->service_cm);
  g_assert (service_cm_as_base != NULL);

  ok = tp_base_connection_manager_register (service_cm_as_base);
  g_assert (ok);

  test->cm = NULL;
}

static void
teardown (Test *test,
          gconstpointer data)
{
  g_clear_object (&test->service_cm);
  g_clear_object (&test->dbus);
  g_clear_object (&test->cm);
  g_clear_object (&test->echo);
  g_clear_object (&test->spurious);
  g_main_loop_unref (test->mainloop);
  test->mainloop = NULL;
}

static void
assert_param_flags (const TpConnectionManagerParam *param,
    TpConnMgrParamFlags flags)
{
  GValue value = {0, };

  g_assert (tp_connection_manager_param_is_required (param) ==
      ((flags & TP_CONN_MGR_PARAM_FLAG_REQUIRED) != 0));
  g_assert (tp_connection_manager_param_is_required_for_registration (param) ==
      ((flags & TP_CONN_MGR_PARAM_FLAG_REGISTER) != 0));
  g_assert (tp_connection_manager_param_get_default (param, &value) ==
      ((flags & TP_CONN_MGR_PARAM_FLAG_HAS_DEFAULT) != 0));
  g_assert (tp_connection_manager_param_is_secret (param) ==
      ((flags & TP_CONN_MGR_PARAM_FLAG_SECRET) != 0));
  g_assert (tp_connection_manager_param_is_dbus_property (param) ==
      ((flags & TP_CONN_MGR_PARAM_FLAG_DBUS_PROPERTY) != 0));

  if (G_IS_VALUE (&value))
    g_value_unset (&value);
}

static void
test_valid_name (void)
{
  GError *error = NULL;

  g_assert (tp_connection_manager_check_valid_name ("gabble", NULL));

  g_assert (tp_connection_manager_check_valid_name ("l33t_cm", NULL));

  g_assert (!tp_connection_manager_check_valid_name ("wtf tbh", &error));
  g_assert (error != NULL);
  g_clear_error (&error);

  g_assert (!tp_connection_manager_check_valid_name ("0pointer", &error));
  g_assert (error != NULL);
  g_clear_error (&error);
}

static void
on_got_info_expect_none (TpConnectionManager *self,
                         guint info_source,
                         gpointer p)
{
  Test *test = p;

  g_assert (self == test->cm);
  g_assert_cmpuint (info_source, ==, TP_CM_INFO_SOURCE_NONE);
  g_assert_cmpuint (info_source, ==,
      tp_connection_manager_get_info_source (test->cm));

  g_main_loop_quit (test->mainloop);
}

static void
test_nothing_got_info (Test *test,
                       gconstpointer data)
{
  GError *error = NULL;
  gulong id;

  test->cm = tp_connection_manager_new (test->dbus, "not_actually_there",
      NULL, &error);
  g_assert (TP_IS_CONNECTION_MANAGER (test->cm));
  g_assert_no_error (error);

  /* Spin the mainloop until we get the got-info signal. This API is rubbish,
   * but it's better than it used to be... */
  g_test_bug ("18207");
  id = g_signal_connect (test->cm, "got-info",
      G_CALLBACK (on_got_info_expect_none), test);
  g_main_loop_run (test->mainloop);
  g_signal_handler_disconnect (test->cm, id);

  g_assert_cmpstr (tp_connection_manager_get_name (test->cm), ==,
      "not_actually_there");
  g_assert (!tp_connection_manager_is_running (test->cm));
  g_assert_cmpuint (tp_connection_manager_get_info_source (test->cm), ==,
      TP_CM_INFO_SOURCE_NONE);
  g_assert (tp_connection_manager_dup_protocols (test->cm) == NULL);
}

static void
on_got_info_expect_file (TpConnectionManager *self,
                         guint info_source,
                         gpointer p)
{
  Test *test = p;

  g_assert (self == test->cm);
  g_assert_cmpuint (info_source, ==, TP_CM_INFO_SOURCE_FILE);
  g_assert_cmpuint (info_source, ==,
      tp_connection_manager_get_info_source (test->cm));

  g_main_loop_quit (test->mainloop);
}

static void
test_file_got_info (Test *test,
                    gconstpointer data)
{
  GError *error = NULL;
  gulong id;
  const TpConnectionManagerParam *param;
  TpProtocol *protocol;
  gchar **strv;
  GValue value = { 0 };
  gboolean ok;
  GVariant *variant;

  test->cm = tp_connection_manager_new (test->dbus, "spurious",
      NULL, &error);
  g_assert (TP_IS_CONNECTION_MANAGER (test->cm));
  g_assert_no_error (error);

  g_test_bug ("18207");
  id = g_signal_connect (test->cm, "got-info",
      G_CALLBACK (on_got_info_expect_file), test);
  g_main_loop_run (test->mainloop);
  g_signal_handler_disconnect (test->cm, id);

  g_assert_cmpstr (tp_connection_manager_get_name (test->cm), ==, "spurious");
  g_assert (!tp_connection_manager_is_running (test->cm));
  g_assert_cmpuint (tp_connection_manager_get_info_source (test->cm), ==,
      TP_CM_INFO_SOURCE_FILE);

  strv = tp_connection_manager_dup_protocol_names (test->cm);
  g_assert_cmpuint (g_strv_length (strv), ==, 2);
  g_assert (tp_strv_contains ((const gchar * const *) strv, "normal"));
  g_assert (tp_strv_contains ((const gchar * const *)strv, "weird"));
  g_strfreev (strv);

  g_assert (tp_connection_manager_has_protocol (test->cm, "normal"));
  g_assert (!tp_connection_manager_has_protocol (test->cm, "not-there"));

  protocol = tp_connection_manager_get_protocol (test->cm, "normal");

  g_assert_cmpstr (tp_protocol_get_name (protocol), ==, "normal");
  g_assert (tp_protocol_can_register (protocol));

  g_assert (tp_protocol_has_param (protocol, "account"));
  g_assert (!tp_protocol_has_param (protocol, "not-there"));

  /* FIXME: it's not technically an API guarantee that params
   * come out in this order... */

  param = g_ptr_array_index (tp_protocol_borrow_params (protocol), 0);
  g_assert_cmpstr (tp_connection_manager_param_get_name (param), ==, "account");
  g_assert_cmpstr (tp_connection_manager_param_get_dbus_signature (param), ==, "s");
  assert_param_flags (param,
      TP_CONN_MGR_PARAM_FLAG_REQUIRED | TP_CONN_MGR_PARAM_FLAG_REGISTER);
  g_assert (param == tp_protocol_get_param (protocol, "account"));
  g_assert_cmpstr (tp_connection_manager_param_get_name (param), ==,
      "account");
  g_assert_cmpstr (tp_connection_manager_param_get_dbus_signature (param),
      ==, "s");
  g_assert (tp_connection_manager_param_is_required (param));
  g_assert (tp_connection_manager_param_is_required_for_registration (param));
  g_assert (!tp_connection_manager_param_is_secret (param));
  g_assert (!tp_connection_manager_param_is_dbus_property (param));
  g_assert (!tp_connection_manager_param_is_dbus_property (param));
  ok = tp_connection_manager_param_get_default (param, &value);
  g_assert (!ok);
  g_assert (!G_IS_VALUE (&value));
  g_assert (tp_connection_manager_param_dup_default_variant (param) == NULL);

  param = g_ptr_array_index (tp_protocol_borrow_params (protocol), 1);
  g_assert_cmpstr (tp_connection_manager_param_get_name (param), ==, "password");
  g_assert_cmpstr (tp_connection_manager_param_get_dbus_signature (param), ==, "s");
  assert_param_flags (param,
      TP_CONN_MGR_PARAM_FLAG_REQUIRED | TP_CONN_MGR_PARAM_FLAG_REGISTER |
      TP_CONN_MGR_PARAM_FLAG_SECRET);
  g_assert (param == tp_protocol_get_param (protocol, "password"));

  param = g_ptr_array_index (tp_protocol_borrow_params (protocol), 2);
  g_assert_cmpstr (tp_connection_manager_param_get_name (param), ==, "register");
  g_assert_cmpstr (tp_connection_manager_param_get_dbus_signature (param), ==, "b");
  assert_param_flags (param, TP_CONN_MGR_PARAM_FLAG_HAS_DEFAULT);
  g_assert (param == tp_protocol_get_param (protocol, "register"));
  ok = tp_connection_manager_param_get_default (param, &value);
  g_assert (ok);
  g_assert (G_IS_VALUE (&value));
  g_assert (G_VALUE_HOLDS_BOOLEAN (&value));
  g_value_unset (&value);
  variant = tp_connection_manager_param_dup_default_variant (param);
  g_assert_cmpstr (g_variant_get_type_string (variant), ==, "b");
  g_assert_cmpint (g_variant_get_boolean (variant), ==, TRUE);

  g_assert_cmpuint (tp_protocol_borrow_params (protocol)->len, ==, 3);

  strv = tp_protocol_dup_param_names (protocol);
  g_assert_cmpstr (strv[0], ==, "account");
  g_assert_cmpstr (strv[1], ==, "password");
  g_assert_cmpstr (strv[2], ==, "register");
  g_assert (strv[3] == NULL);
  g_strfreev (strv);

  protocol = tp_connection_manager_get_protocol (test->cm, "weird");

  g_assert_cmpstr (tp_protocol_get_name (protocol), ==, "weird");
  g_assert (protocol == tp_connection_manager_get_protocol (test->cm,
        "weird"));
  g_assert (!tp_protocol_can_register (protocol));

  param = g_ptr_array_index (tp_protocol_borrow_params (protocol), 0);
  g_assert_cmpstr (tp_connection_manager_param_get_name (param), ==, "com.example.Bork.Bork.Bork");
  assert_param_flags (param,
      TP_CONN_MGR_PARAM_FLAG_DBUS_PROPERTY |
      TP_CONN_MGR_PARAM_FLAG_HAS_DEFAULT);
  g_assert_cmpstr (tp_connection_manager_param_get_dbus_signature (param), ==, "u");

  g_assert_cmpuint (tp_protocol_borrow_params (protocol)->len, ==, 1);
}

static void
test_complex_file_got_info (Test *test,
                            gconstpointer data)
{
  GError *error = NULL;
  gulong id;
  const TpConnectionManagerParam *param;
  TpProtocol *protocol;
  gchar **strv;
  GPtrArray *arr;
  GList *protocols;
  GValue value = {0, };

  test->cm = tp_connection_manager_new (test->dbus, "test_manager_file",
      NULL, &error);
  g_assert (TP_IS_CONNECTION_MANAGER (test->cm));
  g_assert_no_error (error);

  g_test_bug ("18207");
  id = g_signal_connect (test->cm, "got-info",
      G_CALLBACK (on_got_info_expect_file), test);
  g_main_loop_run (test->mainloop);
  g_signal_handler_disconnect (test->cm, id);

  g_assert_cmpstr (tp_connection_manager_get_name (test->cm), ==,
      "test_manager_file");
  g_assert (!tp_connection_manager_is_running (test->cm));
  g_assert_cmpuint (tp_connection_manager_get_info_source (test->cm), ==,
      TP_CM_INFO_SOURCE_FILE);

  protocols = tp_connection_manager_dup_protocols (test->cm);
  g_assert_cmpuint (g_list_length (protocols), ==, 3);
  g_list_free_full (protocols, g_object_unref);

  /* FIXME: it's not technically an API guarantee that params
   * come out in this order... */

  protocol = tp_connection_manager_get_protocol (test->cm, "foo");

  g_assert_cmpstr (tp_protocol_get_name (protocol), ==, "foo");

  param = g_ptr_array_index (tp_protocol_borrow_params (protocol), 0);
  g_assert_cmpstr (tp_connection_manager_param_get_name (param), ==, "account");
  g_assert_cmpstr (tp_connection_manager_param_get_dbus_signature (param), ==, "s");
  assert_param_flags (param,
      TP_CONN_MGR_PARAM_FLAG_REQUIRED | TP_CONN_MGR_PARAM_FLAG_HAS_DEFAULT);
  tp_connection_manager_param_get_default (param, &value);
  g_assert (G_VALUE_HOLDS_STRING (&value));
  g_assert_cmpstr (g_value_get_string (&value), ==, "foo@default");
  g_value_unset (&value);

  param = g_ptr_array_index (tp_protocol_borrow_params (protocol), 1);
  g_assert_cmpstr (tp_connection_manager_param_get_name (param), ==, "password");
  g_assert_cmpstr (tp_connection_manager_param_get_dbus_signature (param), ==, "s");
  assert_param_flags (param,
      TP_CONN_MGR_PARAM_FLAG_REQUIRED | TP_CONN_MGR_PARAM_FLAG_SECRET);
  g_assert (!tp_connection_manager_param_get_default (param, &value));

  param = g_ptr_array_index (tp_protocol_borrow_params (protocol), 2);
  g_assert_cmpstr (tp_connection_manager_param_get_name (param), ==, "encryption-key");
  g_assert_cmpstr (tp_connection_manager_param_get_dbus_signature (param), ==, "s");
  assert_param_flags (param, TP_CONN_MGR_PARAM_FLAG_SECRET);
  g_assert (!tp_connection_manager_param_get_default (param, &value));

  param = g_ptr_array_index (tp_protocol_borrow_params (protocol), 3);
  g_assert_cmpstr (tp_connection_manager_param_get_name (param), ==, "port");
  g_assert_cmpstr (tp_connection_manager_param_get_dbus_signature (param), ==, "q");
  assert_param_flags (param, TP_CONN_MGR_PARAM_FLAG_HAS_DEFAULT);
  tp_connection_manager_param_get_default (param, &value);
  g_assert (G_VALUE_HOLDS_UINT (&value));
  g_assert_cmpuint (g_value_get_uint (&value), ==, 1234);
  g_value_unset (&value);

  param = g_ptr_array_index (tp_protocol_borrow_params (protocol), 4);
  g_assert_cmpstr (tp_connection_manager_param_get_name (param), ==, "register");
  g_assert_cmpstr (tp_connection_manager_param_get_dbus_signature (param), ==, "b");
  assert_param_flags (param, 0);
  g_assert (!tp_connection_manager_param_get_default (param, &value));

  param = g_ptr_array_index (tp_protocol_borrow_params (protocol), 5);
  g_assert_cmpstr (tp_connection_manager_param_get_name (param), ==, "server-list");
  g_assert_cmpstr (tp_connection_manager_param_get_dbus_signature (param), ==, "as");
  assert_param_flags (param, TP_CONN_MGR_PARAM_FLAG_HAS_DEFAULT);
  tp_connection_manager_param_get_default (param, &value);
  g_assert (G_VALUE_HOLDS (&value, G_TYPE_STRV));
  strv = g_value_get_boxed (&value);
  g_assert_cmpstr (strv[0], ==, "foo");
  g_assert_cmpstr (strv[1], ==, "bar");
  g_assert (strv[2] == NULL);
  g_value_unset (&value);

  g_assert_cmpuint (tp_protocol_borrow_params (protocol)->len, ==, 6);

  protocol = tp_connection_manager_get_protocol (test->cm, "bar");
  g_assert_cmpstr (tp_protocol_get_name (protocol), ==, "bar");

  param = g_ptr_array_index (tp_protocol_borrow_params (protocol), 0);
  g_assert_cmpstr (tp_connection_manager_param_get_name (param), ==, "account");
  assert_param_flags (param,
      TP_CONN_MGR_PARAM_FLAG_REQUIRED | TP_CONN_MGR_PARAM_FLAG_HAS_DEFAULT);
  g_assert_cmpstr (tp_connection_manager_param_get_dbus_signature (param), ==, "s");
  tp_connection_manager_param_get_default (param, &value);
  g_assert (G_VALUE_HOLDS_STRING (&value));
  g_assert_cmpstr (g_value_get_string (&value), ==, "bar@default");
  g_value_unset (&value);

  param = g_ptr_array_index (tp_protocol_borrow_params (protocol), 1);
  g_assert_cmpstr (tp_connection_manager_param_get_name (param), ==, "encryption-key");
  assert_param_flags (param,
      TP_CONN_MGR_PARAM_FLAG_REQUIRED | TP_CONN_MGR_PARAM_FLAG_SECRET);
  g_assert_cmpstr (tp_connection_manager_param_get_dbus_signature (param), ==, "s");
  g_assert (!tp_connection_manager_param_get_default (param, &value));

  param = g_ptr_array_index (tp_protocol_borrow_params (protocol), 2);
  g_assert_cmpstr (tp_connection_manager_param_get_name (param), ==, "password");
  assert_param_flags (param,
      TP_CONN_MGR_PARAM_FLAG_REQUIRED | TP_CONN_MGR_PARAM_FLAG_SECRET);
  g_assert_cmpstr (tp_connection_manager_param_get_dbus_signature (param), ==, "s");
  g_assert (!tp_connection_manager_param_get_default (param, &value));

  param = g_ptr_array_index (tp_protocol_borrow_params (protocol), 3);
  g_assert_cmpstr (tp_connection_manager_param_get_name (param), ==, "port");
  g_assert_cmpstr (tp_connection_manager_param_get_dbus_signature (param), ==, "q");
  assert_param_flags (param, TP_CONN_MGR_PARAM_FLAG_HAS_DEFAULT);
  tp_connection_manager_param_get_default (param, &value);
  g_assert (G_VALUE_HOLDS_UINT (&value));
  g_assert_cmpuint (g_value_get_uint (&value), ==, 4321);
  g_value_unset (&value);

  param = g_ptr_array_index (tp_protocol_borrow_params (protocol), 4);
  g_assert_cmpstr (tp_connection_manager_param_get_name (param), ==, "register");
  g_assert_cmpstr (tp_connection_manager_param_get_dbus_signature (param), ==, "b");
  assert_param_flags (param, 0);
  g_assert (!tp_connection_manager_param_get_default (param, &value));

  param = g_ptr_array_index (tp_protocol_borrow_params (protocol), 5);
  g_assert_cmpstr (tp_connection_manager_param_get_name (param), ==, "server-list");
  g_assert_cmpstr (tp_connection_manager_param_get_dbus_signature (param), ==, "as");
  assert_param_flags (param, TP_CONN_MGR_PARAM_FLAG_HAS_DEFAULT);
  tp_connection_manager_param_get_default (param, &value);
  g_assert (G_VALUE_HOLDS (&value, G_TYPE_STRV));
  strv = g_value_get_boxed (&value);
  g_assert_cmpstr (strv[0], ==, "bar");
  g_assert_cmpstr (strv[1], ==, "foo");
  g_assert (strv[2] == NULL);
  g_value_unset (&value);

  g_assert_cmpuint (tp_protocol_borrow_params (protocol)->len, ==, 6);

  protocol = tp_connection_manager_get_protocol (test->cm,
      "somewhat-pathological");
  g_assert_cmpstr (tp_protocol_get_name (protocol), ==,
      "somewhat-pathological");

  param = g_ptr_array_index (tp_protocol_borrow_params (protocol), 0);
  g_assert_cmpstr (tp_connection_manager_param_get_name (param), ==, "foo");
  assert_param_flags (param,
      TP_CONN_MGR_PARAM_FLAG_REQUIRED | TP_CONN_MGR_PARAM_FLAG_HAS_DEFAULT);
  g_assert_cmpstr (tp_connection_manager_param_get_dbus_signature (param), ==, "s");
  tp_connection_manager_param_get_default (param, &value);
  g_assert (G_VALUE_HOLDS_STRING (&value));
  g_assert_cmpstr (g_value_get_string (&value), ==, "hello world");
  g_value_unset (&value);

  param = g_ptr_array_index (tp_protocol_borrow_params (protocol), 1);
  g_assert_cmpstr (tp_connection_manager_param_get_name (param), ==, "semicolons");
  assert_param_flags (param,
      TP_CONN_MGR_PARAM_FLAG_HAS_DEFAULT | TP_CONN_MGR_PARAM_FLAG_SECRET);
  g_assert_cmpstr (tp_connection_manager_param_get_dbus_signature (param), ==, "s");
  tp_connection_manager_param_get_default (param, &value);
  g_assert (G_VALUE_HOLDS_STRING (&value));
  g_assert_cmpstr (g_value_get_string (&value), ==, "list;of;misc;");
  g_value_unset (&value);

  param = g_ptr_array_index (tp_protocol_borrow_params (protocol), 2);
  g_assert_cmpstr (tp_connection_manager_param_get_name (param), ==, "list");
  assert_param_flags (param, TP_CONN_MGR_PARAM_FLAG_HAS_DEFAULT);
  g_assert_cmpstr (tp_connection_manager_param_get_dbus_signature (param), ==, "as");
  tp_connection_manager_param_get_default (param, &value);
  g_assert (G_VALUE_HOLDS (&value, G_TYPE_STRV));
  strv = g_value_get_boxed (&value);
  g_assert_cmpstr (strv[0], ==, "list");
  g_assert_cmpstr (strv[1], ==, "of");
  g_assert_cmpstr (strv[2], ==, "misc");
  g_assert (strv[3] == NULL);
  g_value_unset (&value);

  param = g_ptr_array_index (tp_protocol_borrow_params (protocol), 3);
  g_assert_cmpstr (tp_connection_manager_param_get_name (param), ==, "unterminated-list");
  assert_param_flags (param, TP_CONN_MGR_PARAM_FLAG_HAS_DEFAULT);
  g_assert_cmpstr (tp_connection_manager_param_get_dbus_signature (param), ==, "as");
  tp_connection_manager_param_get_default (param, &value);
  g_assert (G_VALUE_HOLDS (&value, G_TYPE_STRV));
  strv = g_value_get_boxed (&value);
  g_assert_cmpstr (strv[0], ==, "list");
  g_assert_cmpstr (strv[1], ==, "of");
  g_assert_cmpstr (strv[2], ==, "misc");
  g_assert (strv[3] == NULL);
  g_value_unset (&value);

  param = g_ptr_array_index (tp_protocol_borrow_params (protocol), 4);
  g_assert_cmpstr (tp_connection_manager_param_get_name (param), ==, "spaces-in-list");
  assert_param_flags (param, TP_CONN_MGR_PARAM_FLAG_HAS_DEFAULT);
  g_assert_cmpstr (tp_connection_manager_param_get_dbus_signature (param), ==, "as");
  tp_connection_manager_param_get_default (param, &value);
  g_assert (G_VALUE_HOLDS (&value, G_TYPE_STRV));
  strv = g_value_get_boxed (&value);
  g_assert_cmpstr (strv[0], ==, "list");
  g_assert_cmpstr (strv[1], ==, " of");
  g_assert_cmpstr (strv[2], ==, " misc ");
  g_assert (strv[3] == NULL);
  g_value_unset (&value);

  param = g_ptr_array_index (tp_protocol_borrow_params (protocol), 5);
  g_assert_cmpstr (tp_connection_manager_param_get_name (param), ==, "escaped-semicolon-in-list");
  assert_param_flags (param, TP_CONN_MGR_PARAM_FLAG_HAS_DEFAULT);
  g_assert_cmpstr (tp_connection_manager_param_get_dbus_signature (param), ==, "as");
  tp_connection_manager_param_get_default (param, &value);
  g_assert (G_VALUE_HOLDS (&value, G_TYPE_STRV));
  strv = g_value_get_boxed (&value);
  g_assert_cmpstr (strv[0], ==, "list;of");
  g_assert_cmpstr (strv[1], ==, "misc");
  g_assert (strv[2] == NULL);
  g_value_unset (&value);

  param = g_ptr_array_index (tp_protocol_borrow_params (protocol), 6);
  g_assert_cmpstr (tp_connection_manager_param_get_name (param), ==, "doubly-escaped-semicolon-in-list");
  assert_param_flags (param, TP_CONN_MGR_PARAM_FLAG_HAS_DEFAULT);
  g_assert_cmpstr (tp_connection_manager_param_get_dbus_signature (param), ==, "as");
  tp_connection_manager_param_get_default (param, &value);
  g_assert (G_VALUE_HOLDS (&value, G_TYPE_STRV));
  strv = g_value_get_boxed (&value);
  g_assert_cmpstr (strv[0], ==, "list\\");
  g_assert_cmpstr (strv[1], ==, "of");
  g_assert_cmpstr (strv[2], ==, "misc");
  g_assert (strv[3] == NULL);
  g_value_unset (&value);

  param = g_ptr_array_index (tp_protocol_borrow_params (protocol), 7);
  g_assert_cmpstr (tp_connection_manager_param_get_name (param), ==, "triply-escaped-semicolon-in-list");
  assert_param_flags (param, TP_CONN_MGR_PARAM_FLAG_HAS_DEFAULT);
  g_assert_cmpstr (tp_connection_manager_param_get_dbus_signature (param), ==, "as");
  tp_connection_manager_param_get_default (param, &value);
  g_assert (G_VALUE_HOLDS (&value, G_TYPE_STRV));
  strv = g_value_get_boxed (&value);
  g_assert_cmpstr (strv[0], ==, "list\\;of");
  g_assert_cmpstr (strv[1], ==, "misc");
  g_assert (strv[2] == NULL);
  g_value_unset (&value);

  param = g_ptr_array_index (tp_protocol_borrow_params (protocol), 8);
  g_assert_cmpstr (tp_connection_manager_param_get_name (param), ==, "empty-list");
  assert_param_flags (param, TP_CONN_MGR_PARAM_FLAG_HAS_DEFAULT);
  g_assert_cmpstr (tp_connection_manager_param_get_dbus_signature (param), ==, "as");
  tp_connection_manager_param_get_default (param, &value);
  g_assert (G_VALUE_HOLDS (&value, G_TYPE_STRV));
  strv = g_value_get_boxed (&value);
  g_assert (strv == NULL || strv[0] == NULL);
  g_value_unset (&value);

  param = g_ptr_array_index (tp_protocol_borrow_params (protocol), 9);
  g_assert_cmpstr (tp_connection_manager_param_get_name (param), ==, "escaped-semicolon");
  assert_param_flags (param, TP_CONN_MGR_PARAM_FLAG_HAS_DEFAULT);
  g_assert_cmpstr (tp_connection_manager_param_get_dbus_signature (param), ==, "s");
  tp_connection_manager_param_get_default (param, &value);
  g_assert (G_VALUE_HOLDS_STRING (&value));
  g_assert_cmpstr (g_value_get_string (&value), ==, "foo\\;bar");
  g_value_unset (&value);

  param = g_ptr_array_index (tp_protocol_borrow_params (protocol), 10);
  g_assert_cmpstr (tp_connection_manager_param_get_name (param), ==, "object");
  assert_param_flags (param, TP_CONN_MGR_PARAM_FLAG_HAS_DEFAULT);
  g_assert_cmpstr (tp_connection_manager_param_get_dbus_signature (param), ==, "o");
  tp_connection_manager_param_get_default (param, &value);
  g_assert (G_VALUE_HOLDS (&value, DBUS_TYPE_G_OBJECT_PATH));
  g_assert_cmpstr (g_value_get_boxed (&value), ==, "/misc");
  g_value_unset (&value);

  param = g_ptr_array_index (tp_protocol_borrow_params (protocol), 11);
  g_assert_cmpstr (tp_connection_manager_param_get_name (param), ==, "q");
  assert_param_flags (param, TP_CONN_MGR_PARAM_FLAG_HAS_DEFAULT);
  g_assert_cmpstr (tp_connection_manager_param_get_dbus_signature (param), ==, "q");
  tp_connection_manager_param_get_default (param, &value);
  g_assert (G_VALUE_HOLDS_UINT (&value));
  g_assert_cmpint (g_value_get_uint (&value), ==, 42);
  g_value_unset (&value);

  param = g_ptr_array_index (tp_protocol_borrow_params (protocol), 12);
  g_assert_cmpstr (tp_connection_manager_param_get_name (param), ==, "u");
  assert_param_flags (param, TP_CONN_MGR_PARAM_FLAG_HAS_DEFAULT);
  g_assert_cmpstr (tp_connection_manager_param_get_dbus_signature (param), ==, "u");
  tp_connection_manager_param_get_default (param, &value);
  g_assert (G_VALUE_HOLDS_UINT (&value));
  g_assert_cmpint (g_value_get_uint (&value), ==, 42);
  g_value_unset (&value);

  param = g_ptr_array_index (tp_protocol_borrow_params (protocol), 13);
  g_assert_cmpstr (tp_connection_manager_param_get_name (param), ==, "t");
  assert_param_flags (param, TP_CONN_MGR_PARAM_FLAG_HAS_DEFAULT);
  g_assert_cmpstr (tp_connection_manager_param_get_dbus_signature (param), ==, "t");
  tp_connection_manager_param_get_default (param, &value);
  g_assert (G_VALUE_HOLDS_UINT64 (&value));
  g_assert_cmpuint ((guint) g_value_get_uint64 (&value), ==, 42);
  g_value_unset (&value);

  param = g_ptr_array_index (tp_protocol_borrow_params (protocol), 14);
  g_assert_cmpstr (tp_connection_manager_param_get_name (param), ==, "n");
  assert_param_flags (param, TP_CONN_MGR_PARAM_FLAG_HAS_DEFAULT);
  g_assert_cmpstr (tp_connection_manager_param_get_dbus_signature (param), ==, "n");
  tp_connection_manager_param_get_default (param, &value);
  g_assert (G_VALUE_HOLDS_INT (&value));
  g_assert_cmpint (g_value_get_int (&value), ==, -42);
  g_value_unset (&value);

  param = g_ptr_array_index (tp_protocol_borrow_params (protocol), 15);
  g_assert_cmpstr (tp_connection_manager_param_get_name (param), ==, "i");
  assert_param_flags (param, TP_CONN_MGR_PARAM_FLAG_HAS_DEFAULT);
  g_assert_cmpstr (tp_connection_manager_param_get_dbus_signature (param), ==, "i");
  tp_connection_manager_param_get_default (param, &value);
  g_assert (G_VALUE_HOLDS_INT (&value));
  g_assert_cmpint (g_value_get_int (&value), ==, -42);
  g_value_unset (&value);

  param = g_ptr_array_index (tp_protocol_borrow_params (protocol), 16);
  g_assert_cmpstr (tp_connection_manager_param_get_name (param), ==, "x");
  assert_param_flags (param, TP_CONN_MGR_PARAM_FLAG_HAS_DEFAULT);
  g_assert_cmpstr (tp_connection_manager_param_get_dbus_signature (param), ==, "x");
  tp_connection_manager_param_get_default (param, &value);
  g_assert (G_VALUE_HOLDS_INT64 (&value));
  g_assert_cmpint ((int) g_value_get_int64 (&value), ==, -42);
  g_value_unset (&value);

  param = g_ptr_array_index (tp_protocol_borrow_params (protocol), 17);
  g_assert_cmpstr (tp_connection_manager_param_get_name (param), ==, "d");
  assert_param_flags (param, TP_CONN_MGR_PARAM_FLAG_HAS_DEFAULT);
  g_assert_cmpstr (tp_connection_manager_param_get_dbus_signature (param), ==, "d");
  tp_connection_manager_param_get_default (param, &value);
  g_assert (G_VALUE_HOLDS_DOUBLE (&value));
  g_value_unset (&value);

  param = g_ptr_array_index (tp_protocol_borrow_params (protocol), 18);
  g_assert_cmpstr (tp_connection_manager_param_get_name (param), ==, "empty-string-in-list");
  assert_param_flags (param, TP_CONN_MGR_PARAM_FLAG_HAS_DEFAULT);
  g_assert_cmpstr (tp_connection_manager_param_get_dbus_signature (param), ==, "as");
  tp_connection_manager_param_get_default (param, &value);
  g_assert (G_VALUE_HOLDS (&value, G_TYPE_STRV));
  strv = g_value_get_boxed (&value);
  g_assert_cmpstr (strv[0], ==, "");
  g_assert (strv[1] == NULL);
  g_value_unset (&value);

  param = g_ptr_array_index (tp_protocol_borrow_params (protocol), 19);
  g_assert_cmpstr (tp_connection_manager_param_get_name (param), ==, "true");
  assert_param_flags (param, TP_CONN_MGR_PARAM_FLAG_HAS_DEFAULT);
  g_assert_cmpstr (tp_connection_manager_param_get_dbus_signature (param), ==, "b");
  tp_connection_manager_param_get_default (param, &value);
  g_assert (G_VALUE_HOLDS_BOOLEAN (&value));
  g_assert_cmpint (g_value_get_boolean (&value), ==, TRUE);
  g_value_unset (&value);

  param = g_ptr_array_index (tp_protocol_borrow_params (protocol), 20);
  g_assert_cmpstr (tp_connection_manager_param_get_name (param), ==, "false");
  assert_param_flags (param, TP_CONN_MGR_PARAM_FLAG_HAS_DEFAULT);
  g_assert_cmpstr (tp_connection_manager_param_get_dbus_signature (param), ==, "b");
  tp_connection_manager_param_get_default (param, &value);
  g_assert (G_VALUE_HOLDS_BOOLEAN (&value));
  g_assert_cmpint (g_value_get_boolean (&value), ==, FALSE);
  g_value_unset (&value);

  param = g_ptr_array_index (tp_protocol_borrow_params (protocol), 21);
  g_assert_cmpstr (tp_connection_manager_param_get_name (param), ==, "y");
  assert_param_flags (param, TP_CONN_MGR_PARAM_FLAG_HAS_DEFAULT);
  g_assert_cmpstr (tp_connection_manager_param_get_dbus_signature (param), ==, "y");
  tp_connection_manager_param_get_default (param, &value);
  g_assert (G_VALUE_HOLDS_UCHAR (&value));
  g_assert_cmpint (g_value_get_uchar (&value), ==, 42);
  g_value_unset (&value);

  param = g_ptr_array_index (tp_protocol_borrow_params (protocol), 22);
  g_assert_cmpstr (tp_connection_manager_param_get_name (param), ==, "ao");
  assert_param_flags (param, TP_CONN_MGR_PARAM_FLAG_HAS_DEFAULT);
  g_assert_cmpstr (tp_connection_manager_param_get_dbus_signature (param), ==, "ao");
  tp_connection_manager_param_get_default (param, &value);
  g_assert (G_VALUE_HOLDS (&value,
        TP_ARRAY_TYPE_OBJECT_PATH_LIST));
  arr = g_value_get_boxed (&value);
  g_assert_cmpuint (arr->len, ==, 2);
  g_assert_cmpstr ((gchar *) g_ptr_array_index (arr, 0), ==, "/misc");
  g_assert_cmpstr ((gchar *) g_ptr_array_index (arr, 1), ==, "/other");
  g_value_unset (&value);

  g_assert_cmpuint (tp_protocol_borrow_params (protocol)->len, ==, 23);
}

static void
on_got_info_expect_live (TpConnectionManager *self,
                         guint info_source,
                         gpointer p)
{
  Test *test = p;

  g_assert (self == test->cm);
  g_assert_cmpuint (info_source, ==, TP_CM_INFO_SOURCE_LIVE);
  g_assert_cmpuint (info_source, ==,
      tp_connection_manager_get_info_source (test->cm));

  g_main_loop_quit (test->mainloop);
}

static void
test_dbus_got_info (Test *test,
                    gconstpointer data)
{
  GError *error = NULL;
  gulong id;

  test->cm = tp_connection_manager_new (test->dbus,
      TP_BASE_CONNECTION_MANAGER_GET_CLASS (test->service_cm)->cm_dbus_name,
      NULL, &error);
  g_assert (TP_IS_CONNECTION_MANAGER (test->cm));
  g_assert_no_error (error);

  g_test_bug ("18207");
  id = g_signal_connect (test->cm, "got-info",
      G_CALLBACK (on_got_info_expect_live), test);
  g_main_loop_run (test->mainloop);
  g_signal_handler_disconnect (test->cm, id);
}

static void
test_nothing_ready (Test *test,
                    gconstpointer data)
{
  gchar *name;
  guint info_source;

  test->error = NULL;
  test->cm = tp_connection_manager_new (test->dbus, "nonexistent_cm",
      NULL, &test->error);
  g_assert (TP_IS_CONNECTION_MANAGER (test->cm));
  g_assert_no_error (test->error);

  g_test_bug ("18291");

  tp_tests_proxy_run_until_prepared_or_failed (test->cm, NULL,
      &test->error);
  g_assert_error (test->error, DBUS_GERROR, DBUS_GERROR_SERVICE_UNKNOWN);

  g_assert_cmpstr (tp_connection_manager_get_name (test->cm), ==,
      "nonexistent_cm");
  g_assert_cmpuint (tp_proxy_is_prepared (test->cm,
        TP_CONNECTION_MANAGER_FEATURE_CORE), ==, FALSE);
  g_assert (tp_proxy_get_invalidated (test->cm) == NULL);
  g_assert_cmpuint (tp_connection_manager_is_running (test->cm), ==, FALSE);
  g_assert_cmpuint (tp_connection_manager_get_info_source (test->cm), ==,
      TP_CM_INFO_SOURCE_NONE);

  g_object_get (test->cm,
      "info-source", &info_source,
      "cm-name", &name,
      NULL);
  g_assert_cmpstr (name, ==, "nonexistent_cm");
  g_assert_cmpuint (info_source, ==, TP_CM_INFO_SOURCE_NONE);
  g_free (name);
}

static void
test_file_ready (Test *test,
                 gconstpointer data)
{
  gchar *name;
  guint info_source;
  GList *l;

  test->error = NULL;
  test->cm = tp_connection_manager_new (test->dbus, "spurious",
      NULL, &test->error);
  g_assert (TP_IS_CONNECTION_MANAGER (test->cm));
  g_assert_no_error (test->error);

  g_test_bug ("18291");

  tp_tests_proxy_run_until_prepared (test->cm, NULL);

  g_assert_cmpstr (tp_connection_manager_get_name (test->cm), ==,
      "spurious");
  g_assert_cmpuint (tp_connection_manager_is_running (test->cm), ==, FALSE);
  g_assert_cmpuint (tp_proxy_is_prepared (test->cm,
        TP_CONNECTION_MANAGER_FEATURE_CORE), ==, TRUE);
  g_assert (tp_proxy_get_invalidated (test->cm) == NULL);
  g_assert_cmpuint (tp_connection_manager_get_info_source (test->cm), ==,
      TP_CM_INFO_SOURCE_FILE);

  g_object_get (test->cm,
      "info-source", &info_source,
      "cm-name", &name,
      NULL);
  g_assert_cmpstr (name, ==, "spurious");
  g_assert_cmpuint (info_source, ==, TP_CM_INFO_SOURCE_FILE);
  g_free (name);

  l = tp_connection_manager_dup_protocols (test->cm);
  g_assert_cmpuint (g_list_length (l), ==, 2);
  g_assert (TP_IS_PROTOCOL (l->data));
  g_assert (TP_IS_PROTOCOL (l->next->data));
  g_list_free_full (l, g_object_unref);
}

static void
test_complex_file_ready (Test *test,
                         gconstpointer data)
{
  gchar *name;
  guint info_source;

  test->error = NULL;
  test->cm = tp_connection_manager_new (test->dbus, "test_manager_file",
      NULL, &test->error);
  g_assert (TP_IS_CONNECTION_MANAGER (test->cm));
  g_assert_no_error (test->error);

  g_test_bug ("18291");

  tp_tests_proxy_run_until_prepared (test->cm, NULL);

  g_assert_cmpstr (tp_connection_manager_get_name (test->cm), ==,
      "test_manager_file");
  g_assert_cmpuint (tp_proxy_is_prepared (test->cm,
        TP_CONNECTION_MANAGER_FEATURE_CORE), ==, TRUE);
  g_assert (tp_proxy_get_invalidated (test->cm) == NULL);
  g_assert_cmpuint (tp_connection_manager_is_running (test->cm), ==, FALSE);
  g_assert_cmpuint (tp_connection_manager_get_info_source (test->cm), ==,
      TP_CM_INFO_SOURCE_FILE);

  g_object_get (test->cm,
      "info-source", &info_source,
      "cm-name", &name,
      NULL);
  g_assert_cmpstr (name, ==, "test_manager_file");
  g_assert_cmpuint (info_source, ==, TP_CM_INFO_SOURCE_FILE);
  g_free (name);
}

static gboolean
idle_activate (gpointer cm)
{
  tp_connection_manager_activate (cm);
  return FALSE;
}

static void
test_dbus_ready (Test *test,
                 gconstpointer data)
{
  gchar *name;
  guint info_source;
  const TestFlags flags = GPOINTER_TO_INT (data);
  GList *l;

  test->error = NULL;
  test->cm = tp_connection_manager_new (test->dbus,
      TP_BASE_CONNECTION_MANAGER_GET_CLASS (test->service_cm)->cm_dbus_name,
      NULL, &test->error);
  g_assert (TP_IS_CONNECTION_MANAGER (test->cm));
  g_assert_no_error (test->error);

  if (flags & ACTIVATE_CM)
    {
      g_test_bug ("23524");

      /* The bug being tested here was caused by ListProtocols being called
       * twice on the same CM; this can be triggered by _activate()ing at
       * exactly the wrong moment. But the wrong moment involves racing an
       * idle. This triggered the assertion about 1/3 of the time on my laptop.
       * --wjt
       */
      g_idle_add (idle_activate, test->cm);
    }
  else
    {
      g_test_bug ("18291");
    }

  tp_tests_proxy_run_until_prepared (test->cm, NULL);

  g_assert_cmpstr (tp_connection_manager_get_name (test->cm), ==,
      "example_echo_2");
  g_assert_cmpuint (tp_proxy_is_prepared (test->cm,
        TP_CONNECTION_MANAGER_FEATURE_CORE), ==, TRUE);
  g_assert (tp_proxy_get_invalidated (test->cm) == NULL);
  g_assert_cmpuint (tp_connection_manager_is_running (test->cm), ==, TRUE);
  g_assert_cmpuint (tp_connection_manager_get_info_source (test->cm), ==,
      TP_CM_INFO_SOURCE_LIVE);

  g_object_get (test->cm,
      "info-source", &info_source,
      "cm-name", &name,
      NULL);
  g_assert_cmpstr (name, ==, "example_echo_2");
  g_assert_cmpuint (info_source, ==, TP_CM_INFO_SOURCE_LIVE);
  g_free (name);

  l = tp_connection_manager_dup_protocols (test->cm);
  g_assert_cmpuint (g_list_length (l), ==, 1);
  g_assert_cmpstr (tp_protocol_get_name (l->data), ==, "example");
  g_list_free_full (l, g_object_unref);
}

static void
test_list (Test *test,
           gconstpointer data)
{
  GAsyncResult *res = NULL;
  GList *cms;

  tp_list_connection_managers_async (test->dbus, tp_tests_result_ready_cb,
      &res);
  tp_tests_run_until_result (&res);

  cms = tp_list_connection_managers_finish (res, &test->error);
  g_assert_no_error (test->error);
  g_assert_cmpuint (g_list_length (cms), ==, 2);

  /* transfer ownership */
  if (tp_connection_manager_is_running (cms->data))
    {
      test->echo = cms->data;
      test->spurious = cms->next->data;
    }
  else
    {
      test->spurious = cms->data;
      test->echo = cms->next->data;
    }

<<<<<<< HEAD
  g_object_unref (res);
  g_list_free (cms);
=======
  g_assert_cmpstr (tp_connection_manager_get_name (test->cm), ==,
      "example_echo");
  g_assert_cmpuint (tp_proxy_is_prepared (test->cm,
        TP_CONNECTION_MANAGER_FEATURE_CORE), ==, TRUE);
  g_assert (tp_proxy_get_invalidated (test->cm) == NULL);
  g_assert_cmpuint (tp_connection_manager_is_ready (test->cm), ==, TRUE);
  g_assert_cmpuint (tp_connection_manager_is_running (test->cm), ==, TRUE);
  g_assert_cmpuint (tp_connection_manager_get_info_source (test->cm), ==,
      TP_CM_INFO_SOURCE_LIVE);

  g_object_get (test->cm,
      "info-source", &info_source,
      "cm-name", &name,
      NULL);
  g_assert_cmpstr (name, ==, "example_echo");
  g_assert_cmpuint (info_source, ==, TP_CM_INFO_SOURCE_LIVE);
  g_free (name);
}

static void
on_listed_connection_managers (TpConnectionManager * const * cms,
                               gsize n_cms,
                               const GError *error,
                               gpointer user_data,
                               GObject *weak_object G_GNUC_UNUSED)
{
  Test *test = user_data;

  g_assert_cmpuint ((guint) n_cms, ==, 2);
  g_assert (cms[2] == NULL);

  if (tp_connection_manager_is_running (cms[0]))
    {
      test->echo = g_object_ref (cms[0]);
      test->spurious = g_object_ref (cms[1]);
    }
  else
    {
      test->spurious = g_object_ref (cms[0]);
      test->echo = g_object_ref (cms[1]);
    }

  g_main_loop_quit (test->mainloop);
}

static void
test_list (Test *test,
           gconstpointer data)
{
  TestFlags flags = GPOINTER_TO_INT (data);

  if (flags & USE_OLD_LIST)
    {
      tp_list_connection_managers (test->dbus, on_listed_connection_managers,
          test, NULL, NULL);
      g_main_loop_run (test->mainloop);
    }
  else
    {
      GAsyncResult *res = NULL;
      GList *cms;

      tp_list_connection_managers_async (test->dbus, tp_tests_result_ready_cb,
          &res);
      tp_tests_run_until_result (&res);
      cms = tp_list_connection_managers_finish (res, &test->error);
      g_assert_no_error (test->error);
      g_assert_cmpuint (g_list_length (cms), ==, 2);

      /* transfer ownership */
      if (tp_connection_manager_is_running (cms->data))
        {
          test->echo = cms->data;
          test->spurious = cms->next->data;
        }
      else
        {
          test->spurious = cms->data;
          test->echo = cms->next->data;
        }

      g_object_unref (res);
      g_list_free (cms);
    }
>>>>>>> db27aa71

  g_assert (tp_connection_manager_is_running (test->echo));
  g_assert (!tp_connection_manager_is_running (test->spurious));

  g_assert (tp_proxy_is_prepared (test->echo,
        TP_CONNECTION_MANAGER_FEATURE_CORE));
  g_assert (tp_proxy_is_prepared (test->spurious,
        TP_CONNECTION_MANAGER_FEATURE_CORE));

  g_assert (tp_proxy_get_invalidated (test->echo) == NULL);
  g_assert (tp_proxy_get_invalidated (test->spurious) == NULL);

  g_assert_cmpuint (tp_connection_manager_get_info_source (test->echo),
      ==, TP_CM_INFO_SOURCE_LIVE);
  g_assert_cmpuint (tp_connection_manager_get_info_source (test->spurious),
      ==, TP_CM_INFO_SOURCE_FILE);

  g_assert (tp_connection_manager_has_protocol (test->echo, "example"));
  g_assert (tp_connection_manager_has_protocol (test->spurious, "normal"));
}

int
main (int argc,
      char **argv)
{
  tp_tests_init (&argc, &argv);
  g_test_bug_base ("http://bugs.freedesktop.org/show_bug.cgi?id=");

  g_test_add_func ("/cm/valid-name", test_valid_name);

  g_test_add ("/cm/nothing (old)", Test, NULL, setup, test_nothing_got_info,
      teardown);
  g_test_add ("/cm/file (old)", Test, NULL, setup, test_file_got_info,
      teardown);
  g_test_add ("/cm/file (old, complex)", Test, NULL, setup,
      test_complex_file_got_info, teardown);
  g_test_add ("/cm/dbus (old)", Test, NULL, setup, test_dbus_got_info,
      teardown);

  g_test_add ("/cm/nothing", Test, GINT_TO_POINTER (0),
      setup, test_nothing_ready, teardown);
  g_test_add ("/cm/file", Test, GINT_TO_POINTER (0),
      setup, test_file_ready, teardown);
  g_test_add ("/cm/file/complex", Test, GINT_TO_POINTER (0), setup,
      test_complex_file_ready, teardown);
  g_test_add ("/cm/dbus", Test, GINT_TO_POINTER (0), setup,
      test_dbus_ready, teardown);

  g_test_add ("/cm/list", Test, GINT_TO_POINTER (0),
      setup, test_list, teardown);

  return g_test_run ();
}<|MERGE_RESOLUTION|>--- conflicted
+++ resolved
@@ -919,95 +919,8 @@
       test->echo = cms->next->data;
     }
 
-<<<<<<< HEAD
   g_object_unref (res);
   g_list_free (cms);
-=======
-  g_assert_cmpstr (tp_connection_manager_get_name (test->cm), ==,
-      "example_echo");
-  g_assert_cmpuint (tp_proxy_is_prepared (test->cm,
-        TP_CONNECTION_MANAGER_FEATURE_CORE), ==, TRUE);
-  g_assert (tp_proxy_get_invalidated (test->cm) == NULL);
-  g_assert_cmpuint (tp_connection_manager_is_ready (test->cm), ==, TRUE);
-  g_assert_cmpuint (tp_connection_manager_is_running (test->cm), ==, TRUE);
-  g_assert_cmpuint (tp_connection_manager_get_info_source (test->cm), ==,
-      TP_CM_INFO_SOURCE_LIVE);
-
-  g_object_get (test->cm,
-      "info-source", &info_source,
-      "cm-name", &name,
-      NULL);
-  g_assert_cmpstr (name, ==, "example_echo");
-  g_assert_cmpuint (info_source, ==, TP_CM_INFO_SOURCE_LIVE);
-  g_free (name);
-}
-
-static void
-on_listed_connection_managers (TpConnectionManager * const * cms,
-                               gsize n_cms,
-                               const GError *error,
-                               gpointer user_data,
-                               GObject *weak_object G_GNUC_UNUSED)
-{
-  Test *test = user_data;
-
-  g_assert_cmpuint ((guint) n_cms, ==, 2);
-  g_assert (cms[2] == NULL);
-
-  if (tp_connection_manager_is_running (cms[0]))
-    {
-      test->echo = g_object_ref (cms[0]);
-      test->spurious = g_object_ref (cms[1]);
-    }
-  else
-    {
-      test->spurious = g_object_ref (cms[0]);
-      test->echo = g_object_ref (cms[1]);
-    }
-
-  g_main_loop_quit (test->mainloop);
-}
-
-static void
-test_list (Test *test,
-           gconstpointer data)
-{
-  TestFlags flags = GPOINTER_TO_INT (data);
-
-  if (flags & USE_OLD_LIST)
-    {
-      tp_list_connection_managers (test->dbus, on_listed_connection_managers,
-          test, NULL, NULL);
-      g_main_loop_run (test->mainloop);
-    }
-  else
-    {
-      GAsyncResult *res = NULL;
-      GList *cms;
-
-      tp_list_connection_managers_async (test->dbus, tp_tests_result_ready_cb,
-          &res);
-      tp_tests_run_until_result (&res);
-      cms = tp_list_connection_managers_finish (res, &test->error);
-      g_assert_no_error (test->error);
-      g_assert_cmpuint (g_list_length (cms), ==, 2);
-
-      /* transfer ownership */
-      if (tp_connection_manager_is_running (cms->data))
-        {
-          test->echo = cms->data;
-          test->spurious = cms->next->data;
-        }
-      else
-        {
-          test->spurious = cms->data;
-          test->echo = cms->next->data;
-        }
-
-      g_object_unref (res);
-      g_list_free (cms);
-    }
->>>>>>> db27aa71
 
   g_assert (tp_connection_manager_is_running (test->echo));
   g_assert (!tp_connection_manager_is_running (test->spurious));
