/* A very basic feature test for TpChannelRequest
 *
 * Copyright (C) 2009 Collabora Ltd. <http://www.collabora.co.uk/>
 * Copyright (C) 2009 Nokia Corporation
 *
 * Copying and distribution of this file, with or without modification,
 * are permitted in any medium without royalty provided the copyright
 * notice and this notice are preserved.
 */

#include "config.h"

#include <telepathy-glib/channel-request.h>
#include <telepathy-glib/defs.h>
#include <telepathy-glib/debug.h>
#include <telepathy-glib/gtypes.h>
#include <telepathy-glib/interfaces.h>
#include <telepathy-glib/svc-channel-request.h>

#include <dbus/dbus.h>
#include <dbus/dbus-glib.h>
#include <dbus/dbus-glib-lowlevel.h>

#include "tests/lib/contacts-conn.h"
#include "tests/lib/util.h"

/* This object implements no methods and no properties - TpChannelRequest
 * doesn't actually use them yet */

static GType test_simple_cr_get_type (void);

typedef struct {
    GObject parent;
} TestSimpleCR;

typedef struct {
    GObjectClass parent;
} TestSimpleCRClass;

G_DEFINE_TYPE_WITH_CODE (TestSimpleCR, test_simple_cr, G_TYPE_OBJECT,
    G_IMPLEMENT_INTERFACE (TP_TYPE_SVC_CHANNEL_REQUEST, NULL));

static void
test_simple_cr_init (TestSimpleCR *self)
{
}

static void
test_simple_cr_class_init (TestSimpleCRClass *klass)
{
}

typedef struct {
    GMainLoop *mainloop;
    TpDBusDaemon *dbus;

    DBusGConnection *private_conn;
    TpDBusDaemon *private_dbus;
    GObject *cr_service;

    /* Service side objects */
    TpBaseConnection *base_connection;

    /* Client side objects */
    TpConnection *connection;
    TpChannel *channel;
    TpChannelRequest *cr;

    GError *error /* initialized where needed */;

    guint succeeded;
} Test;

static void
setup (Test *test,
       gconstpointer data)
{
  DBusConnection *libdbus;

  g_type_init ();
  tp_debug_set_flags ("all");

  test->mainloop = g_main_loop_new (NULL, FALSE);
  test->dbus = tp_tests_dbus_daemon_dup_or_die ();
  g_assert (test->dbus != NULL);

  libdbus = dbus_bus_get_private (DBUS_BUS_STARTER, NULL);
  g_assert (libdbus != NULL);
  dbus_connection_setup_with_g_main (libdbus, NULL);
  dbus_connection_set_exit_on_disconnect (libdbus, FALSE);
  test->private_conn = dbus_connection_get_g_connection (libdbus);
  /* transfer ref */
  dbus_g_connection_ref (test->private_conn);
  dbus_connection_unref (libdbus);
  g_assert (test->private_conn != NULL);
  test->private_dbus = tp_dbus_daemon_new (test->private_conn);
  g_assert (test->private_dbus != NULL);

  /* Create (service and client sides) connection objects */
  tp_tests_create_and_connect_conn (TP_TESTS_TYPE_CONTACTS_CONNECTION,
      "me@test.com", &test->base_connection, &test->connection);
  test->cr = NULL;

  test->cr_service = tp_tests_object_new_static_class (test_simple_cr_get_type (),
      NULL);
  tp_dbus_daemon_register_object (test->private_dbus, "/whatever",
      test->cr_service);
}

static void
teardown (Test *test,
          gconstpointer data)
{
  tp_tests_connection_assert_disconnect_succeeds (test->connection);
  g_object_unref (test->connection);
  g_object_unref (test->base_connection);

  if (test->cr != NULL)
    {
      g_object_unref (test->cr);
      test->cr = NULL;
    }

  if (test->private_dbus != NULL)
    {
      tp_dbus_daemon_release_name (test->private_dbus,
          TP_CHANNEL_DISPATCHER_BUS_NAME, NULL);

      g_object_unref (test->private_dbus);
      test->private_dbus = NULL;
    }

  g_object_unref (test->cr_service);
  test->cr_service = NULL;

  if (test->private_conn != NULL)
    {
      dbus_connection_close (dbus_g_connection_get_connection (
            test->private_conn));

      dbus_g_connection_unref (test->private_conn);
      test->private_conn = NULL;
    }

  /* make sure any pending things have happened */
  tp_tests_proxy_run_until_dbus_queue_processed (test->dbus);

  g_object_unref (test->dbus);
  test->dbus = NULL;

  g_main_loop_unref (test->mainloop);
  test->mainloop = NULL;
}

static void
test_new (Test *test,
          gconstpointer data G_GNUC_UNUSED)
{
  gboolean ok;

  /* CD not running */
  test->cr = tp_channel_request_new (test->dbus,
      "/whatever", NULL, NULL);
  g_assert (test->cr == NULL);

  ok = tp_dbus_daemon_request_name (test->private_dbus,
      TP_CHANNEL_DISPATCHER_BUS_NAME, FALSE, NULL);
  g_assert (ok);

  test->cr = tp_channel_request_new (test->dbus,
      "not even syntactically valid", NULL, NULL);
  g_assert (test->cr == NULL);

  test->cr = tp_channel_request_new (test->dbus, "/whatever", NULL, NULL);
  g_assert (test->cr != NULL);
}

static void
test_crash (Test *test,
    gconstpointer data G_GNUC_UNUSED)
{
  gboolean ok;

  ok = tp_dbus_daemon_request_name (test->private_dbus,
      TP_CHANNEL_DISPATCHER_BUS_NAME, FALSE, NULL);
  g_assert (ok);

  test->cr = tp_channel_request_new (test->dbus, "/whatever", NULL, NULL);
  g_assert (test->cr != NULL);
  g_assert (tp_proxy_get_invalidated (test->cr) == NULL);

  tp_dbus_daemon_release_name (test->private_dbus,
      TP_CHANNEL_DISPATCHER_BUS_NAME, NULL);

  tp_tests_proxy_run_until_dbus_queue_processed (test->cr);

  g_assert (tp_proxy_get_invalidated (test->cr) == NULL);

  dbus_connection_close (dbus_g_connection_get_connection (
        test->private_conn));
  dbus_g_connection_unref (test->private_conn);
  test->private_conn = NULL;

  while (tp_proxy_get_invalidated (test->cr) == NULL)
    g_main_context_iteration (NULL, TRUE);

  g_assert (tp_proxy_get_invalidated (test->cr)->domain == TP_DBUS_ERRORS);
  g_assert (tp_proxy_get_invalidated (test->cr)->code ==
      TP_DBUS_ERROR_NAME_OWNER_LOST);
}

static void
succeeded_cb (TpChannelRequest *request,
    TpConnection *connection,
    TpChannel *channel,
    Test *test)
{
  g_assert (TP_IS_CONNECTION (connection));
  g_assert (TP_IS_CHANNEL (channel));

  g_assert_cmpstr (tp_proxy_get_object_path (connection), ==,
      tp_base_connection_get_object_path (test->base_connection));
  g_assert_cmpstr (tp_proxy_get_object_path (channel), ==,
      "/Channel");

  test->succeeded++;
}

static void
test_succeeded (Test *test,
    gconstpointer data G_GNUC_UNUSED)
{
  gboolean ok;
  GHashTable *props;

  ok = tp_dbus_daemon_request_name (test->private_dbus,
      TP_CHANNEL_DISPATCHER_BUS_NAME, FALSE, NULL);
  g_assert (ok);

  test->cr = tp_channel_request_new (test->dbus, "/whatever", NULL, NULL);
  g_assert (test->cr != NULL);
  g_assert (tp_proxy_get_invalidated (test->cr) == NULL);

  g_signal_connect (test->cr, "succeeded",
      G_CALLBACK (succeeded_cb), test);

  /* sync up both sockets to ensure that the match rules are in place */
  tp_tests_proxy_run_until_dbus_queue_processed (test->cr);

  props = g_hash_table_new (NULL, NULL);

<<<<<<< HEAD
  tp_svc_channel_request_emit_succeeded (test->cr_service,
      test->base_connection->object_path, props, "/Channel", props);
=======
  tp_svc_channel_request_emit_succeeded_with_channel (test->cr_service,
      tp_base_connection_get_object_path (test->base_connection),
      props, "/Channel", props);
>>>>>>> 1fea0da1

  g_hash_table_unref (props);

  tp_tests_proxy_run_until_dbus_queue_processed (test->cr);

  g_assert (tp_proxy_get_invalidated (test->cr) != NULL);
  g_assert (tp_proxy_get_invalidated (test->cr)->domain == TP_DBUS_ERRORS);
  g_assert (tp_proxy_get_invalidated (test->cr)->code ==
      TP_DBUS_ERROR_OBJECT_REMOVED);
  g_assert_cmpuint (test->succeeded, ==, 1);

  g_signal_handlers_disconnect_by_func (test->cr, G_CALLBACK (succeeded_cb),
      test);
}

static void
test_failed (Test *test,
    gconstpointer data G_GNUC_UNUSED)
{
  gboolean ok;

  ok = tp_dbus_daemon_request_name (test->private_dbus,
      TP_CHANNEL_DISPATCHER_BUS_NAME, FALSE, NULL);
  g_assert (ok);

  test->cr = tp_channel_request_new (test->dbus, "/whatever", NULL, NULL);
  g_assert (test->cr != NULL);
  g_assert (tp_proxy_get_invalidated (test->cr) == NULL);

  g_signal_connect_swapped (test->cr, "succeeded", G_CALLBACK (succeeded_cb),
      test);

  /* sync up both sockets to ensure that the match rules are in place */
  tp_tests_proxy_run_until_dbus_queue_processed (test->cr);

  tp_svc_channel_request_emit_failed (test->cr_service,
      TP_ERROR_STR_NOT_YOURS, "lalala");

  tp_tests_proxy_run_until_dbus_queue_processed (test->cr);

  g_assert (tp_proxy_get_invalidated (test->cr) != NULL);
  g_assert (tp_proxy_get_invalidated (test->cr)->domain == TP_ERROR);
  g_assert (tp_proxy_get_invalidated (test->cr)->code == TP_ERROR_NOT_YOURS);
  g_assert_cmpstr (tp_proxy_get_invalidated (test->cr)->message, ==,
      "lalala");
  g_assert_cmpuint (test->succeeded, ==, 0);

  g_signal_handlers_disconnect_by_func (test->cr, G_CALLBACK (succeeded_cb),
      test);
}

static void
test_immutable_properties (Test *test,
    gconstpointer data G_GNUC_UNUSED)
{
  gboolean ok;
  GHashTable *props;

  props = tp_asv_new ("badger", G_TYPE_UINT, 42,
      NULL);

  ok = tp_dbus_daemon_request_name (test->private_dbus,
      TP_CHANNEL_DISPATCHER_BUS_NAME, FALSE, NULL);
  g_assert (ok);

  test->cr = tp_channel_request_new (test->dbus, "/whatever", props, NULL);
  g_assert (test->cr != NULL);

  g_hash_table_unref (props);

  props = (GHashTable *) tp_channel_request_get_immutable_properties (test->cr);
  g_assert_cmpuint (tp_asv_get_uint32 (props, "badger", NULL), ==, 42);

  g_object_get (test->cr, "immutable-properties", &props, NULL);
  g_assert_cmpuint (tp_asv_get_uint32 (props, "badger", NULL), ==, 42);

  g_hash_table_unref (props);
}

#define ACCOUNT_PATH TP_ACCOUNT_OBJECT_PATH_BASE "a/b/c"

static void
test_properties (Test *test,
    gconstpointer data G_GNUC_UNUSED)
{
  gboolean ok;
  GHashTable *props, *hints;
  TpAccount *account;
  gint64 user_action_time;
  const gchar *handler;

  hints = tp_asv_new ("test", G_TYPE_STRING, "hi", NULL);

  props = tp_asv_new (
      TP_PROP_CHANNEL_REQUEST_ACCOUNT, DBUS_TYPE_G_OBJECT_PATH, ACCOUNT_PATH,
      TP_PROP_CHANNEL_REQUEST_USER_ACTION_TIME, G_TYPE_INT64, (gint64) 12345,
      TP_PROP_CHANNEL_REQUEST_PREFERRED_HANDLER, G_TYPE_STRING, "Badger",
      TP_PROP_CHANNEL_REQUEST_HINTS, TP_HASH_TYPE_STRING_VARIANT_MAP, hints,
      NULL);

  ok = tp_dbus_daemon_request_name (test->private_dbus,
      TP_CHANNEL_DISPATCHER_BUS_NAME, FALSE, NULL);
  g_assert (ok);

  test->cr = tp_channel_request_new (test->dbus, "/whatever", props, NULL);
  g_assert (test->cr != NULL);

  g_hash_table_unref (props);
  g_hash_table_unref (hints);

  /* Account */
  account = tp_channel_request_get_account (test->cr);
  g_assert (TP_IS_ACCOUNT (account));
  g_assert_cmpstr (tp_proxy_get_object_path (account), ==, ACCOUNT_PATH);

  g_object_get (test->cr, "account", &account, NULL);
  g_assert (TP_IS_ACCOUNT (account));
  g_assert_cmpstr (tp_proxy_get_object_path (account), ==, ACCOUNT_PATH);
  g_object_unref (account);

  /* UserActionTime */
  user_action_time = tp_channel_request_get_user_action_time (test->cr);
  g_assert_cmpint (user_action_time, ==, 12345);

  g_object_get (test->cr, "user-action-time", &user_action_time, NULL);
  g_assert_cmpint (user_action_time, ==, 12345);

  /* PreferredHandler */
  handler = tp_channel_request_get_preferred_handler (test->cr);
  g_assert_cmpstr (handler, ==, "Badger");

  g_object_get (test->cr, "preferred-handler", &handler, NULL);
  g_assert_cmpstr (handler, ==, "Badger");

  /* Hints */
  hints = (GHashTable *) tp_channel_request_get_hints (test->cr);
  g_assert_cmpstr (tp_asv_get_string (hints, "test"), ==, "hi");

  g_object_get (test->cr, "hints", &hints, NULL);
  g_assert_cmpstr (tp_asv_get_string (hints, "test"), ==, "hi");

  g_hash_table_unref (hints);
}

int
main (int argc,
      char **argv)
{
  tp_tests_init (&argc, &argv);
  g_test_bug_base ("http://bugs.freedesktop.org/show_bug.cgi?id=");

  g_test_add ("/cr/new", Test, NULL, setup, test_new, teardown);
  g_test_add ("/cr/crash", Test, NULL, setup, test_crash, teardown);
  g_test_add ("/cr/succeeded", Test, NULL, setup, test_succeeded, teardown);
  g_test_add ("/cr/failed", Test, NULL, setup, test_failed, teardown);
  g_test_add ("/cr/immutable-properties", Test, NULL, setup,
      test_immutable_properties, teardown);
  g_test_add ("/cr/properties", Test, NULL, setup, test_properties, teardown);

  return g_test_run ();
}<|MERGE_RESOLUTION|>--- conflicted
+++ resolved
@@ -249,14 +249,9 @@
 
   props = g_hash_table_new (NULL, NULL);
 
-<<<<<<< HEAD
   tp_svc_channel_request_emit_succeeded (test->cr_service,
-      test->base_connection->object_path, props, "/Channel", props);
-=======
-  tp_svc_channel_request_emit_succeeded_with_channel (test->cr_service,
       tp_base_connection_get_object_path (test->base_connection),
       props, "/Channel", props);
->>>>>>> 1fea0da1
 
   g_hash_table_unref (props);
 
