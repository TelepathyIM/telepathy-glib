--- conflicted
+++ resolved
@@ -833,195 +833,6 @@
   g_object_unref (client);
 }
 
-<<<<<<< HEAD
-=======
-/* Request and forget tests */
-
-static void
-create_cb (GObject *source,
-    GAsyncResult *result,
-    gpointer user_data)
-
-{
-  Test *test = user_data;
-
-  tp_account_channel_request_create_channel_finish (
-      TP_ACCOUNT_CHANNEL_REQUEST (source), result, &test->error);
-
-  g_main_loop_quit (test->mainloop);
-}
-
-static void
-test_forget_create_success (Test *test,
-    gconstpointer data G_GNUC_UNUSED)
-{
-  TpAccountChannelRequest *req;
-
-  req = tp_account_channel_request_new_vardict (test->account,
-      floating_request (), 0);
-
-  tp_account_channel_request_create_channel_async (req, "Fake", NULL, create_cb,
-      test);
-
-  g_object_unref (req);
-
-  g_main_loop_run (test->mainloop);
-  g_assert_no_error (test->error);
-}
-
-static void
-ensure_cb (GObject *source,
-    GAsyncResult *result,
-    gpointer user_data)
-
-{
-  Test *test = user_data;
-
-  tp_account_channel_request_ensure_channel_finish (
-      TP_ACCOUNT_CHANNEL_REQUEST (source), result, &test->error);
-
-  g_main_loop_quit (test->mainloop);
-}
-
-static void
-test_forget_ensure_success (Test *test,
-    gconstpointer data G_GNUC_UNUSED)
-{
-  TpAccountChannelRequest *req;
-
-  req = tp_account_channel_request_new_vardict (test->account,
-      floating_request (), 0);
-
-  tp_account_channel_request_ensure_channel_async (req, "Fake", NULL, ensure_cb,
-      test);
-
-  g_object_unref (req);
-
-  g_main_loop_run (test->mainloop);
-  g_assert_no_error (test->error);
-}
-
-/* ChannelDispatcher.CreateChannel() call fails */
-static void
-test_forget_create_fail (Test *test,
-    gconstpointer data G_GNUC_UNUSED)
-{
-  GHashTable *request;
-  TpAccountChannelRequest *req;
-
-  request = create_request ();
-
-  /* Ask to the CD to fail */
-  tp_asv_set_boolean (request, "CreateChannelFail", TRUE);
-
-  req = tp_account_channel_request_new (test->account, request, 0);
-
-  tp_account_channel_request_create_channel_async (req, "Fake", NULL, create_cb,
-      test);
-
-  g_hash_table_unref (request);
-  g_object_unref (req);
-
-  g_main_loop_run (test->mainloop);
-  g_assert_error (test->error, TP_ERROR, TP_ERROR_INVALID_ARGUMENT);
-  g_assert (test->channel == NULL);
-}
-
-/* ChannelRequest.Proceed() call fails */
-static void
-test_forget_proceed_fail (Test *test,
-    gconstpointer data G_GNUC_UNUSED)
-{
-  GHashTable *request;
-  TpAccountChannelRequest *req;
-
-  request = create_request ();
-
-  /* Ask to the CD to fail */
-  tp_asv_set_boolean (request, "ProceedFail", TRUE);
-
-  req = tp_account_channel_request_new (test->account, request, 0);
-
-  tp_account_channel_request_create_channel_async (req, "Fake", NULL, create_cb,
-      test);
-
-  g_hash_table_unref (request);
-  g_object_unref (req);
-
-  g_main_loop_run (test->mainloop);
-  g_assert_error (test->error, TP_ERROR, TP_ERROR_INVALID_ARGUMENT);
-  g_assert (test->channel == NULL);
-}
-
-/* ChannelRequest fire the 'Failed' signal */
-static void
-test_forget_cr_failed (Test *test,
-    gconstpointer data G_GNUC_UNUSED)
-{
-  GHashTable *request;
-  TpAccountChannelRequest *req;
-
-  request = create_request ();
-
-  /* Ask to the CR to fire the signal */
-  tp_asv_set_boolean (request, "FireFailed", TRUE);
-
-  req = tp_account_channel_request_new (test->account, request, 0);
-
-  tp_account_channel_request_create_channel_async (req, "Fake", NULL, create_cb,
-      test);
-
-  g_hash_table_unref (request);
-  g_object_unref (req);
-
-  g_main_loop_run (test->mainloop);
-  g_assert_error (test->error, TP_ERROR, TP_ERROR_INVALID_ARGUMENT);
-  g_assert (test->channel == NULL);
-}
-
-/* Cancel the operation before starting it */
-static void
-test_forget_cancel_before (Test *test,
-    gconstpointer data G_GNUC_UNUSED)
-{
-  TpAccountChannelRequest *req;
-
-  req = tp_account_channel_request_new_vardict (test->account,
-      floating_request (), 0);
-
-  g_cancellable_cancel (test->cancellable);
-
-  tp_account_channel_request_create_channel_async (req, "Fake",
-      test->cancellable, create_cb, test);
-
-  g_object_unref (req);
-
-  g_main_loop_run (test->mainloop);
-  g_assert_error (test->error, G_IO_ERROR, G_IO_ERROR_CANCELLED);
-}
-
-static void
-test_forget_cancel_after_create (Test *test,
-    gconstpointer data G_GNUC_UNUSED)
-{
-  TpAccountChannelRequest *req;
-
-  req = tp_account_channel_request_new_vardict (test->account,
-      floating_request (), 0);
-
-  tp_account_channel_request_create_channel_async (req, "Fake",
-      test->cancellable, create_cb, test);
-
-  g_signal_connect (test->cd_service, "channel-request-created",
-      G_CALLBACK (channel_request_created_cb), test);
-
-  g_object_unref (req);
-
-  g_main_loop_run (test->mainloop);
-  g_assert_error (test->error, TP_ERROR, TP_ERROR_CANCELLED);
-}
-
->>>>>>> b203d236
 /* Request and observe tests */
 static void
 create_cb (GObject *source,
@@ -1219,28 +1030,6 @@
   g_assert_error (test->error, TP_ERROR, TP_ERROR_CANCELLED);
 }
 
-<<<<<<< HEAD
-=======
-/* Succeeded is fired but not SucceededWithChannel */
-static void
-test_observe_no_channel (Test *test,
-    gconstpointer data G_GNUC_UNUSED)
-{
-  TpAccountChannelRequest *req;
-
-  req = tp_account_channel_request_new_vardict (test->account,
-      floating_request (), 0);
-
-  tp_account_channel_request_create_and_observe_channel_async (req,
-      "FakeNoChannel", NULL, create_and_observe_cb, test);
-
-  g_object_unref (req);
-
-  g_main_loop_run (test->mainloop);
-  g_assert_error (test->error, TP_ERROR, TP_ERROR_CONFUSED);
-}
-
->>>>>>> b203d236
 int
 main (int argc,
       char **argv)
