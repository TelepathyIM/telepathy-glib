--- conflicted
+++ resolved
@@ -933,12 +933,8 @@
   g_test_add ("/cdo/destroy-channels", Test, NULL, setup_services,
       test_destroy_channels, teardown_services);
 
-<<<<<<< HEAD
   /* tp_channel_dispatch_operation_claim_with_async() is tested in
    * tests/dbus/base-client.c */
 
-  return g_test_run ();
-=======
   return tp_tests_run_with_bus ();
->>>>>>> a02af787
 }