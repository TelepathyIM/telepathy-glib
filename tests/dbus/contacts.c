--- conflicted
+++ resolved
@@ -696,27 +696,15 @@
   MYASSERT (g_ptr_array_index (result.contacts, 0) != NULL, "");
   MYASSERT (g_ptr_array_index (result.contacts, 1) != NULL, "");
   MYASSERT (g_ptr_array_index (result.contacts, 2) != NULL, "");
-<<<<<<< HEAD
   contacts[0] = g_object_ref (g_ptr_array_index (result.contacts, 0));
-  MYASSERT_SAME_UINT (tp_contact_get_handle (contacts[0]), handles[0]);
-  MYASSERT_SAME_STRING (tp_contact_get_identifier (contacts[0]), "alice");
-  contacts[1] = g_object_ref (g_ptr_array_index (result.contacts, 1));
-  MYASSERT_SAME_UINT (tp_contact_get_handle (contacts[1]), handles[1]);
-  MYASSERT_SAME_STRING (tp_contact_get_identifier (contacts[1]), "bob");
-  contacts[3] = g_object_ref (g_ptr_array_index (result.contacts, 2));
-  MYASSERT_SAME_UINT (tp_contact_get_handle (contacts[3]), handles[3]);
-  MYASSERT_SAME_STRING (tp_contact_get_identifier (contacts[3]), "chris");
-=======
-  contacts[0] = g_ptr_array_index (result.contacts, 0);
   g_assert_cmpuint (tp_contact_get_handle (contacts[0]), ==, handles[0]);
   g_assert_cmpstr (tp_contact_get_identifier (contacts[0]), ==, "alice");
-  contacts[1] = g_ptr_array_index (result.contacts, 1);
+  contacts[1] = g_object_ref (g_ptr_array_index (result.contacts, 1));
   g_assert_cmpuint (tp_contact_get_handle (contacts[1]), ==, handles[1]);
   g_assert_cmpstr (tp_contact_get_identifier (contacts[1]), ==, "bob");
-  contacts[3] = g_ptr_array_index (result.contacts, 2);
+  contacts[3] = g_object_ref (g_ptr_array_index (result.contacts, 2));
   g_assert_cmpuint (tp_contact_get_handle (contacts[3]), ==, handles[3]);
   g_assert_cmpstr (tp_contact_get_identifier (contacts[3]), ==, "chris");
->>>>>>> 3cf59602
 
   /* clean up before doing the second request */
   reset_result (&result);
