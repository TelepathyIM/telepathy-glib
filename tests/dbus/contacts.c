/* Feature test for TpContact creation.
 *
 * Code missing coverage in contact.c:
 * - connection becoming invalid
 * - fatal error on the connection
 * - inconsistent CM
 * - having to fall back to RequestAliases
 * - get_contacts_by_id with features (but it's trivial)
 *
 * Copyright © 2008–2011 Collabora Ltd. <http://www.collabora.co.uk/>
 * Copyright © 2008 Nokia Corporation
 * Copyright © 2007 Will Thompson
 *
 * Copying and distribution of this file, with or without modification,
 * are permitted in any medium without royalty provided the copyright
 * notice and this notice are preserved.
 */

#include "config.h"

#include <stdio.h>
#include <string.h>
#include <glib/gstdio.h>
#include <dbus/dbus.h>
#include <dbus/dbus-glib.h>
#include <dbus/dbus-glib-lowlevel.h>

#include <telepathy-glib/cli-connection.h>
#include <telepathy-glib/connection.h>
#include <telepathy-glib/contact.h>
#include <telepathy-glib/dbus.h>
#include <telepathy-glib/debug.h>
#include <telepathy-glib/gtypes.h>
#include <telepathy-glib/interfaces.h>

#include "telepathy-glib/reentrants.h"

#include "tests/lib/contacts-conn.h"
#include "tests/lib/broken-client-types-conn.h"
#include "tests/lib/debug.h"
#include "tests/lib/myassert.h"
#include "tests/lib/util.h"

#define MEMBERS_CHANGED_MATCH_RULE \
  "type='signal'," \
  "interface='" TP_IFACE_CHANNEL_INTERFACE_GROUP "'," \
  "member='MembersChanged'"

typedef struct {
    GMainLoop *loop;
    GError *error /* initialized to 0 */;
    GPtrArray *contacts;
    gint waiting;
} Result;

typedef struct {
  Result result;
  TpBaseConnection *base_connection;
  TpTestsContactsConnection *service_conn;
  TpHandleRepoIface *service_repo;
  TpConnection *client_conn;
  GArray *all_contact_features;
} Fixture;

static void
finish (gpointer r)
{
  Result *result = r;

  result->waiting--;
  if (result->waiting <= 0)
    g_main_loop_quit (result->loop);
}

static void
reset_result (Result *result)
{
  tp_clear_pointer (&result->contacts, g_ptr_array_unref);
  g_clear_error (&result->error);
}

static void
upgrade_cb (GObject *source,
    GAsyncResult *result,
    gpointer user_data)
{
  TpConnection *connection = (TpConnection *) source;
  Result *r = user_data;

  g_assert (r->contacts == NULL);
  g_assert (r->error == NULL);

  tp_connection_upgrade_contacts_finish (connection, result,
      &r->contacts, &r->error);
  g_main_loop_quit (r->loop);
}

static void
contact_info_verify (TpContact *contact)
{
  GList *info;
  TpContactInfoField *field;

  g_assert (tp_contact_has_feature (contact, TP_CONTACT_FEATURE_CONTACT_INFO));

  info = tp_contact_dup_contact_info (contact);
  g_assert (info != NULL);
  g_assert (info->data != NULL);
  g_assert (info->next == NULL);

  field = info->data;
  g_assert_cmpstr (field->field_name, ==, "n");
  g_assert (field->parameters != NULL);
  g_assert (field->parameters[0] == NULL);
  g_assert (field->field_value != NULL);
  g_assert_cmpstr (field->field_value[0], ==, "Foo");
  g_assert (field->field_value[1] == NULL);

  tp_contact_info_list_free (info);
}

static void
contact_info_notify_cb (TpContact *contact,
    GParamSpec *pspec,
    Result *result)
{
  contact_info_verify (contact);
  finish (result);
}

static void
contact_info_prepare_cb (GObject *object,
    GAsyncResult *res,
    gpointer user_data)
{
  TpConnection *connection = TP_CONNECTION (object);
  Result *result = user_data;

  if (tp_proxy_prepare_finish (connection, res, &result->error))
    {
      TpContactInfoFlags flags;
      GList *specs, *l;

      flags = tp_connection_get_contact_info_flags (connection);
      g_assert_cmpint (flags, ==, TP_CONTACT_INFO_FLAG_PUSH |
          TP_CONTACT_INFO_FLAG_CAN_SET);

      specs = tp_connection_dup_contact_info_supported_fields (connection);
      g_assert_cmpuint (g_list_length (specs), ==, 5);

      for (l = specs; l != NULL; l = l->next)
        {
          TpContactInfoFieldSpec *spec = l->data;

          if (!tp_strdiff (spec->name, "bday") ||
              !tp_strdiff (spec->name, "fn"))
            {
              g_assert (spec->parameters != NULL);
              g_assert (spec->parameters[0] == NULL);
              g_assert_cmpint (spec->flags, ==, 0);
              g_assert_cmpint (spec->max, ==, 1);
            }
          else if (!tp_strdiff (spec->name, "email") ||
                   !tp_strdiff (spec->name, "tel") ||
                   !tp_strdiff (spec->name, "url"))
            {
              g_assert (spec->parameters != NULL);
              g_assert (spec->parameters[0] == NULL);
              g_assert_cmpint (spec->flags, ==, 0);
              g_assert_cmpint (spec->max, ==, G_MAXUINT32);
            }
          else
            {
              g_assert_not_reached ();
            }
        }

      tp_contact_info_spec_list_free (specs);
    }

  finish (result);
}

static void
contact_info_set_cb (GObject *object,
    GAsyncResult *res,
    gpointer user_data)
{
  TpConnection *connection = TP_CONNECTION (object);
  Result *result = user_data;

  tp_connection_set_contact_info_finish (connection, res, &result->error);
  finish (result);
}

static void
contact_info_request_cb (GObject *object,
    GAsyncResult *res,
    gpointer user_data)
{
  TpContact *contact = TP_CONTACT (object);
  Result *result = user_data;

  contact_info_verify (contact);

  tp_contact_request_contact_info_finish (contact, res, &result->error);
  finish (result);
}

static void
contact_info_request_cancelled_cb (GObject *object,
    GAsyncResult *res,
    gpointer user_data)
{
  TpContact *contact = TP_CONTACT (object);
  Result *result = user_data;
  GError *error = NULL;

  tp_contact_request_contact_info_finish (contact, res, &error);
  g_assert_error (error, G_IO_ERROR, G_IO_ERROR_CANCELLED);
  g_clear_error (&error);

  finish (result);
}

static gboolean
contact_info_request_cancel (gpointer cancellable)
{
  g_cancellable_cancel (cancellable);
  return FALSE;
}

static TpContact *
ensure_contact (Fixture *f,
    const gchar *id,
    TpHandle *handle)
{
  TpBaseConnection *service_conn = (TpBaseConnection *) f->service_conn;
  TpConnection *client_conn = f->client_conn;
  TpHandleRepoIface *contact_repo = tp_base_connection_get_handles (
      service_conn, TP_HANDLE_TYPE_CONTACT);

  *handle = tp_handle_ensure (contact_repo, id, NULL, NULL);
  return tp_connection_dup_contact_if_possible (client_conn, *handle, id);
}

static void
test_contact_info (Fixture *f,
    gconstpointer unused G_GNUC_UNUSED)
{
  TpTestsContactsConnection *service_conn = f->service_conn;
  TpConnection *client_conn = f->client_conn;
  Result result = { g_main_loop_new (NULL, FALSE), NULL };
  GQuark features[] = { TP_CONTACT_FEATURE_CONTACT_INFO, 0 };
  TpContact *contact;
  TpHandle handle;
  const gchar *field_value[] = { "Foo", NULL };
  GPtrArray *info;
  GList *info_list = NULL;
  GQuark conn_features[] = { TP_CONNECTION_FEATURE_CONTACT_INFO, 0 };
  GCancellable *cancellable;

  /* Create fake info fields */
  info = g_ptr_array_new_with_free_func ((GDestroyNotify) tp_value_array_free);
  g_ptr_array_add (info, tp_value_array_build (3,
      G_TYPE_STRING, "n",
      G_TYPE_STRV, NULL,
      G_TYPE_STRV, field_value,
      G_TYPE_INVALID));

  info_list = g_list_prepend (info_list,
      tp_contact_info_field_new ("n", NULL, (GStrv) field_value));

  tp_tests_contacts_connection_set_default_contact_info (service_conn, info);

  /* TEST1: Verify ContactInfo properties are correctly introspected on
   * TpConnection */
  tp_proxy_prepare_async (client_conn, conn_features, contact_info_prepare_cb,
      &result);
  g_main_loop_run (result.loop);
  g_assert_no_error (result.error);

  /* TEST2: Set contact info on the connection, then get the self TpContact.
   * This tests the set operation works correctly and also test TpContact
   * correctly introspects the ContactInfo when the feature is requested. */
  contact = tp_connection_get_self_contact (client_conn);
  tp_connection_set_contact_info_async (client_conn, info_list,
    contact_info_set_cb, &result);
  g_main_loop_run (result.loop);
  g_assert_no_error (result.error);

  tp_connection_upgrade_contacts_async (client_conn,
      1, &contact, features,
      upgrade_cb, &result);
  g_main_loop_run (result.loop);
  g_assert_no_error (result.error);

  contact_info_verify (contact);

  reset_result (&result);

  /* TEST3: Create a TpContact with the INFO feature. Then change its info in
   * the CM. That should emit "notify::info" signal on the TpContact. */
  contact = ensure_contact (f, "info-test-3", &handle);
  tp_connection_upgrade_contacts_async (client_conn,
      1, &contact, features,
      upgrade_cb, &result);
  g_main_loop_run (result.loop);
  g_assert_no_error (result.error);

  g_signal_connect (contact, "notify::contact-info",
      G_CALLBACK (contact_info_notify_cb), &result);

  tp_tests_contacts_connection_change_contact_info (service_conn, handle,
      info);
  g_main_loop_run (result.loop);
  g_assert_no_error (result.error);

  reset_result (&result);
  g_object_unref (contact);

  /* TEST 4: First set the info in the CM for an handle, then create a TpContact
   * without INFO feature, and finally refresh the contact's info. */
  contact = ensure_contact (f, "info-test-4", &handle);
  tp_tests_contacts_connection_change_contact_info (service_conn, handle,
      info);

  tp_connection_upgrade_contacts_async (client_conn,
      1, &contact, NULL,
      upgrade_cb, &result);
  g_main_loop_run (result.loop);
  g_assert_no_error (result.error);

  g_assert (tp_contact_dup_contact_info (contact) == NULL);

  g_signal_connect (contact, "notify::contact-info",
      G_CALLBACK (contact_info_notify_cb), &result);
  tp_connection_refresh_contact_info (client_conn, 1, &contact);
  g_main_loop_run (result.loop);
  g_assert_no_error (result.error);

  reset_result (&result);
  g_object_unref (contact);

  /* TEST5: Create a TpContact without INFO feature, then request the contact's
   * info. */
  contact = ensure_contact (f, "info-test-5", &handle);
  tp_connection_upgrade_contacts_async (client_conn,
      1, &contact, NULL,
      upgrade_cb, &result);
  g_main_loop_run (result.loop);
  g_assert_no_error (result.error);

  g_assert (tp_contact_dup_contact_info (contact) == NULL);

  tp_contact_request_contact_info_async (contact, NULL, contact_info_request_cb,
      &result);
  g_main_loop_run (result.loop);
  g_assert_no_error (result.error);

  reset_result (&result);
  g_object_unref (contact);

  /* TEST6: Create a TpContact without INFO feature, then request the contact's
   * info, and cancel the request. */
  contact = ensure_contact (f, "info-test-6", &handle);
  tp_connection_upgrade_contacts_async (client_conn,
      1, &contact, NULL,
      upgrade_cb, &result);
  g_main_loop_run (result.loop);
  g_assert_no_error (result.error);

  g_assert (tp_contact_dup_contact_info (contact) == NULL);

  cancellable = g_cancellable_new ();
  tp_contact_request_contact_info_async (contact, cancellable,
      contact_info_request_cancelled_cb, &result);

  g_idle_add_full (G_PRIORITY_HIGH, contact_info_request_cancel,
      cancellable, g_object_unref);

  g_main_loop_run (result.loop);
  g_assert_no_error (result.error);

  reset_result (&result);
  g_object_unref (contact);

  /* Cleanup */
  g_main_loop_unref (result.loop);
  g_ptr_array_unref (info);
  tp_contact_info_list_free (info_list);
}

static void
prepare_avatar_requirements_cb (GObject *object,
    GAsyncResult *res,
    gpointer user_data)
{
  TpConnection *connection = TP_CONNECTION (object);
  Result *result = user_data;

  if (tp_proxy_prepare_finish (connection, res, &result->error))
    {
      TpAvatarRequirements *req;

      req = tp_connection_get_avatar_requirements (connection);
      g_assert (req != NULL);
      g_assert (req->supported_mime_types != NULL);
      g_assert_cmpstr (req->supported_mime_types[0], ==, "image/png");
      g_assert (req->supported_mime_types[1] == NULL);
      g_assert_cmpuint (req->minimum_width, ==, 1);
      g_assert_cmpuint (req->minimum_height, ==, 2);
      g_assert_cmpuint (req->recommended_width, ==, 3);
      g_assert_cmpuint (req->recommended_height, ==, 4);
      g_assert_cmpuint (req->maximum_width, ==, 5);
      g_assert_cmpuint (req->maximum_height, ==, 6);
      g_assert_cmpuint (req->maximum_bytes, ==, 7);
    }

  finish (result);
}

static void
test_avatar_requirements (Fixture *f,
    gconstpointer unused G_GNUC_UNUSED)
{
  TpConnection *client_conn = f->client_conn;
  Result result = { g_main_loop_new (NULL, FALSE), NULL };
  GQuark features[] = { TP_CONNECTION_FEATURE_AVATAR_REQUIREMENTS, 0 };

  g_message (G_STRFUNC);

  tp_proxy_prepare_async (TP_PROXY (client_conn), features,
      prepare_avatar_requirements_cb, &result);
  g_main_loop_run (result.loop);

  g_assert_no_error (result.error);
  g_main_loop_unref (result.loop);
}

static TpContact *
create_contact_with_fake_avatar (Fixture *f,
    const gchar *id,
    gboolean request_avatar)
{
  Result result = { g_main_loop_new (NULL, FALSE), NULL };
  GQuark features[] = { TP_CONTACT_FEATURE_AVATAR_DATA, 0 };
  const gchar avatar_data[] = "fake-avatar-data";
  const gchar avatar_token[] = "fake-avatar-token";
  const gchar avatar_mime_type[] = "fake-avatar-mime-type";
  TpContact *contact;
  TpHandle handle;
  GArray *array;
  gchar *content = NULL;

  contact = ensure_contact (f, id, &handle);
  array = g_array_new (FALSE, FALSE, sizeof (gchar));
  g_array_append_vals (array, avatar_data, strlen (avatar_data) + 1);

  tp_tests_contacts_connection_change_avatar_data (f->service_conn, handle,
      array, avatar_mime_type, avatar_token);

  if (request_avatar)
    features[0] = TP_CONTACT_FEATURE_AVATAR_DATA;
  else
    features[0] = TP_CONTACT_FEATURE_AVATAR_TOKEN;

  tp_connection_upgrade_contacts_async (f->client_conn,
      1, &contact, features,
      upgrade_cb, &result);
  g_main_loop_run (result.loop);
  g_assert_no_error (result.error);

  g_assert_cmpstr (tp_contact_get_avatar_token (contact), ==, avatar_token);

  if (request_avatar)
    {
      GFile *avatar_file;

      /* If we requested avatar, it could come later */
      if (tp_contact_get_avatar_file (contact) == NULL)
        {
          g_signal_connect_swapped (contact, "notify::avatar-file",
              G_CALLBACK (finish), &result);
          g_main_loop_run (result.loop);
        }

      g_assert_cmpstr (tp_contact_get_avatar_mime_type (contact), ==,
          avatar_mime_type);

      avatar_file = tp_contact_get_avatar_file (contact);
      g_assert (avatar_file != NULL);
      g_file_load_contents (avatar_file, NULL, &content, NULL, NULL,
          &result.error);
      g_assert_no_error (result.error);
      g_assert_cmpstr (content, ==, avatar_data);
      g_free (content);
    }

  reset_result (&result);
  g_main_loop_unref (result.loop);

  g_array_unref (array);

  return contact;
}

static void
avatar_retrieved_cb (TpConnection *connection,
    guint handle,
    const gchar *token,
    const GArray *avatar,
    const gchar *mime_type,
    gpointer user_data,
    GObject *weak_object)
{
  gboolean *called = user_data;

  *called = TRUE;
}

/* From telepathy-haze, with permission */
static gboolean
haze_remove_directory (const gchar *path)
{
  const gchar *child_path;
  GDir *dir = g_dir_open (path, 0, NULL);
  gboolean ret = TRUE;

  if (!dir)
    return FALSE;

  while (ret && (child_path = g_dir_read_name (dir)))
    {
      gchar *child_full_path = g_build_filename (path, child_path, NULL);

      if (g_file_test (child_full_path, G_FILE_TEST_IS_DIR))
        {
          if (!haze_remove_directory (child_full_path))
            ret = FALSE;
        }
      else
        {
          DEBUG ("deleting %s", child_full_path);

          if (g_unlink (child_full_path))
            ret = FALSE;
        }

      g_free (child_full_path);
    }

  g_dir_close (dir);

  if (ret)
    {
      DEBUG ("deleting %s", path);
      ret = !g_rmdir (path);
    }

  return ret;
}

static void
test_avatar_data (Fixture *f,
    gconstpointer unused G_GNUC_UNUSED)
{
  TpConnection *client_conn = f->client_conn;
  gboolean avatar_retrieved_called;
  GError *error = NULL;
  TpContact *contact1, *contact2;
  TpProxySignalConnection *signal_id;

  g_message (G_STRFUNC);

  /* Check if AvatarRetrieved gets called */
  signal_id = tp_cli_connection_interface_avatars_connect_to_avatar_retrieved (
      client_conn, avatar_retrieved_cb, &avatar_retrieved_called, NULL, NULL,
      &error);
  g_assert_no_error (error);

  /* First time we create a contact, avatar should not be in cache, so
   * AvatarRetrived should be called */
  avatar_retrieved_called = FALSE;
  contact1 = create_contact_with_fake_avatar (f, "fake-id1", TRUE);
  g_assert (avatar_retrieved_called);
  g_assert (contact1 != NULL);
  g_assert (tp_contact_get_avatar_file (contact1) != NULL);

  /* Second time we create a contact, avatar should be in cache now, so
   * AvatarRetrived should NOT be called */
  avatar_retrieved_called = FALSE;
  contact2 = create_contact_with_fake_avatar (f, "fake-id2", TRUE);
  g_assert (!avatar_retrieved_called);
  g_assert (contact2 != NULL);
  g_assert (tp_contact_get_avatar_file (contact2) != NULL);

  g_assert (g_file_equal (
      tp_contact_get_avatar_file (contact1),
      tp_contact_get_avatar_file (contact2)));

  tp_proxy_signal_connection_disconnect (signal_id);
  g_object_unref (contact1);
  g_object_unref (contact2);
}

static void
test_avatar_data_after_token (Fixture *f,
    gconstpointer unused G_GNUC_UNUSED)
{
  const gchar *id = "avatar-data-after-token";
  TpContact *contact1, *contact2;

  g_message (G_STRFUNC);

  /* Create a contact with AVATAR_TOKEN feature */
  contact1 = create_contact_with_fake_avatar (f, id, FALSE);
  g_assert (contact1 != NULL);
  g_assert (tp_contact_get_avatar_file (contact1) == NULL);

  /* Now create the same contact with AVATAR_DATA feature */
  contact2 = create_contact_with_fake_avatar (f, id, TRUE);
  g_assert (contact2 != NULL);
  g_assert (tp_contact_get_avatar_file (contact2) != NULL);

  g_assert (contact1 == contact2);

  /* Cleanup */
  g_object_unref (contact1);
  g_object_unref (contact2);
}

/* Silently removes the TpBaseConnection object from D-Bus, so that if the test
 * makes any D-Bus calls on it, it will fail (but the TpConnection proxy isn't
 * invalidated otherwise)
 */
static void
make_the_connection_disappear (Fixture *f)
{
  GError *error = NULL;
  gboolean ok;

  tp_dbus_daemon_unregister_object (
      tp_base_connection_get_dbus_daemon (f->base_connection),
      f->base_connection);
  /* check that that worked */
  ok = tp_cli_connection_run_connect (f->client_conn, -1,
      &error, NULL);
  g_assert_error (error, DBUS_GERROR, DBUS_GERROR_UNKNOWN_METHOD);
  g_assert (!ok);
  g_clear_error (&error);
}

/* Returns the TpBaseConnection to D-Bus (after a previous call to
 * make_the_connection_disappear())
 */
static void
put_the_connection_back (Fixture *f)
{
  GError *error = NULL;
  gboolean ok;

  tp_dbus_daemon_register_object (
      tp_base_connection_get_dbus_daemon (f->base_connection),
      tp_base_connection_get_object_path (f->base_connection),
      f->base_connection);
  /* check that *that* worked */
  ok = tp_cli_connection_run_connect (f->client_conn, -1,
      &error, NULL);
  g_assert_no_error (error);
  g_assert (ok);
}

static TpContact *
ensure_contact_no_caps (Fixture *f,
    const gchar *id,
    TpHandle *handle)
{
  TpContact *contact;
  GHashTable *capabilities;

  contact = ensure_contact (f, id, handle);

  /* Unlike almost every other feature, with capabilities “not sure” and “none”
   * are different: you really might care about the difference between “I don't
   * know if blah can do video” versus “I know blah cannot do video”.
   *
   * It happens that we get the repeated-reintrospection behaviour for the
   * former case of contact caps. I can't really be bothered to fix this.
   */
  capabilities = g_hash_table_new_full (NULL, NULL, NULL,
      (GDestroyNotify) g_ptr_array_unref);
  g_hash_table_insert (capabilities, GUINT_TO_POINTER (*handle),
      g_ptr_array_new ());
  tp_tests_contacts_connection_change_capabilities (f->service_conn,
      capabilities);
  g_hash_table_unref (capabilities);

  return contact;
}

static void
test_no_features (Fixture *f,
    gconstpointer unused G_GNUC_UNUSED)
{
  TpConnection *client_conn = f->client_conn;
  Result result = { g_main_loop_new (NULL, FALSE), NULL };
  const gchar * const ids[] = { "alice", "bob", "chris" };
  TpHandle handles[3] = { 0, 0, 0 };
  TpContact *contacts[3];
  guint i;

  g_message (G_STRFUNC);

  for (i = 0; i < 3; i++)
    contacts[i] = ensure_contact (f, ids[i], &handles[i]);

  tp_connection_upgrade_contacts_async (client_conn,
      3, contacts, NULL,
      upgrade_cb, &result);
  g_main_loop_run (result.loop);
  g_assert_no_error (result.error);

  g_assert_cmpuint (result.contacts->len, ==, 3);
  g_assert (g_ptr_array_index (result.contacts, 0) == contacts[0]);
  g_assert (g_ptr_array_index (result.contacts, 1) == contacts[1]);
  g_assert (g_ptr_array_index (result.contacts, 2) == contacts[2]);

  reset_result (&result);

  for (i = 0; i < 3; i++)
    {
      MYASSERT (tp_contact_get_connection (contacts[i]) == client_conn, "");
      g_assert_cmpuint (tp_contact_get_handle (contacts[i]), ==, handles[i]);
      g_assert_cmpstr (tp_contact_get_identifier (contacts[i]), ==,
          ids[i]);
      g_assert_cmpstr (tp_contact_get_alias (contacts[i]), ==,
          tp_contact_get_identifier (contacts[i]));
      MYASSERT (tp_contact_get_avatar_token (contacts[i]) == NULL,
          ": %s", tp_contact_get_avatar_token (contacts[i]));
      g_assert_cmpuint (tp_contact_get_presence_type (contacts[i]), ==,
          TP_CONNECTION_PRESENCE_TYPE_UNSET);
      g_assert_cmpstr (tp_contact_get_presence_status (contacts[i]), ==,
          "");
      g_assert_cmpstr (tp_contact_get_presence_message (contacts[i]), ==,
          "");
      MYASSERT (!tp_contact_has_feature (contacts[i],
            TP_CONTACT_FEATURE_ALIAS), "");
      MYASSERT (!tp_contact_has_feature (contacts[i],
            TP_CONTACT_FEATURE_AVATAR_TOKEN), "");
      MYASSERT (!tp_contact_has_feature (contacts[i],
            TP_CONTACT_FEATURE_PRESENCE), "");
      MYASSERT (!tp_contact_has_feature (contacts[i],
            TP_CONTACT_FEATURE_LOCATION), "");
      MYASSERT (!tp_contact_has_feature (contacts[i],
            TP_CONTACT_FEATURE_CAPABILITIES), "");
    }

  for (i = 0; i < 3; i++)
    {
      g_object_unref (contacts[i]);
      tp_tests_proxy_run_until_dbus_queue_processed (client_conn);
    }

  /* remaining cleanup */
  g_main_loop_unref (result.loop);
}

/* Just put a country in locations for easier comparaisons.
 * FIXME: Ideally we should have a MYASSERT_SAME_ASV */
#define ASSERT_SAME_LOCATION(left, left_vardict, right)\
  G_STMT_START {\
    g_assert_cmpuint (g_hash_table_size (left), ==, \
        g_hash_table_size (right));\
    g_assert_cmpstr (tp_asv_get_string (left, "country"), ==,\
        tp_asv_get_string (right, "country"));\
    \
    g_assert_cmpstr (g_variant_get_type_string (left_vardict), ==, "a{sv}"); \
    g_assert_cmpuint (g_variant_n_children (left_vardict), ==, \
        g_hash_table_size (right));\
    g_assert_cmpstr (tp_vardict_get_string (left_vardict, "country"), ==,\
        tp_asv_get_string (right, "country"));\
  } G_STMT_END

static void
free_rcc_list (GPtrArray *rccs)
{
  g_boxed_free (TP_ARRAY_TYPE_REQUESTABLE_CHANNEL_CLASS_LIST, rccs);
}

static void
add_text_chat_class (GPtrArray *classes,
    TpHandleType handle_type)
{
  GHashTable *fixed;
  const gchar * const allowed[] = { NULL };
  GValueArray *arr;

  fixed = tp_asv_new (
      TP_PROP_CHANNEL_CHANNEL_TYPE, G_TYPE_STRING,
          TP_IFACE_CHANNEL_TYPE_TEXT,
      TP_PROP_CHANNEL_TARGET_HANDLE_TYPE, G_TYPE_UINT,
          handle_type,
      NULL);

  arr = tp_value_array_build (2,
      TP_HASH_TYPE_STRING_VARIANT_MAP, fixed,
      G_TYPE_STRV, allowed,
      G_TYPE_INVALID);

  g_hash_table_unref (fixed);

  g_ptr_array_add (classes, arr);
}

static GHashTable *
create_contact_caps (TpHandle *handles)
{
  GHashTable *capabilities;
  GPtrArray *caps1, *caps2, *caps3;

  capabilities = g_hash_table_new_full (NULL, NULL, NULL,
      (GDestroyNotify) free_rcc_list);

  /* Support private text chats */
  caps1 = g_ptr_array_sized_new (2);
  add_text_chat_class (caps1, TP_HANDLE_TYPE_CONTACT);
  g_hash_table_insert (capabilities, GUINT_TO_POINTER (handles[0]), caps1);

  /* Support text chatrooms */
  caps2 = g_ptr_array_sized_new (1);
  add_text_chat_class (caps2, TP_HANDLE_TYPE_ROOM);
  g_hash_table_insert (capabilities, GUINT_TO_POINTER (handles[1]), caps2);

  /* Don't support anything */
  caps3 = g_ptr_array_sized_new (0);
  g_hash_table_insert (capabilities, GUINT_TO_POINTER (handles[2]), caps3);

  return capabilities;
}

static void
test_upgrade (Fixture *f,
    gconstpointer unused G_GNUC_UNUSED)
{
  TpTestsContactsConnection *service_conn = f->service_conn;
  TpConnection *client_conn = f->client_conn;
  Result result = { g_main_loop_new (NULL, FALSE), NULL };
  TpHandle handles[] = { 0, 0, 0 };
  static const gchar * const ids[] = { "alice", "bob", "chris" };
  static const gchar * const aliases[] = { "Alice in Wonderland",
      "Bob the Builder", "Christopher Robin" };
  static const gchar * const tokens[] = { "aaaaa", "bbbbb", "ccccc" };
  static TpTestsContactsConnectionPresenceStatusIndex statuses[] = {
      TP_TESTS_CONTACTS_CONNECTION_STATUS_AVAILABLE,
      TP_TESTS_CONTACTS_CONNECTION_STATUS_BUSY,
      TP_TESTS_CONTACTS_CONNECTION_STATUS_AWAY };
  static const gchar * const messages[] = { "", "Fixing it",
      "GON OUT BACKSON" };
  GHashTable *location_1 = tp_asv_new (
      "country",  G_TYPE_STRING, "United Kingdom of Great Britain and Northern Ireland", NULL);
  GHashTable *location_2 = tp_asv_new (
      "country",  G_TYPE_STRING, "Atlantis", NULL);
  GHashTable *location_3 = tp_asv_new (
      "country",  G_TYPE_STRING, "Belgium", NULL);
  GHashTable *locations[] = { location_1, location_2, location_3 };
  GHashTable *capabilities;
  TpContact *contacts[3];
  GQuark features[] = { TP_CONTACT_FEATURE_ALIAS,
      TP_CONTACT_FEATURE_AVATAR_TOKEN, TP_CONTACT_FEATURE_PRESENCE,
      TP_CONTACT_FEATURE_LOCATION, TP_CONTACT_FEATURE_CAPABILITIES, 0 };
  guint i;

  g_message (G_STRFUNC);

  for (i = 0; i < 3; i++)
    contacts[i] = ensure_contact (f, ids[i], &handles[i]);

  tp_tests_contacts_connection_change_aliases (service_conn, 3, handles,
      aliases);
  tp_tests_contacts_connection_change_presences (service_conn, 3, handles,
      statuses, messages);
  tp_tests_contacts_connection_change_avatar_tokens (service_conn, 3, handles,
      tokens);
  tp_tests_contacts_connection_change_locations (service_conn, 3, handles,
      locations);

  capabilities = create_contact_caps (handles);
  tp_tests_contacts_connection_change_capabilities (service_conn, capabilities);
  g_hash_table_unref (capabilities);

  tp_connection_upgrade_contacts_async (client_conn,
      3, contacts, NULL,
      upgrade_cb, &result);

  g_main_loop_run (result.loop);
  g_assert_no_error (result.error);

  g_assert_cmpuint (result.contacts->len, ==, 3);
  g_assert (g_ptr_array_index (result.contacts, 0) == contacts[0]);
  g_assert (g_ptr_array_index (result.contacts, 1) == contacts[1]);
  g_assert (g_ptr_array_index (result.contacts, 2) == contacts[2]);

  for (i = 0; i < 3; i++)
    {
      MYASSERT (tp_contact_get_connection (contacts[i]) == client_conn, "");
      g_assert_cmpuint (tp_contact_get_handle (contacts[i]), ==, handles[i]);
      g_assert_cmpstr (tp_contact_get_identifier (contacts[i]), ==,
          ids[i]);
      g_assert_cmpstr (tp_contact_get_alias (contacts[i]), ==,
          tp_contact_get_identifier (contacts[i]));
      MYASSERT (tp_contact_get_avatar_token (contacts[i]) == NULL,
          ": %s", tp_contact_get_avatar_token (contacts[i]));
      g_assert_cmpuint (tp_contact_get_presence_type (contacts[i]), ==,
          TP_CONNECTION_PRESENCE_TYPE_UNSET);
      g_assert_cmpstr (tp_contact_get_presence_status (contacts[i]), ==,
          "");
      g_assert_cmpstr (tp_contact_get_presence_message (contacts[i]), ==,
          "");
      MYASSERT (!tp_contact_has_feature (contacts[i],
            TP_CONTACT_FEATURE_ALIAS), "");
      MYASSERT (!tp_contact_has_feature (contacts[i],
            TP_CONTACT_FEATURE_AVATAR_TOKEN), "");
      MYASSERT (!tp_contact_has_feature (contacts[i],
            TP_CONTACT_FEATURE_PRESENCE), "");
      MYASSERT (!tp_contact_has_feature (contacts[i],
            TP_CONTACT_FEATURE_LOCATION), "");
      MYASSERT (!tp_contact_has_feature (contacts[i],
            TP_CONTACT_FEATURE_CAPABILITIES), "");
    }

  /* clean up before doing the second request */
  g_assert (result.error == NULL);
  reset_result (&result);

  tp_connection_upgrade_contacts_async (client_conn,
      3, contacts, features,
      upgrade_cb, &result);

  g_main_loop_run (result.loop);
  g_assert_no_error (result.error);

  g_assert_cmpuint (result.contacts->len, ==, 3);
  g_assert (g_ptr_array_index (result.contacts, 0) == contacts[0]);
  g_assert (g_ptr_array_index (result.contacts, 1) == contacts[1]);
  g_assert (g_ptr_array_index (result.contacts, 2) == contacts[2]);

  reset_result (&result);

  for (i = 0; i < 3; i++)
    {
      GVariant *vardict;

      g_assert_cmpuint (tp_contact_get_handle (contacts[i]), ==, handles[i]);
      g_assert_cmpstr (tp_contact_get_identifier (contacts[i]), ==,
          ids[i]);

      MYASSERT (tp_contact_has_feature (contacts[i],
            TP_CONTACT_FEATURE_ALIAS), "");
      g_assert_cmpstr (tp_contact_get_alias (contacts[i]), ==,
          aliases[i]);

      MYASSERT (tp_contact_has_feature (contacts[i],
            TP_CONTACT_FEATURE_AVATAR_TOKEN), "");
      g_assert_cmpstr (tp_contact_get_avatar_token (contacts[i]), ==,
          tokens[i]);

      MYASSERT (tp_contact_has_feature (contacts[i],
            TP_CONTACT_FEATURE_PRESENCE), "");
      g_assert_cmpstr (tp_contact_get_presence_message (contacts[i]), ==,
          messages[i]);

      MYASSERT (tp_contact_has_feature (contacts[i],
            TP_CONTACT_FEATURE_LOCATION), "");

      vardict = tp_contact_dup_location (contacts[i]);
      ASSERT_SAME_LOCATION (tp_contact_get_location (contacts[i]),
          vardict, locations[i]);
      g_variant_unref (vardict);

      g_object_get (contacts[i],
          "location-vardict", &vardict,
          NULL);
      ASSERT_SAME_LOCATION (tp_contact_get_location (contacts[i]),
          vardict, locations[i]);
      g_variant_unref (vardict);

      MYASSERT (tp_contact_has_feature (contacts[i],
            TP_CONTACT_FEATURE_CAPABILITIES), "");
      MYASSERT (tp_contact_get_capabilities (contacts[i]) != NULL, "");
    }

  g_assert_cmpuint (tp_contact_get_presence_type (contacts[0]), ==,
      TP_CONNECTION_PRESENCE_TYPE_AVAILABLE);
  g_assert_cmpstr (tp_contact_get_presence_status (contacts[0]), ==,
      "available");
  g_assert_cmpuint (tp_contact_get_presence_type (contacts[1]), ==,
      TP_CONNECTION_PRESENCE_TYPE_BUSY);
  g_assert_cmpstr (tp_contact_get_presence_status (contacts[1]), ==,
      "busy");
  g_assert_cmpuint (tp_contact_get_presence_type (contacts[2]), ==,
      TP_CONNECTION_PRESENCE_TYPE_AWAY);
  g_assert_cmpstr (tp_contact_get_presence_status (contacts[2]), ==,
      "away");

  for (i = 0; i < 3; i++)
    {
      g_object_unref (contacts[i]);
      tp_tests_proxy_run_until_dbus_queue_processed (client_conn);
    }

  /* remaining cleanup */
  g_hash_table_unref (location_1);
  g_hash_table_unref (location_2);
  g_hash_table_unref (location_3);
  g_main_loop_unref (result.loop);
}

/* Regression test case for fd.o#41414 */
static void
test_upgrade_noop (Fixture *f,
    gconstpointer unused G_GNUC_UNUSED)
{
  Result result = { g_main_loop_new (NULL, FALSE), NULL };
  TpHandle handle;
  TpContact *contact;

  g_test_bug ("41414");

  /* Get a contact by handle */
  contact = ensure_contact_no_caps (f, "test-upgrade-noop", &handle);
  tp_connection_upgrade_contacts_async (f->client_conn,
      1, &contact, (const GQuark *) f->all_contact_features->data,
      upgrade_cb, &result);
  g_main_loop_run (result.loop);
  g_assert_no_error (result.error);

  reset_result (&result);

  /* Upgrade it again, but it should already have all features */
  make_the_connection_disappear (f);
  tp_connection_upgrade_contacts_async (f->client_conn,
      1, &contact, (const GQuark *) f->all_contact_features->data,
      upgrade_cb, &result);
  g_main_loop_run (result.loop);
  g_assert_no_error (result.error);
  reset_result (&result);

  put_the_connection_back (f);

  g_object_unref (contact);
}

typedef struct
{
  gboolean alias_changed;
  gboolean avatar_token_changed;
  gboolean presence_type_changed;
  gboolean presence_status_changed;
  gboolean presence_msg_changed;
  gboolean location_changed;
  gboolean location_vardict_changed;
  gboolean capabilities_changed;
} notify_ctx;

static void
notify_ctx_init (notify_ctx *ctx)
{
  ctx->alias_changed = FALSE;
  ctx->avatar_token_changed = FALSE;
  ctx->presence_type_changed = FALSE;
  ctx->presence_status_changed = FALSE;
  ctx->presence_msg_changed = FALSE;
  ctx->location_changed = FALSE;
  ctx->location_vardict_changed = FALSE;
  ctx->capabilities_changed = FALSE;
}

static gboolean
notify_ctx_is_fully_changed (notify_ctx *ctx)
{
  return ctx->alias_changed && ctx->avatar_token_changed &&
    ctx->presence_type_changed && ctx->presence_status_changed &&
    ctx->presence_msg_changed && ctx->location_changed &&
    ctx->location_vardict_changed && ctx->capabilities_changed;
}

static gboolean
notify_ctx_is_changed (notify_ctx *ctx)
{
  return ctx->alias_changed || ctx->avatar_token_changed ||
    ctx->presence_type_changed || ctx->presence_status_changed ||
    ctx->presence_msg_changed || ctx->location_changed ||
    ctx->location_vardict_changed || ctx->capabilities_changed;
}

static void
contact_notify_cb (TpContact *contact,
    GParamSpec *param,
    notify_ctx *ctx)
{
  if (!tp_strdiff (param->name, "alias"))
    ctx->alias_changed = TRUE;
  else if (!tp_strdiff (param->name, "avatar-token"))
    ctx->avatar_token_changed = TRUE;
  else if (!tp_strdiff (param->name, "presence-type"))
    ctx->presence_type_changed = TRUE;
  else if (!tp_strdiff (param->name, "presence-status"))
    ctx->presence_status_changed = TRUE;
  else if (!tp_strdiff (param->name, "presence-message"))
    ctx->presence_msg_changed = TRUE;
  else if (!tp_strdiff (param->name, "location"))
    ctx->location_changed = TRUE;
  else if (!tp_strdiff (param->name, "location-vardict"))
    ctx->location_vardict_changed = TRUE;
  else if (!tp_strdiff (param->name, "capabilities"))
    ctx->capabilities_changed = TRUE;
}

static GHashTable *
create_new_contact_caps (TpHandle *handles)
{
  GHashTable *capabilities;
  GPtrArray *caps1, *caps2;

  capabilities = g_hash_table_new_full (NULL, NULL, NULL,
      (GDestroyNotify) free_rcc_list);

  /* Support private text chats and chatrooms */
  caps1 = g_ptr_array_sized_new (2);
  add_text_chat_class (caps1, TP_HANDLE_TYPE_CONTACT);
  add_text_chat_class (caps1, TP_HANDLE_TYPE_ROOM);
  g_hash_table_insert (capabilities, GUINT_TO_POINTER (handles[0]), caps1);

  /* Don't support anything */
  caps2 = g_ptr_array_sized_new (0);
  g_hash_table_insert (capabilities, GUINT_TO_POINTER (handles[1]), caps2);

  return capabilities;
}

static void
test_features (Fixture *f,
    gconstpointer unused G_GNUC_UNUSED)
{
  TpTestsContactsConnection *service_conn = f->service_conn;
  TpConnection *client_conn = f->client_conn;
  Result result = { g_main_loop_new (NULL, FALSE), NULL };
  TpHandle handles[] = { 0, 0, 0 };
  static const gchar * const ids[] = { "alice", "bob", "chris" };
  static const gchar * const aliases[] = { "Alice in Wonderland",
      "Bob the Builder", "Christopher Robin" };
  static const gchar * const tokens[] = { "aaaaa", "bbbbb", "ccccc" };
  static TpTestsContactsConnectionPresenceStatusIndex statuses[] = {
      TP_TESTS_CONTACTS_CONNECTION_STATUS_AVAILABLE,
      TP_TESTS_CONTACTS_CONNECTION_STATUS_BUSY,
      TP_TESTS_CONTACTS_CONNECTION_STATUS_AWAY };
  static const gchar * const messages[] = { "", "Fixing it",
      "GON OUT BACKSON" };
  static const gchar * const new_aliases[] = { "Alice [at a tea party]",
      "Bob the Plumber" };
  static const gchar * const new_tokens[] = { "AAAA", "BBBB" };
  static TpTestsContactsConnectionPresenceStatusIndex new_statuses[] = {
      TP_TESTS_CONTACTS_CONNECTION_STATUS_AWAY,
      TP_TESTS_CONTACTS_CONNECTION_STATUS_AVAILABLE };
  static const gchar * const new_messages[] = { "At the Mad Hatter's",
      "It'll cost you" };
  GHashTable *location_1 = tp_asv_new (
      "country",  G_TYPE_STRING, "United Kingdom of Great Britain and Northern Ireland", NULL);
  GHashTable *location_2 = tp_asv_new (
      "country",  G_TYPE_STRING, "Atlantis", NULL);
  GHashTable *location_3 = tp_asv_new (
      "country",  G_TYPE_STRING, "Belgium", NULL);
  GHashTable *locations[] = { location_1, location_2, location_3 };
  GHashTable *location_4 = tp_asv_new (
      "country",  G_TYPE_STRING, "France", NULL);
  GHashTable *location_5 = tp_asv_new (
      "country",  G_TYPE_STRING, "Éire", NULL);
  GHashTable *new_locations[] = { location_4, location_5 };
  GHashTable *capabilities, *new_capabilities;
  gboolean support_text_chats[] = { TRUE, FALSE, FALSE };
  gboolean support_text_chatrooms[] = { FALSE, TRUE, FALSE };
  gboolean new_support_text_chats[] = { TRUE, FALSE };
  gboolean new_support_text_chatrooms[] = { TRUE, FALSE };
  TpContact *contacts[3];
  GQuark features[] = { TP_CONTACT_FEATURE_ALIAS,
      TP_CONTACT_FEATURE_AVATAR_TOKEN, TP_CONTACT_FEATURE_PRESENCE,
      TP_CONTACT_FEATURE_LOCATION, TP_CONTACT_FEATURE_CAPABILITIES, 0 };
  guint i;
  struct {
      TpConnection *connection;
      TpHandle handle;
      gchar *identifier;
      gchar *alias;
      gchar *avatar_token;
      TpConnectionPresenceType presence_type;
      gchar *presence_status;
      gchar *presence_message;
      GHashTable *location;
      GVariant *location_vardict;
      TpCapabilities *capabilities;
  } from_gobject;
  notify_ctx notify_ctx_alice, notify_ctx_chris;
  GVariant *vardict;

  g_message (G_STRFUNC);

  for (i = 0; i < 3; i++)
    contacts[i] = ensure_contact (f, ids[i], &handles[i]);

  tp_tests_contacts_connection_change_aliases (service_conn, 3, handles,
      aliases);
  tp_tests_contacts_connection_change_presences (service_conn, 3, handles,
      statuses, messages);
  tp_tests_contacts_connection_change_avatar_tokens (service_conn, 3, handles,
      tokens);
  tp_tests_contacts_connection_change_locations (service_conn, 3, handles,
      locations);

  /* contact capabilities */
  capabilities = create_contact_caps (handles);
  tp_tests_contacts_connection_change_capabilities (service_conn,
      capabilities);
  g_hash_table_unref (capabilities);

  tp_connection_upgrade_contacts_async (client_conn,
      3, contacts, features,
      upgrade_cb, &result);

  g_main_loop_run (result.loop);
  g_assert_no_error (result.error);

  g_assert_cmpuint (result.contacts->len, ==, 3);
  g_assert (g_ptr_array_index (result.contacts, 0) == contacts[0]);
  g_assert (g_ptr_array_index (result.contacts, 1) == contacts[1]);
  g_assert (g_ptr_array_index (result.contacts, 2) == contacts[2]);

  g_assert (result.error == NULL);
  reset_result (&result);

  for (i = 0; i < 3; i++)
    {
      TpCapabilities *caps;

      g_assert_cmpuint (tp_contact_get_handle (contacts[i]), ==, handles[i]);
      g_assert_cmpstr (tp_contact_get_identifier (contacts[i]), ==,
          ids[i]);

      MYASSERT (tp_contact_has_feature (contacts[i],
            TP_CONTACT_FEATURE_ALIAS), "");
      g_assert_cmpstr (tp_contact_get_alias (contacts[i]), ==,
          aliases[i]);

      MYASSERT (tp_contact_has_feature (contacts[i],
            TP_CONTACT_FEATURE_AVATAR_TOKEN), "");
      g_assert_cmpstr (tp_contact_get_avatar_token (contacts[i]), ==,
          tokens[i]);

      MYASSERT (tp_contact_has_feature (contacts[i],
            TP_CONTACT_FEATURE_PRESENCE), "");
      g_assert_cmpstr (tp_contact_get_presence_message (contacts[i]), ==,
          messages[i]);

      MYASSERT (tp_contact_has_feature (contacts[i],
            TP_CONTACT_FEATURE_LOCATION), "");
      vardict = tp_contact_dup_location (contacts[i]);
      ASSERT_SAME_LOCATION (tp_contact_get_location (contacts[i]),
          vardict, locations[i]);
      g_variant_unref (vardict);

      MYASSERT (tp_contact_has_feature (contacts[i],
            TP_CONTACT_FEATURE_CAPABILITIES), "");

      caps = tp_contact_get_capabilities (contacts[i]);
      MYASSERT (caps != NULL, "");
      MYASSERT (tp_capabilities_is_specific_to_contact (caps), "");
      MYASSERT (tp_capabilities_supports_text_chats (caps) ==
          support_text_chats[i], " contact %u", i);
      MYASSERT (tp_capabilities_supports_text_chatrooms (caps) ==
          support_text_chatrooms[i], " contact %u", i);
    }

  g_assert_cmpuint (tp_contact_get_presence_type (contacts[0]), ==,
      TP_CONNECTION_PRESENCE_TYPE_AVAILABLE);
  g_assert_cmpstr (tp_contact_get_presence_status (contacts[0]), ==,
      "available");
  g_assert_cmpuint (tp_contact_get_presence_type (contacts[1]), ==,

      TP_CONNECTION_PRESENCE_TYPE_BUSY);
  g_assert_cmpstr (tp_contact_get_presence_status (contacts[1]), ==,
      "busy");
  g_assert_cmpuint (tp_contact_get_presence_type (contacts[2]), ==,
      TP_CONNECTION_PRESENCE_TYPE_AWAY);
  g_assert_cmpstr (tp_contact_get_presence_status (contacts[2]), ==,
      "away");

  /* exercise GObject properties in a basic way */
  g_object_get (contacts[0],
      "connection", &from_gobject.connection,
      "handle", &from_gobject.handle,
      "identifier", &from_gobject.identifier,
      "alias", &from_gobject.alias,
      "avatar-token", &from_gobject.avatar_token,
      "presence-type", &from_gobject.presence_type,
      "presence-status", &from_gobject.presence_status,
      "presence-message", &from_gobject.presence_message,
      "location", &from_gobject.location,
      "location-vardict", &from_gobject.location_vardict,
      "capabilities", &from_gobject.capabilities,
      NULL);
  MYASSERT (from_gobject.connection == client_conn, "");
  g_assert_cmpuint (from_gobject.handle, ==, handles[0]);
  g_assert_cmpstr (from_gobject.identifier, ==, "alice");
  g_assert_cmpstr (from_gobject.alias, ==, "Alice in Wonderland");
  g_assert_cmpstr (from_gobject.avatar_token, ==, "aaaaa");
  g_assert_cmpuint (from_gobject.presence_type, ==,
      TP_CONNECTION_PRESENCE_TYPE_AVAILABLE);
  g_assert_cmpstr (from_gobject.presence_status, ==, "available");
  g_assert_cmpstr (from_gobject.presence_message, ==, "");
  ASSERT_SAME_LOCATION (from_gobject.location, from_gobject.location_vardict,
      locations[0]);
  MYASSERT (tp_capabilities_is_specific_to_contact (from_gobject.capabilities),
      "");
  MYASSERT (tp_capabilities_supports_text_chats (from_gobject.capabilities)
      == support_text_chats[0], "");
  MYASSERT (tp_capabilities_supports_text_chatrooms (from_gobject.capabilities)
      == support_text_chatrooms[0], "");
  g_object_unref (from_gobject.connection);
  g_free (from_gobject.identifier);
  g_free (from_gobject.alias);
  g_free (from_gobject.avatar_token);
  g_free (from_gobject.presence_status);
  g_free (from_gobject.presence_message);
  g_hash_table_unref (from_gobject.location);
  g_variant_unref (from_gobject.location_vardict);
  g_object_unref (from_gobject.capabilities);

  notify_ctx_init (&notify_ctx_alice);
  g_signal_connect (contacts[0], "notify",
      G_CALLBACK (contact_notify_cb), &notify_ctx_alice);

  notify_ctx_init (&notify_ctx_chris);
  g_signal_connect (contacts[2], "notify",
      G_CALLBACK (contact_notify_cb), &notify_ctx_chris);

  /* Change Alice and Bob's contact info, leave Chris as-is */
  tp_tests_contacts_connection_change_aliases (service_conn, 2, handles,
      new_aliases);
  tp_tests_contacts_connection_change_presences (service_conn, 2, handles,
      new_statuses, new_messages);
  tp_tests_contacts_connection_change_avatar_tokens (service_conn, 2, handles,
      new_tokens);
  tp_tests_contacts_connection_change_locations (service_conn, 2, handles,
      new_locations);

  new_capabilities = create_new_contact_caps (handles);
  tp_tests_contacts_connection_change_capabilities (service_conn,
      new_capabilities);
  g_hash_table_unref (new_capabilities);

  tp_tests_proxy_run_until_dbus_queue_processed (client_conn);

  g_assert (notify_ctx_is_fully_changed (&notify_ctx_alice));
  g_assert (!notify_ctx_is_changed (&notify_ctx_chris));

  for (i = 0; i < 2; i++)
    {
      TpCapabilities *caps;

      g_assert_cmpuint (tp_contact_get_handle (contacts[i]), ==, handles[i]);
      g_assert_cmpstr (tp_contact_get_identifier (contacts[i]), ==,
          ids[i]);

      MYASSERT (tp_contact_has_feature (contacts[i],
            TP_CONTACT_FEATURE_ALIAS), "");
      g_assert_cmpstr (tp_contact_get_alias (contacts[i]), ==,
          new_aliases[i]);

      MYASSERT (tp_contact_has_feature (contacts[i],
            TP_CONTACT_FEATURE_AVATAR_TOKEN), "");
      g_assert_cmpstr (tp_contact_get_avatar_token (contacts[i]), ==,
          new_tokens[i]);

      MYASSERT (tp_contact_has_feature (contacts[i],
            TP_CONTACT_FEATURE_PRESENCE), "");
      g_assert_cmpstr (tp_contact_get_presence_message (contacts[i]), ==,
          new_messages[i]);

      MYASSERT (tp_contact_has_feature (contacts[i],
            TP_CONTACT_FEATURE_LOCATION), "");
      vardict = tp_contact_dup_location (contacts[i]);
      ASSERT_SAME_LOCATION (tp_contact_get_location (contacts[i]),
          vardict, new_locations[i]);
      g_variant_unref (vardict);

      caps = tp_contact_get_capabilities (contacts[i]);
      MYASSERT (caps != NULL, "");
      MYASSERT (tp_capabilities_is_specific_to_contact (caps), "");
      MYASSERT (tp_capabilities_supports_text_chats (caps) ==
          new_support_text_chats[i], " contact %u", i);
      MYASSERT (tp_capabilities_supports_text_chatrooms (caps) ==
          new_support_text_chatrooms[i], " contact %u", i);
    }

  g_assert_cmpuint (tp_contact_get_presence_type (contacts[0]), ==,
      TP_CONNECTION_PRESENCE_TYPE_AWAY);
  g_assert_cmpstr (tp_contact_get_presence_status (contacts[0]), ==,
      "away");
  g_assert_cmpuint (tp_contact_get_presence_type (contacts[1]), ==,
      TP_CONNECTION_PRESENCE_TYPE_AVAILABLE);
  g_assert_cmpstr (tp_contact_get_presence_status (contacts[1]), ==,
      "available");

  for (i = 0; i < 3; i++)
    {
      g_object_unref (contacts[i]);
      tp_tests_proxy_run_until_dbus_queue_processed (client_conn);
    }

  /* remaining cleanup */
  g_main_loop_unref (result.loop);
  g_hash_table_unref (location_1);
  g_hash_table_unref (location_2);
  g_hash_table_unref (location_3);
  g_hash_table_unref (location_4);
  g_hash_table_unref (location_5);
}

static void
by_id_cb (GObject *source,
    GAsyncResult *result,
    gpointer user_data)
{
  TpConnection *connection = (TpConnection *) source;
  Result *r = user_data;
  TpContact *contact;

  g_assert (r->contacts == NULL);
  g_assert (r->error == NULL);

  r->contacts = g_ptr_array_new_with_free_func (g_object_unref);

  contact = tp_connection_dup_contact_by_id_finish (connection, result, &r->error);
  if (contact != NULL)
    g_ptr_array_add (r->contacts, contact);

  g_main_loop_quit (r->loop);
}

static void
test_by_id (Fixture *f,
    gconstpointer unused G_GNUC_UNUSED)
{
  TpConnection *client_conn = f->client_conn;
  Result result = { g_main_loop_new (NULL, FALSE), NULL };
  TpContact *contact;

  g_message ("%s: all bad (fd.o #19688)", G_STRFUNC);

  tp_connection_dup_contact_by_id_async (client_conn,
      "Not valid",
      NULL,
      by_id_cb,
      &result);

  g_main_loop_run (result.loop);

  g_assert_cmpuint (result.contacts->len, ==, 0);
  g_assert_error (result.error, TP_ERROR, TP_ERROR_INVALID_HANDLE);

  reset_result (&result);

  g_message ("%s: all good", G_STRFUNC);

  tp_connection_dup_contact_by_id_async (client_conn,
      "Alice",
      NULL,
      by_id_cb,
      &result);

  g_main_loop_run (result.loop);

  g_assert_cmpuint (result.contacts->len, ==, 1);
  g_assert_no_error (result.error);

  contact = g_ptr_array_index (result.contacts, 0);
  g_assert (contact != NULL);
  g_assert_cmpstr (tp_contact_get_identifier (contact), ==, "alice");

  reset_result (&result);
}


static void
test_dup_if_possible (Fixture *f,
    gconstpointer unused G_GNUC_UNUSED)
{
  TpHandle alice_handle, bob_handle;
  TpContact *alice;
  TpContact *contact;

  alice_handle = tp_handle_ensure (f->service_repo, "alice", NULL, NULL);
  g_assert_cmpuint (alice_handle, !=, 0);
  bob_handle = tp_handle_ensure (f->service_repo, "bob", NULL, NULL);
  g_assert_cmpuint (bob_handle, !=, 0);

  tp_connection_dup_contact_by_id_async (f->client_conn,
      "alice",
      NULL,
      by_id_cb,
      &f->result);
  g_main_loop_run (f->result.loop);
  g_assert_cmpuint (f->result.contacts->len, ==, 1);
  g_assert_no_error (f->result.error);

  g_assert (g_ptr_array_index (f->result.contacts, 0) != NULL);
  alice = g_object_ref (g_ptr_array_index (f->result.contacts, 0));
  g_assert_cmpuint (tp_contact_get_handle (alice), ==, alice_handle);
  g_assert_cmpstr (tp_contact_get_identifier (alice), ==, "alice");

  reset_result (&f->result);

  /* we already have a cached TpContact for Alice, so we can get another
   * copy of it synchronously */

  contact = tp_connection_dup_contact_if_possible (f->client_conn,
      alice_handle, "alice");
  g_assert (contact == alice);
  g_object_unref (contact);

  contact = tp_connection_dup_contact_if_possible (f->client_conn,
      alice_handle, NULL);
  g_assert (contact == alice);
  g_object_unref (contact);

  /* because this connection has immortal handles, we can reliably get a
   * contact for Bob synchronously, but only if we supply his identifier */

  contact = tp_connection_dup_contact_if_possible (f->client_conn,
      bob_handle, NULL);
  g_assert (contact == NULL);

  contact = tp_connection_dup_contact_if_possible (f->client_conn,
      bob_handle, "bob");
  g_assert (contact != alice);
  g_assert_cmpstr (tp_contact_get_identifier (contact), ==, "bob");
  g_assert_cmpuint (tp_contact_get_handle (contact), ==, bob_handle);
  g_object_unref (contact);
  g_object_unref (alice);
}

typedef struct
{
  TpSubscriptionState subscribe;
  TpSubscriptionState publish;
  const gchar *publish_request;

  GMainLoop *loop;
} SubscriptionStates;

static void
assert_subscription_states (TpContact *contact,
    SubscriptionStates *states)
{
  g_assert_cmpint (tp_contact_get_subscribe_state (contact), ==, states->subscribe);
  g_assert_cmpint (tp_contact_get_publish_state (contact), ==, states->publish);
  g_assert_cmpstr (tp_contact_get_publish_request (contact), ==, states->publish_request);
}

static void
subscription_states_changed_cb (TpContact *contact,
    TpSubscriptionState subscribe,
    TpSubscriptionState publish,
    const gchar *publish_request,
    SubscriptionStates *states)
{
  assert_subscription_states (contact, states);
  g_main_loop_quit (states->loop);
}

static void
test_subscription_states (Fixture *f,
    gconstpointer unused G_GNUC_UNUSED)
{
  TpHandle alice_handle;
  TpContact *alice;
  TpTestsContactListManager *manager;
  GQuark features[] = { TP_CONTACT_FEATURE_SUBSCRIPTION_STATES, 0 };
  SubscriptionStates states = { TP_SUBSCRIPTION_STATE_NO,
      TP_SUBSCRIPTION_STATE_NO, "", f->result.loop };

  manager = tp_tests_contacts_connection_get_contact_list_manager (
      f->service_conn);

  alice = ensure_contact (f, "alice", &alice_handle);
  g_assert_cmpuint (alice_handle, !=, 0);

  tp_connection_upgrade_contacts_async (f->client_conn,
      1, &alice, features,
      upgrade_cb, &f->result);
  g_main_loop_run (f->result.loop);
  g_assert_no_error (f->result.error);

  assert_subscription_states (alice, &states);

  reset_result (&f->result);

  g_signal_connect (alice, "subscription-states-changed",
      G_CALLBACK (subscription_states_changed_cb), &states);

  /* Request subscription */
  tp_tests_contact_list_manager_request_subscription (manager, 1, &alice_handle, "");
  states.subscribe = TP_SUBSCRIPTION_STATE_ASK;
  g_main_loop_run (states.loop);

  /* Request again must re-emit the signal. Saying please this time will make
   * the request accepted and will ask for publish. */
  tp_tests_contact_list_manager_request_subscription (manager, 1, &alice_handle, "please");
  g_main_loop_run (states.loop);
  states.subscribe = TP_SUBSCRIPTION_STATE_YES;
  states.publish = TP_SUBSCRIPTION_STATE_ASK;
  states.publish_request = "automatic publish request";
  g_main_loop_run (states.loop);

  /* Remove the contact */
  tp_tests_contact_list_manager_remove (manager, 1, &alice_handle);
  states.subscribe = TP_SUBSCRIPTION_STATE_NO;
  states.publish = TP_SUBSCRIPTION_STATE_NO;
  states.publish_request = "";
  g_main_loop_run (states.loop);

  g_object_unref (alice);
}

typedef struct
{
  GPtrArray *groups;
  GMainLoop *loop;
} ContactGroups;

static void
assert_contact_groups (TpContact *contact,
    ContactGroups *data)
{
  const gchar * const *groups = tp_contact_get_contact_groups (contact);
  guint i;

  g_assert (groups != NULL);
  g_assert_cmpuint (g_strv_length ((GStrv) groups), ==, data->groups->len);

  for (i = 0; i < data->groups->len; i++)
    g_assert (tp_strv_contains (groups, g_ptr_array_index (data->groups, i)));
}

static void
contact_groups_changed_cb (TpContact *contact,
    GStrv added,
    GStrv removed,
    ContactGroups *data)
{
  assert_contact_groups (contact, data);
  g_main_loop_quit (data->loop);
}

static void
test_contact_groups (Fixture *f,
    gconstpointer unused G_GNUC_UNUSED)
{
  TpHandle alice_handle;
  TpContact *alice;
  TpTestsContactListManager *manager;
  GQuark features[] = { TP_CONTACT_FEATURE_CONTACT_GROUPS, 0 };
  ContactGroups data;

  data.groups = g_ptr_array_new ();
  data.loop = f->result.loop;

  manager = tp_tests_contacts_connection_get_contact_list_manager (
      f->service_conn);

  alice = ensure_contact (f, "alice", &alice_handle);
  g_assert_cmpuint (alice_handle, !=, 0);

  tp_connection_upgrade_contacts_async (f->client_conn,
      1, &alice, features,
      upgrade_cb, &f->result);
  g_main_loop_run (f->result.loop);
  g_assert_no_error (f->result.error);

  assert_contact_groups (alice, &data);

  reset_result (&f->result);

  g_signal_connect (alice, "contact-groups-changed",
      G_CALLBACK (contact_groups_changed_cb), &data);

  g_ptr_array_add (data.groups, "group1");
  tp_tests_contact_list_manager_add_to_group (manager, "group1", alice_handle);
  g_main_loop_run (data.loop);

  g_ptr_array_add (data.groups, "group2");
  tp_tests_contact_list_manager_add_to_group (manager, "group2", alice_handle);
  g_main_loop_run (data.loop);

  g_ptr_array_remove_index_fast (data.groups, 0);
  tp_tests_contact_list_manager_remove_from_group (manager, "group1", alice_handle);
  g_main_loop_run (data.loop);

  g_ptr_array_set_size (data.groups, 0);
  g_ptr_array_add (data.groups, "group1");
  g_ptr_array_add (data.groups, "group2");
  g_ptr_array_add (data.groups, "group3");
  tp_contact_set_contact_groups_async (alice, data.groups->len,
      (const gchar * const *) data.groups->pdata, NULL, NULL);
  g_main_loop_run (data.loop);

  g_ptr_array_unref (data.groups);
  g_object_unref (alice);
}

static void
assert_no_location (TpContact *contact)
{
  /* We could reasonably represent “no published location” as NULL or as an
   * empty a{sv}, so allow both.
   */
  GHashTable *retrieved_location = tp_contact_get_location (contact);

  if (retrieved_location != NULL)
    g_assert (g_hash_table_size (retrieved_location) == 0);
}

/* This is a regression test for an issue where the LOCATION feature would
 * never be marked as prepared for contacts with no published location, so
 * repeated calls to tp_connection_upgrade_contacts_async() would call
 * GetContactAttributes() over and over. It's really a special case of
 * test_upgrade_noop(), but presented separately for clarity.
 */
static void
test_no_location (Fixture *f,
    gconstpointer unused G_GNUC_UNUSED)
{
  TpHandle handle;
  TpContact *contact;
  gpointer weak_pointer;
  GQuark features[] = { TP_CONTACT_FEATURE_LOCATION, 0 };
  GHashTable *norway = tp_asv_new ("country",  G_TYPE_STRING, "Norway", NULL);
  notify_ctx notify_ctx_alice;
  GVariant *vardict;

  g_test_bug ("39377");

  contact = ensure_contact (f, "alice", &handle);
  g_assert_cmpuint (handle, !=, 0);

  tp_connection_upgrade_contacts_async (f->client_conn,
      1, &contact, features,
      upgrade_cb, &f->result);
  g_main_loop_run (f->result.loop);
  g_assert_no_error (f->result.error);

  assert_no_location (contact);
  reset_result (&f->result);

  /* Although Alice doesn't have a published location, the feature's still been
   * prepared, so we shouldn't need any D-Bus traffic to re-fetch her TpContact.
   */
  make_the_connection_disappear (f);
  tp_connection_upgrade_contacts_async (f->client_conn,
      1, &contact, features,
      upgrade_cb, &f->result);
  g_main_loop_run (f->result.loop);
  g_assert_no_error (f->result.error);

  assert_no_location (contact);

  put_the_connection_back (f);
  g_assert (f->result.error == NULL);
  reset_result (&f->result);

  /* Despite Alice not currently having a published location, we should
   * certainly be listening to changes to her location.
   */
  notify_ctx_init (&notify_ctx_alice);
  g_signal_connect (contact, "notify",
      G_CALLBACK (contact_notify_cb), &notify_ctx_alice);

  tp_tests_contacts_connection_change_locations (f->service_conn,
      1, &handle, &norway);
  tp_tests_proxy_run_until_dbus_queue_processed (f->client_conn);
  g_assert (notify_ctx_alice.location_changed);
  g_assert (notify_ctx_alice.location_vardict_changed);
  vardict = tp_contact_dup_location (contact);
  ASSERT_SAME_LOCATION (tp_contact_get_location (contact), vardict, norway);
  g_variant_unref (vardict);

  weak_pointer = contact;
  g_object_add_weak_pointer ((GObject *) contact, &weak_pointer);
  g_object_unref (contact);
  g_assert (weak_pointer == NULL);

  /* Check that first retrieving a contact without the LOCATION feature, and
   * later upgrading it to have the LOCATION feature, does the right thing.
   */
  contact = ensure_contact (f, "rupert", &handle);
  g_assert_cmpuint (handle, !=, 0);

  tp_tests_contacts_connection_change_locations (f->service_conn,
      1, &handle, &norway);

  tp_connection_upgrade_contacts_async (f->client_conn,
      1, &contact, NULL,
      upgrade_cb, &f->result);
  g_main_loop_run (f->result.loop);
  g_assert_no_error (f->result.error);

  assert_no_location (contact);

  /* clean up before doing the second request */
  reset_result (&f->result);

  tp_connection_upgrade_contacts_async (f->client_conn,
      1, &contact, features,
      upgrade_cb, &f->result);
  g_main_loop_run (f->result.loop);
  g_assert_no_error (f->result.error);
  g_assert_cmpuint (f->result.contacts->len, ==, 1);

  g_assert (g_ptr_array_index (f->result.contacts, 0) == contact);
  vardict = tp_contact_dup_location (contact);
  ASSERT_SAME_LOCATION (tp_contact_get_location (contact), vardict, norway);
  g_variant_unref (vardict);
  reset_result (&f->result);

  weak_pointer = contact;
  g_object_add_weak_pointer ((GObject *) contact, &weak_pointer);
  g_object_unref (contact);
  g_assert (weak_pointer == NULL);

  tp_tests_proxy_run_until_dbus_queue_processed (f->client_conn);
}

static void
setup_broken_client_types_conn (Fixture *f,
    gconstpointer unused G_GNUC_UNUSED)
{
  tp_tests_create_and_connect_conn (
      TP_TESTS_TYPE_BROKEN_CLIENT_TYPES_CONNECTION,
      "me@test.com", &f->base_connection, &f->client_conn);

  f->service_conn = TP_TESTS_CONTACTS_CONNECTION (f->base_connection);
  g_object_ref (f->service_conn);

  f->service_repo = tp_base_connection_get_handles (f->base_connection,
      TP_HANDLE_TYPE_CONTACT);
  f->result.loop = g_main_loop_new (NULL, FALSE);
}

static void
test_superfluous_attributes (Fixture *f,
    gconstpointer unused G_GNUC_UNUSED)
{
  TpHandle handle;
  TpContact *contact;
  const gchar * const *client_types;
  GQuark client_types_features[] = { TP_CONTACT_FEATURE_CLIENT_TYPES, 0 };
  GQuark presence_features[] = { TP_CONTACT_FEATURE_PRESENCE, 0 };

  g_assert (TP_TESTS_IS_BROKEN_CLIENT_TYPES_CONNECTION (f->service_conn));

  contact = ensure_contact (f, "helge", &handle);
  g_assert_cmpuint (handle, !=, 0);

  /* We ask for ClientTypes; the CM is broken and adds Presence
   * information to the reply... it also omits the /client-types attribute from
   * the reply, which, since the spec says “Omitted from the result if the
   * contact's client types are not known.” leaves us in the exciting position
   * of having to decide between marking the feature as prepared anyway or
   * saying it failed, and also deciding whether get_client_types returns [] or
   * NULL...
   */
  tp_connection_upgrade_contacts_async (f->client_conn,
      1, &contact, client_types_features,
      upgrade_cb, &f->result);
  g_main_loop_run (f->result.loop);
  g_assert_no_error (f->result.error);

  /* She doesn't have any client types. There are two reasonable ways to
   * represent this.
   */
  client_types = tp_contact_get_client_types (contact);
  if (client_types != NULL)
    g_assert_cmpstr (client_types[0], ==, NULL);

  /* She also shouldn't have any presence information, despite it being
   * inexplicably included in the GetContactAttributes reply. Specifically:
   * because we have not connected to PresencesChanged, it's not safe to just
   * randomly stash this information and mark the feature as prepared.
   *
   * (If we wanted to be really smart we could do something like: if the
   * information's there for some reason, and we happen already to be bound to
   * PresencesChanged due to preparing that feature on another contact … then
   * accept the mysterious information. But that seems fragile and prone to
   * people relying on sketchy behaviour.)
   */
  g_assert_cmpstr (tp_contact_get_presence_message (contact), ==, "");
  g_assert_cmpstr (tp_contact_get_presence_status (contact), ==, "");
  g_assert_cmpuint (tp_contact_get_presence_type (contact), ==,
      TP_CONNECTION_PRESENCE_TYPE_UNSET);

  reset_result (&f->result);

  /* So now if we try to prepare TP_CONTACT_FEATURE_PRESENCE, we should need to
   * make some D-Bus calls: it shouldn't have been marked prepared by the
   * previous call. Successfully upgrading to this feature is tested
   * elsewhere, so we'll test that upgrading fails if the connection's
   * mysteriously died.
   */
  make_the_connection_disappear (f);
  tp_connection_upgrade_contacts_async (f->client_conn,
      1, &contact, presence_features,
      upgrade_cb, &f->result);
  g_main_loop_run (f->result.loop);
  /* Not gonna make any particular assertions about what the error is. */
  g_assert_error (f->result.error, DBUS_GERROR, DBUS_GERROR_UNKNOWN_METHOD);

  put_the_connection_back (f);
  reset_result (&f->result);
  g_object_unref (contact);
}

static void
contact_list_changed_cb (TpConnection *connection,
    GPtrArray *added,
    GPtrArray *removed,
    gpointer user_data)
{
  gboolean *received = user_data;

  g_assert (added != NULL);
  g_assert (removed != NULL);

  *received = TRUE;
}

static void
test_contact_list (Fixture *f,
    gconstpointer unused G_GNUC_UNUSED)
{
  const GQuark conn_features[] = { TP_CONNECTION_FEATURE_CONTACT_LIST, 0 };
  const GQuark feature_connected[] = { TP_CONNECTION_FEATURE_CONNECTED, 0 };
  Result result = { g_main_loop_new (NULL, FALSE), NULL };
  TpTestsContactListManager *manager;
  TpClientFactory *factory;
  const gchar *id = "contact-list-id";
  const gchar *alias = "Contact List Alias";
  const gchar *message = "I'm your best friend";
  TpHandle handle;
  GPtrArray *contacts;
  TpContact *contact;
  gboolean got_contact_list_changed = FALSE;

  manager = tp_tests_contacts_connection_get_contact_list_manager (
      f->service_conn);

  /* Connection is OFFLINE initially */
  tp_tests_proxy_run_until_prepared (f->client_conn, conn_features);
  g_assert_cmpint (tp_connection_get_contact_list_state (f->client_conn), ==,
      TP_CONTACT_LIST_STATE_NONE);
  g_assert (tp_connection_get_contact_list_persists (f->client_conn));
  g_assert (tp_connection_get_can_change_contact_list (f->client_conn));
  g_assert (tp_connection_get_request_uses_message (f->client_conn));

  /* Add a remote-pending contact in our roster CM-side */
  handle = tp_handle_ensure (f->service_repo, id, NULL, NULL);
  tp_tests_contacts_connection_change_aliases (f->service_conn,
      1, &handle, &alias);
  tp_tests_contact_list_manager_request_subscription (manager, 1, &handle, message);

  /* Tell connection's factory contact features we want */
  factory = tp_proxy_get_factory (f->client_conn);
  tp_client_factory_add_contact_features_varargs (factory,
      TP_CONTACT_FEATURE_ALIAS,
      TP_CONTACT_FEATURE_AVATAR_DATA,
      0);

  /* Now put it online and wait for contact list state move to success */
  g_signal_connect (f->client_conn, "contact-list-changed",
      G_CALLBACK (contact_list_changed_cb), &got_contact_list_changed);
  g_signal_connect_swapped (f->client_conn, "notify::contact-list-state",
      G_CALLBACK (finish), &result);
  tp_cli_connection_call_connect (f->client_conn, -1, NULL, NULL, NULL, NULL);
  tp_tests_proxy_run_until_prepared (f->client_conn, feature_connected);

  g_assert_cmpint (tp_connection_get_contact_list_state (f->client_conn), ==,
      TP_CONTACT_LIST_STATE_SUCCESS);

  /* SUCCESS state must have been delayed until TpContact is prepared,
     and contact-list-changed must have been emitted just before */
  g_assert (got_contact_list_changed);
  contacts = tp_connection_dup_contact_list (f->client_conn);
  g_assert (contacts != NULL);
  g_assert_cmpint (contacts->len, ==, 1);
  contact = g_ptr_array_index (contacts, 0);
  g_assert (contact != NULL);
  g_assert_cmpstr (tp_contact_get_identifier (contact), ==, id);
  g_assert_cmpstr (tp_contact_get_alias (contact), ==, alias);
  /* Even if we didn't explicitely asked that feature, we should have it for free */
  g_assert (tp_contact_has_feature (contact, TP_CONTACT_FEATURE_SUBSCRIPTION_STATES));
  g_assert_cmpint (tp_contact_get_subscribe_state (contact), ==, TP_SUBSCRIPTION_STATE_ASK);
  /* We asked for AVATAR_DATA, verify we got it. This is special because it has
   * no contact attribute, and ContactList preparation does not go through
   * the slow path. */
  g_assert (tp_contact_has_feature (contact, TP_CONTACT_FEATURE_AVATAR_DATA));

  g_ptr_array_unref (contacts);
}

static void
test_self_contact (Fixture *f,
    gconstpointer unused G_GNUC_UNUSED)
{
  const GQuark conn_features[] = { TP_CONNECTION_FEATURE_CONNECTED, 0 };
  TpClientFactory *factory;
  TpContact *contact;

  factory = tp_proxy_get_factory (f->client_conn);
  tp_client_factory_add_contact_features_varargs (factory,
      TP_CONTACT_FEATURE_ALIAS,
      0);

  tp_cli_connection_call_connect (f->client_conn, -1, NULL, NULL, NULL, NULL);
  tp_tests_proxy_run_until_prepared (f->client_conn, conn_features);

  contact = tp_connection_get_self_contact (f->client_conn);
  g_assert (contact != NULL);
  g_assert (tp_contact_has_feature (contact, TP_CONTACT_FEATURE_ALIAS));
}

static void
request_subscription_cb (GObject *source,
    GAsyncResult *result,
    gpointer user_data)
{
  TpContact *contact = (TpContact *) source;
  Result *r = user_data;

  tp_contact_request_subscription_finish (contact, result, &r->error);

  finish (r);
}

static void
test_contact_refcycle (Fixture *f,
    gconstpointer unused G_GNUC_UNUSED)
{
  const GQuark conn_features[] = { TP_CONNECTION_FEATURE_CONTACT_LIST, 0 };
  TpContact *contact1;
  TpContact *contact2;
  TpHandle handle;

  tp_tests_proxy_run_until_prepared (f->client_conn, conn_features);

  contact1 = ensure_contact (f, "contact1", &handle);
  contact2 = ensure_contact (f, "contact2", &handle);

  /* Add both contacts to roster */
  g_signal_connect_swapped (f->client_conn, "contact-list-changed",
      G_CALLBACK (finish), &f->result);

  tp_contact_request_subscription_async (contact1, "",
      request_subscription_cb, &f->result);
  tp_contact_request_subscription_async (contact2, "",
      request_subscription_cb, &f->result);

  f->result.waiting = 4;
  g_main_loop_run (f->result.loop);
  g_assert_no_error (f->result.error);

  /* At this point we own a ref to contact1, contact2 and f->client_conn.
   * The connection owns a ref to contact1 and contact2.
   * But contacts owns only a weak-ref to their connection.
   * Let's verify that's true. */
  g_object_add_weak_pointer ((GObject *) f->client_conn,
      (gpointer *) &f->client_conn);
  g_object_add_weak_pointer ((GObject *) contact1,
      (gpointer *) &contact1);
  g_object_add_weak_pointer ((GObject *) contact2,
      (gpointer *) &contact2);

  /* Connection maintains contact1 alive */
  g_object_unref (contact1);
  g_assert (contact1 != NULL);

  /* Killing the connection kills contact1 but not contact2 */
  g_object_unref (f->client_conn);
  g_assert (f->client_conn == NULL);
  g_assert (contact1 == NULL);
  g_assert (contact2 != NULL);
  g_assert (tp_contact_get_connection (contact2) == NULL);

  /* Nobody else owns a ref to contact2 now */
  g_object_unref (contact2);
  g_assert (contact2 == NULL);
}

static void
setup_internal (Fixture *f,
    gboolean connect,
    gconstpointer user_data)
{
/* TODO: we should assert that when people add new TpContact features
 * they're added to this list and tested; this was easier with
 * TpContactFeature... */
  const GQuark features[] = {
    TP_CONTACT_FEATURE_ALIAS,
    TP_CONTACT_FEATURE_AVATAR_TOKEN,
    TP_CONTACT_FEATURE_PRESENCE,
    TP_CONTACT_FEATURE_LOCATION,
    TP_CONTACT_FEATURE_CAPABILITIES,
    TP_CONTACT_FEATURE_AVATAR_DATA,
    TP_CONTACT_FEATURE_CONTACT_INFO,
    TP_CONTACT_FEATURE_CLIENT_TYPES,
    TP_CONTACT_FEATURE_SUBSCRIPTION_STATES,
    TP_CONTACT_FEATURE_CONTACT_GROUPS,
    TP_CONTACT_FEATURE_CONTACT_BLOCKING,
  };

  f->all_contact_features = g_array_new (TRUE, FALSE, sizeof (GQuark));
  g_array_append_vals (f->all_contact_features,
      features, G_N_ELEMENTS (features));

  tp_tests_create_conn (TP_TESTS_TYPE_CONTACTS_CONNECTION,
      "me@test.com", connect, &f->base_connection, &f->client_conn);

  f->service_conn = TP_TESTS_CONTACTS_CONNECTION (f->base_connection);
  g_object_ref (f->service_conn);

  f->service_repo = tp_base_connection_get_handles (f->base_connection,
      TP_HANDLE_TYPE_CONTACT);
  f->result.loop = g_main_loop_new (NULL, FALSE);
}

static void
setup (Fixture *f,
    gconstpointer user_data)
{
  setup_internal (f, TRUE, user_data);
}

static void
setup_no_connect (Fixture *f,
    gconstpointer user_data)
{
  setup_internal (f, FALSE, user_data);
}

static void
teardown (Fixture *f,
    gconstpointer unused G_GNUC_UNUSED)
{
  if (f->client_conn != NULL)
    {
      TpConnection *conn = f->client_conn;

      g_object_add_weak_pointer ((GObject *) conn, (gpointer *) &conn);
      tp_tests_connection_assert_disconnect_succeeds (conn);
      g_object_unref (conn);
      g_assert (conn == NULL);
      f->client_conn = NULL;
    }

  if (f->all_contact_features != NULL)
    g_array_unref (f->all_contact_features);

  f->service_repo = NULL;
  tp_clear_object (&f->service_conn);
  tp_clear_object (&f->base_connection);

  reset_result (&f->result);
  tp_clear_pointer (&f->result.loop, g_main_loop_unref);
}

int
main (int argc,
      char **argv)
{
  gint ret;
  gchar *dir;
  GError *error = NULL;

  tp_tests_init (&argc, &argv);
  g_test_bug_base ("http://bugs.freedesktop.org/show_bug.cgi?id=");

  /* Make sure g_get_user_cache_dir() returns a tmp directory, to not mess up
   * user's cache dir. */
  dir = g_dir_make_tmp ("tp-glib-tests-XXXXXX", &error);
  g_assert_no_error (error);
  g_setenv ("XDG_CACHE_HOME", dir, TRUE);
  g_assert_cmpstr (g_get_user_cache_dir (), ==, dir);

#define ADD(x) \
  g_test_add ("/contacts/" #x, Fixture, NULL, setup, test_ ## x, teardown)

  ADD (no_features);
  ADD (features);
  ADD (upgrade);
  ADD (upgrade_noop);
  ADD (by_id);
  ADD (avatar_requirements);
  ADD (avatar_data);
  ADD (avatar_data_after_token);
  ADD (contact_info);
  ADD (dup_if_possible);
  ADD (subscription_states);
  ADD (contact_groups);
  ADD (no_location);

  g_test_add ("/contacts/superfluous-attributes", Fixture, NULL,
      setup_broken_client_types_conn, test_superfluous_attributes,
      teardown);

  g_test_add ("/contacts/contact-list", Fixture, NULL,
      setup_no_connect, test_contact_list, teardown);

  g_test_add ("/contacts/self-contact", Fixture, NULL,
      setup_no_connect, test_self_contact, teardown);

<<<<<<< HEAD
  ADD (contact_refcycle);

  ret = g_test_run ();
=======
  ret = tp_tests_run_with_bus ();
>>>>>>> a02af787

  g_assert (haze_remove_directory (dir));
  g_free (dir);

  return ret;
}<|MERGE_RESOLUTION|>--- conflicted
+++ resolved
@@ -2226,13 +2226,9 @@
   g_test_add ("/contacts/self-contact", Fixture, NULL,
       setup_no_connect, test_self_contact, teardown);
 
-<<<<<<< HEAD
   ADD (contact_refcycle);
 
-  ret = g_test_run ();
-=======
   ret = tp_tests_run_with_bus ();
->>>>>>> a02af787
 
   g_assert (haze_remove_directory (dir));
   g_free (dir);
