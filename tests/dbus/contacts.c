--- conflicted
+++ resolved
@@ -283,23 +283,7 @@
   /* TEST2: Set contact info on the connection, then get the self TpContact.
    * This tests the set operation works correctly and also test TpContact
    * correctly introspects the ContactInfo when the feature is requested. */
-<<<<<<< HEAD
   contact = tp_connection_get_self_contact (client_conn);
-=======
-
-  /* ... but first, get the SelfHandle contact without any features (regression
-   * test for a related bug, fd.o #32191) */
-  handle = tp_connection_get_self_handle (client_conn);
-  tp_connection_get_contacts_by_handle (client_conn,
-      1, &handle,
-      0, NULL,
-      by_handle_cb,
-      &result, finish, NULL);
-  g_main_loop_run (result.loop);
-  g_assert_no_error (result.error);
-  reset_result (&result);
-
->>>>>>> 31cb359e
   tp_connection_set_contact_info_async (client_conn, info_list,
     contact_info_set_cb, &result);
   g_main_loop_run (result.loop);
@@ -1874,12 +1858,8 @@
     gconstpointer unused G_GNUC_UNUSED)
 {
   const GQuark conn_features[] = { TP_CONNECTION_FEATURE_CONTACT_LIST, 0 };
-<<<<<<< HEAD
+  const GQuark feature_connected[] = { TP_CONNECTION_FEATURE_CONNECTED, 0 };
   Result result = { g_main_loop_new (NULL, FALSE), NULL };
-=======
-  const GQuark feature_connected[] = { TP_CONNECTION_FEATURE_CONNECTED, 0 };
-  Result result = { g_main_loop_new (NULL, FALSE), NULL, NULL, NULL };
->>>>>>> 31cb359e
   TpTestsContactListManager *manager;
   TpClientFactory *factory;
   const gchar *id = "contact-list-id";
@@ -1970,38 +1950,7 @@
   TpContact *contact = (TpContact *) source;
   Result *r = user_data;
 
-<<<<<<< HEAD
   tp_contact_request_subscription_finish (contact, result, &r->error);
-=======
-  if (dbus_message_is_signal (msg, TP_IFACE_CHANNEL_INTERFACE_GROUP,
-      "MembersChanged"))
-    {
-      TpChannel *channel;
-      DBusMessageIter iter, sub_iter;
-      gint type;
-      dbus_int32_t *added;
-      gint n_added;
-
-      channel = tp_channel_new (closure->f->client_conn,
-          dbus_message_get_path (msg), TP_IFACE_CHANNEL_INTERFACE_GROUP,
-          TP_HANDLE_TYPE_LIST, 0, NULL);
-      tp_proxy_prepare_async (channel, NULL, channel_prepared_cb, closure);
-      g_object_unref (channel);
-
-      /* Extract the number of added handles */
-      dbus_message_iter_init (msg, &iter);
-      dbus_message_iter_next (&iter); /* Skipe the message */
-      type = dbus_message_iter_get_arg_type (&iter);
-      g_assert_cmpint (type, ==, DBUS_TYPE_ARRAY);
-      dbus_message_iter_recurse (&iter, &sub_iter);
-      type = dbus_message_iter_get_arg_type (&sub_iter);
-      g_assert_cmpint (type, ==, DBUS_TYPE_UINT32);
-      dbus_message_iter_get_fixed_array (&sub_iter, &added, &n_added);
-
-      /* Bob, Alice and Carol == 3 */
-      g_assert_cmpint (n_added, ==, 3);
-    }
->>>>>>> 31cb359e
 
   finish (r);
 }
@@ -2011,40 +1960,9 @@
     gconstpointer unused G_GNUC_UNUSED)
 {
   const GQuark conn_features[] = { TP_CONNECTION_FEATURE_CONTACT_LIST, 0 };
-<<<<<<< HEAD
   TpContact *contact1;
   TpContact *contact2;
   TpHandle handle;
-=======
-  const GQuark feature_connected[] = { TP_CONNECTION_FEATURE_CONNECTED, 0 };
-  TpTestsContactListManager *manager;
-  MembersChangedClosure closure;
-  DBusConnection *dbus_connection;
-  TpHandle alice;
-  const gchar *alice_id = "alice";
-  TpHandle bob_carol[2];
-  const gchar *bob_id = "bob";
-  const gchar *carol_id = "carol";
-
-  manager = tp_tests_contacts_connection_get_contact_list_manager (
-      f->service_conn);
-
-  /* We use a filter to be sure not to miss the initial MembersChanged
-   * signals */
-  closure.f = f;
-  closure.loop = g_main_loop_new (NULL, FALSE);
-  closure.got_stored = FALSE;
-  closure.got_publish = FALSE;
-  closure.got_subscribe = FALSE;
-  /* No signal is expected until after we connect */
-  closure.expecting_signal = FALSE;
-
-  dbus_connection = dbus_g_connection_get_connection (
-      tp_proxy_get_dbus_connection (TP_PROXY (f->client_conn)));
-  dbus_connection_ref (dbus_connection);
-  dbus_connection_add_filter (dbus_connection, message_filter, &closure, NULL);
-  dbus_bus_add_match (dbus_connection, MEMBERS_CHANGED_MATCH_RULE, NULL);
->>>>>>> 31cb359e
 
   tp_tests_proxy_run_until_prepared (f->client_conn, conn_features);
 
@@ -2060,28 +1978,9 @@
   tp_contact_request_subscription_async (contact2, "",
       request_subscription_cb, &f->result);
 
-<<<<<<< HEAD
   f->result.waiting = 4;
   g_main_loop_run (f->result.loop);
   g_assert_no_error (f->result.error);
-=======
-  tp_tests_proxy_run_until_prepared (f->client_conn, feature_connected);
-
-  dbus_bus_remove_match (dbus_connection, MEMBERS_CHANGED_MATCH_RULE, NULL);
-  dbus_connection_remove_filter (dbus_connection, message_filter, &closure);
-  dbus_connection_unref (dbus_connection);
-
-  g_main_loop_unref (closure.loop);
-}
-
-static void
-test_self_contact (Fixture *f,
-    gconstpointer unused G_GNUC_UNUSED)
-{
-  const GQuark conn_features[] = { TP_CONNECTION_FEATURE_CONNECTED, 0 };
-  TpSimpleClientFactory *factory;
-  TpContact *contact;
->>>>>>> 31cb359e
 
   /* At this point we own a ref to contact1, contact2 and f->client_conn.
    * The connection owns a ref to contact1 and contact2.
@@ -2175,13 +2074,9 @@
       f->client_conn = NULL;
     }
 
-<<<<<<< HEAD
   if (f->all_contact_features != NULL)
     g_array_unref (f->all_contact_features);
 
-  tp_clear_object (&f->client_conn);
-=======
->>>>>>> 31cb359e
   f->service_repo = NULL;
   tp_clear_object (&f->service_conn);
   tp_clear_object (&f->base_connection);
