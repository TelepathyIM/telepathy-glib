#!/usr/bin/python

# glib-client-gen.py: "I Can't Believe It's Not dbus-binding-tool"
#
# Generate GLib client wrappers from the Telepathy specification.
# The master copy of this program is in the telepathy-glib repository -
# please make any changes there.
#
# Copyright (C) 2006-2008 Collabora Ltd. <http://www.collabora.co.uk/>
#
# This library is free software; you can redistribute it and/or
# modify it under the terms of the GNU Lesser General Public
# License as published by the Free Software Foundation; either
# version 2.1 of the License, or (at your option) any later version.
#
# This library is distributed in the hope that it will be useful,
# but WITHOUT ANY WARRANTY; without even the implied warranty of
# MERCHANTABILITY or FITNESS FOR A PARTICULAR PURPOSE.  See the GNU
# Lesser General Public License for more details.
#
# You should have received a copy of the GNU Lesser General Public
# License along with this library; if not, write to the Free Software
# Foundation, Inc., 51 Franklin St, Fifth Floor, Boston, MA  02110-1301  USA

import sys
import os.path
import xml.dom.minidom
from getopt import gnu_getopt

from libtpcodegen import file_set_contents, key_by_name, u
from libglibcodegen import (Signature, type_to_gtype,
        get_docstring, xml_escape, get_deprecated, copy_into_gvalue)


NS_TP = "http://telepathy.freedesktop.org/wiki/DbusSpec#extensions-v0"

class Generator(object):

    def __init__(self, dom, prefix, basename, opts):
        self.dom = dom
        self.__header = []
        self.__body = []
        self.__docs = []
        self.__reentrant_header = []
        self.__reentrant_body = []

        self.prefix_lc = prefix.lower()
        self.prefix_uc = prefix.upper()
        self.prefix_mc = prefix.replace('_', '')
        self.basename = basename
        self.group = opts.get('--group', None)
        self.iface_quark_prefix = opts.get('--iface-quark-prefix', None)
        self.tp_proxy_api = tuple(map(int,
                opts.get('--tp-proxy-api', '0').split('.')))
        self.proxy_cls = opts.get('--subclass', 'TpProxy') + ' *'
        self.proxy_arg = opts.get('--subclass', 'void') + ' *'
        self.proxy_assert = opts.get('--subclass-assert', 'TP_IS_PROXY')
        self.proxy_doc = ('A #%s or subclass'
            % opts.get('--subclass', 'TpProxy'))
        if self.proxy_arg == 'void *':
            self.proxy_arg = 'gpointer '

        self.reentrant_symbols = set()
        try:
            filename = opts['--generate-reentrant']
            with open(filename, 'r') as f:
                for line in f.readlines():
                    self.reentrant_symbols.add(line.strip())
        except KeyError:
            pass

        self.deprecate_reentrant = opts.get('--deprecate-reentrant', None)
        self.deprecation_attribute = opts.get('--deprecation-attribute',
                'G_GNUC_DEPRECATED')

        self.split_reentrants = opts.get('--split-reentrants', False)

        self.guard = opts.get('--guard', None)

    def h(self, s):
        self.__header.append(s)

    def b(self, s):
        self.__body.append(s)

    def rh(self, s):
        self.__reentrant_header.append(s)

    def rb(self, s):
        self.__reentrant_body.append(s)

    def d(self, s):
        self.__docs.append(s)

    def get_iface_quark(self):
        assert self.iface_dbus is not None
        assert self.iface_uc is not None
        if self.iface_quark_prefix is None:
            return 'g_quark_from_static_string (\"%s\")' % self.iface_dbus
        else:
            return '%s_%s' % (self.iface_quark_prefix, self.iface_uc)

    def do_signal(self, iface, signal):
        iface_lc = iface.lower()

        member = signal.getAttribute('name')
        member_lc = signal.getAttribute('tp:name-for-bindings')
        if member != member_lc.replace('_', ''):
            raise AssertionError('Signal %s tp:name-for-bindings (%s) does '
                    'not match' % (member, member_lc))
        member_lc = member_lc.lower()
        member_uc = member_lc.upper()

        arg_count = 0
        args = []
        out_args = []

        for arg in signal.getElementsByTagName('arg'):
            name = arg.getAttribute('name')
            type = arg.getAttribute('type')
            tp_type = arg.getAttribute('tp:type')

            if not name:
                name = 'arg%u' % arg_count
                arg_count += 1
            else:
                name = 'arg_%s' % name

            info = type_to_gtype(type)
            args.append((name, info, tp_type, arg))

        callback_name = ('%s_%s_signal_callback_%s'
                         % (self.prefix_lc, iface_lc, member_lc))
        collect_name = ('_%s_%s_collect_args_of_%s'
                        % (self.prefix_lc, iface_lc, member_lc))
        invoke_name = ('_%s_%s_invoke_callback_for_%s'
                       % (self.prefix_lc, iface_lc, member_lc))

        # Example:
        #
        # typedef void (*tp_cli_connection_signal_callback_new_channel)
        #   (TpConnection *proxy, const gchar *arg_object_path,
        #   const gchar *arg_channel_type, guint arg_handle_type,
        #   guint arg_handle, gboolean arg_suppress_handler,
        #   gpointer user_data, GObject *weak_object);

        self.d('/**')
        self.d(' * %s:' % callback_name)
        self.d(' * @proxy: The proxy on which %s_%s_connect_to_%s ()'
               % (self.prefix_lc, iface_lc, member_lc))
        self.d(' *  was called')

        for arg in args:
            name, info, tp_type, elt = arg
            ctype, gtype, marshaller, pointer = info

            docs = get_docstring(elt) or '(Undocumented)'

            if ctype == 'guint ' and tp_type != '':
                docs +=  ' (#%s)' % ('Tp' + tp_type.replace('_', ''))

            self.d(' * @%s: %s' % (name, xml_escape(docs)))

        self.d(' * @user_data: User-supplied data')
        self.d(' * @weak_object: User-supplied weakly referenced object')
        self.d(' *')
        self.d(' * Represents the signature of a callback for the signal %s.'
               % member)
        self.d(' */')
        self.d('')

        self.h('typedef void (*%s) (%sproxy,'
               % (callback_name, self.proxy_cls))

        for arg in args:
            name, info, tp_type, elt = arg
            ctype, gtype, marshaller, pointer = info

            const = pointer and 'const ' or ''

            self.h('    %s%s%s,' % (const, ctype, name))

        self.h('    gpointer user_data, GObject *weak_object);')

        if args:
            self.b('static void')
            self.b('%s (DBusGProxy *proxy G_GNUC_UNUSED,' % collect_name)

            for arg in args:
                name, info, tp_type, elt = arg
                ctype, gtype, marshaller, pointer = info

                const = pointer and 'const ' or ''

                self.b('    %s%s%s,' % (const, ctype, name))

            self.b('    TpProxySignalConnection *sc)')
            self.b('{')
            self.b('  G_GNUC_BEGIN_IGNORE_DEPRECATIONS')
            self.b('  GValueArray *args = g_value_array_new (%d);' % len(args))
            self.b('  GValue blank = { 0 };')
            self.b('  guint i;')
            self.b('')
            self.b('  g_value_init (&blank, G_TYPE_INT);')
            self.b('')
            self.b('  for (i = 0; i < %d; i++)' % len(args))
            self.b('    g_value_array_append (args, &blank);')
            self.b('  G_GNUC_END_IGNORE_DEPRECATIONS')
            self.b('')

            for i, arg in enumerate(args):
                name, info, tp_type, elt = arg
                ctype, gtype, marshaller, pointer = info

                self.b('  g_value_unset (args->values + %d);' % i)
                self.b('  g_value_init (args->values + %d, %s);' % (i, gtype))

                self.b('  ' + copy_into_gvalue('args->values + %d' % i,
                    gtype, marshaller, name))
                self.b('')

            self.b('  tp_proxy_signal_connection_v0_take_results (sc, args);')
            self.b('}')

        self.b('static void')
        self.b('%s (TpProxy *tpproxy,' % invoke_name)
        self.b('    GError *error G_GNUC_UNUSED,')
        self.b('    GValueArray *args,')
        self.b('    GCallback generic_callback,')
        self.b('    gpointer user_data,')
        self.b('    GObject *weak_object)')
        self.b('{')
        self.b('  %s callback =' % callback_name)
        self.b('      (%s) generic_callback;' % callback_name)
        self.b('')
        self.b('  if (callback != NULL)')
        self.b('    callback (g_object_ref (tpproxy),')

        # FIXME: factor out into a function
        for i, arg in enumerate(args):
            name, info, tp_type, elt = arg
            ctype, gtype, marshaller, pointer = info

            if marshaller == 'BOXED':
                self.b('      g_value_get_boxed (args->values + %d),' % i)
            elif gtype == 'G_TYPE_STRING':
                self.b('      g_value_get_string (args->values + %d),' % i)
            elif gtype == 'G_TYPE_UCHAR':
                self.b('      g_value_get_uchar (args->values + %d),' % i)
            elif gtype == 'G_TYPE_BOOLEAN':
                self.b('      g_value_get_boolean (args->values + %d),' % i)
            elif gtype == 'G_TYPE_UINT':
                self.b('      g_value_get_uint (args->values + %d),' % i)
            elif gtype == 'G_TYPE_INT':
                self.b('      g_value_get_int (args->values + %d),' % i)
            elif gtype == 'G_TYPE_UINT64':
                self.b('      g_value_get_uint64 (args->values + %d),' % i)
            elif gtype == 'G_TYPE_INT64':
                self.b('      g_value_get_int64 (args->values + %d),' % i)
            elif gtype == 'G_TYPE_DOUBLE':
                self.b('      g_value_get_double (args->values + %d),' % i)
            else:
                assert False, "Don't know how to get %s from a GValue" % gtype

        self.b('      user_data,')
        self.b('      weak_object);')
        self.b('')

        self.b('  G_GNUC_BEGIN_IGNORE_DEPRECATIONS')
        if len(args) > 0:
            self.b('  g_value_array_free (args);')
        else:
            self.b('  if (args != NULL)')
            self.b('    g_value_array_free (args);')
            self.b('')
        self.b('  G_GNUC_END_IGNORE_DEPRECATIONS')

        self.b('  g_object_unref (tpproxy);')
        self.b('}')

        # Example:
        #
        # TpProxySignalConnection *
        #   tp_cli_connection_connect_to_new_channel
        #   (TpConnection *proxy,
        #   tp_cli_connection_signal_callback_new_channel callback,
        #   gpointer user_data,
        #   GDestroyNotify destroy);
        #
        # destroy is invoked when the signal becomes disconnected. This
        # is either because the signal has been disconnected explicitly
        # by the user, because the TpProxy has become invalid and
        # emitted the 'invalidated' signal, or because the weakly referenced
        # object has gone away.

        connect_to = ('%s_%s_connect_to_%s'
               % (self.prefix_lc, iface_lc, member_lc))

        self.d('/**')
        self.d(' * %s:' % connect_to)
        self.d(' * @proxy: %s' % self.proxy_doc)
        self.d(' * @callback: Callback to be called when the signal is')
        self.d(' *   received')
        self.d(' * @user_data: User-supplied data for the callback')
        self.d(' * @destroy: Destructor for the user-supplied data, which')
        self.d(' *   will be called when this signal is disconnected, or')
        self.d(' *   before this function returns %NULL')
        self.d(' * @weak_object: A #GObject which will be weakly referenced; ')
        self.d(' *   if it is destroyed, this callback will automatically be')
        self.d(' *   disconnected')
        self.d(' * @error: If not %NULL, used to raise an error if %NULL is')
        self.d(' *   returned')
        self.d(' *')
        self.d(' * Connect a handler to the signal %s.' % member)
        self.d(' *')
        self.d(' * %s' % xml_escape(get_docstring(signal) or '(Undocumented)'))
        self.d(' *')
        self.d(' * Returns: a #TpProxySignalConnection containing all of the')
        self.d(' * above, which can be used to disconnect the signal; or')
        self.d(' * %NULL if the proxy does not have the desired interface')
        self.d(' * or has become invalid.')
        self.d(' */')
        self.d('')

        self.h('TpProxySignalConnection *%s (%sproxy,'
               % (connect_to, self.proxy_arg))
        self.h('    %s callback,' % callback_name)
        self.h('    gpointer user_data,')
        self.h('    GDestroyNotify destroy,')
        self.h('    GObject *weak_object,')
        self.h('    GError **error);')
        self.h('')

        self.b('TpProxySignalConnection *')
        self.b('(%s) (%sproxy,' % (connect_to, self.proxy_arg))
        self.b('    %s callback,' % callback_name)
        self.b('    gpointer user_data,')
        self.b('    GDestroyNotify destroy,')
        self.b('    GObject *weak_object,')
        self.b('    GError **error)')
        self.b('{')
        self.b('  GType expected_types[%d] = {' % (len(args) + 1))

        for arg in args:
            name, info, tp_type, elt = arg
            ctype, gtype, marshaller, pointer = info

            self.b('      %s,' % gtype)

        self.b('      G_TYPE_INVALID };')
        self.b('')
        self.b('  g_return_val_if_fail (callback != NULL, NULL);')
        self.b('')
        self.b('  return tp_proxy_signal_connection_v0_new ((TpProxy *) proxy,')
        self.b('      %s, \"%s\",' % (self.get_iface_quark(), member))
        self.b('      expected_types,')

        if args:
            self.b('      G_CALLBACK (%s),' % collect_name)
        else:
            self.b('      NULL, /* no args => no collector function */')

        self.b('      %s,' % invoke_name)
        self.b('      G_CALLBACK (callback), user_data, destroy,')
        self.b('      weak_object, error);')
        self.b('}')
        self.b('')

        # Inline the type-check into the header file, so the object code
        # doesn't depend on tp_channel_get_type() or whatever
        self.h('#ifndef __GTK_DOC_IGNORE__')
        self.h('static inline TpProxySignalConnection *')
        self.h('_%s (%sproxy,' % (connect_to, self.proxy_arg))
        self.h('    %s callback,' % callback_name)
        self.h('    gpointer user_data,')
        self.h('    GDestroyNotify destroy,')
        self.h('    GObject *weak_object,')
        self.h('    GError **error)')
        self.h('{')
        self.h('  g_return_val_if_fail (%s (proxy), NULL);'
               % self.proxy_assert)
        self.h('  return %s (proxy, callback, user_data,' % connect_to)
        self.h('      destroy, weak_object, error);')
        self.h('}')
        self.h('#define %s(...) _%s (__VA_ARGS__)'
                % (connect_to, connect_to))
        self.h('#endif /* __GTK_DOC_IGNORE__ */')

    def do_method(self, iface, method):
        iface_lc = iface.lower()

        member = method.getAttribute('name')
        member_lc = method.getAttribute('tp:name-for-bindings')
        if member != member_lc.replace('_', ''):
            raise AssertionError('Method %s tp:name-for-bindings (%s) does '
                    'not match' % (member, member_lc))
        member_lc = member_lc.lower()
        member_uc = member_lc.upper()

        in_count = 0
        ret_count = 0
        in_args = []
        out_args = []

        for arg in method.getElementsByTagName('arg'):
            name = arg.getAttribute('name')
            direction = arg.getAttribute('direction')
            type = arg.getAttribute('type')
            tp_type = arg.getAttribute('tp:type')

            if direction != 'out':
                if not name:
                    name = 'in%u' % in_count
                    in_count += 1
                else:
                    name = 'in_%s' % name
            else:
                if not name:
                    name = 'out%u' % ret_count
                    ret_count += 1
                else:
                    name = 'out_%s' % name

            info = type_to_gtype(type)
            if direction != 'out':
                in_args.append((name, info, tp_type, arg))
            else:
                out_args.append((name, info, tp_type, arg))

        # Async reply callback type

        # Example:
        # void (*tp_cli_properties_interface_callback_for_get_properties)
        #   (TpProxy *proxy,
        #       const GPtrArray *out0,
        #       const GError *error,
        #       gpointer user_data,
        #       GObject *weak_object);

        self.d('/**')
        self.d(' * %s_%s_callback_for_%s:'
               % (self.prefix_lc, iface_lc, member_lc))
        self.d(' * @proxy: the proxy on which the call was made')

        for arg in out_args:
            name, info, tp_type, elt = arg
            ctype, gtype, marshaller, pointer = info

            docs = xml_escape(get_docstring(elt) or '(Undocumented)')

            if ctype == 'guint ' and tp_type != '':
                docs +=  ' (#%s)' % ('Tp' + tp_type.replace('_', ''))

            self.d(' * @%s: Used to return an \'out\' argument if @error is '
                   '%%NULL: %s'
                   % (name, docs))

        self.d(' * @error: %NULL on success, or an error on failure')
        self.d(' * @user_data: user-supplied data')
        self.d(' * @weak_object: user-supplied object')
        self.d(' *')
        self.d(' * Signature of the callback called when a %s method call'
               % member)
        self.d(' * succeeds or fails.')

        deprecated = method.getElementsByTagName('tp:deprecated')
        if deprecated:
            d = deprecated[0]
            self.d(' *')
            self.d(' * Deprecated: %s' % xml_escape(get_deprecated(d)))

        self.d(' */')
        self.d('')

        callback_name = '%s_%s_callback_for_%s' % (self.prefix_lc, iface_lc,
                                                   member_lc)

        self.h('typedef void (*%s) (%sproxy,'
               % (callback_name, self.proxy_cls))

        for arg in out_args:
            name, info, tp_type, elt = arg
            ctype, gtype, marshaller, pointer = info
            const = pointer and 'const ' or ''

            self.h('    %s%s%s,' % (const, ctype, name))

        self.h('    const GError *error, gpointer user_data,')
        self.h('    GObject *weak_object);')
        self.h('')

        # Async callback implementation

        invoke_callback = '_%s_%s_invoke_callback_%s' % (self.prefix_lc,
                                                         iface_lc,
                                                         member_lc)

        collect_callback = '_%s_%s_collect_callback_%s' % (self.prefix_lc,
                                                           iface_lc,
                                                           member_lc)

        # This is needed by both reentrant and non-reentrant calls
        if self.split_reentrants:
            collector = lambda x: (self.b(x), self.rb(x))
        else:
            collector = self.b

        # The callback called by dbus-glib; this ends the call and collects
        # the results into a GValueArray.
        collector('static void')
        collector('%s (DBusGProxy *proxy,' % collect_callback)
        collector('    DBusGProxyCall *call,')
        collector('    gpointer user_data)')
        collector('{')
        collector('  GError *error = NULL;')

        if len(out_args) > 0:
            collector('  GValueArray *args;')
            collector('  GValue blank = { 0 };')
            collector('  guint i;')

            for arg in out_args:
                name, info, tp_type, elt = arg
                ctype, gtype, marshaller, pointer = info

                # "We handle variants specially; the caller is expected to
                # have already allocated storage for them". Thanks,
                # dbus-glib...
                if gtype == 'G_TYPE_VALUE':
                    collector('  GValue *%s = g_new0 (GValue, 1);' % name)
                else:
                    collector('  %s%s;' % (ctype, name))

        collector('')
        collector('  dbus_g_proxy_end_call (proxy, call, &error,')

        for arg in out_args:
            name, info, tp_type, elt = arg
            ctype, gtype, marshaller, pointer = info

            if gtype == 'G_TYPE_VALUE':
                collector('      %s, %s,' % (gtype, name))
            else:
                collector('      %s, &%s,' % (gtype, name))

        collector('      G_TYPE_INVALID);')

        if len(out_args) == 0:
            collector('  tp_proxy_pending_call_v0_take_results (user_data, error,'
                   'NULL);')
        else:
            collector('')
            collector('  if (error != NULL)')
            collector('    {')
            collector('      tp_proxy_pending_call_v0_take_results (user_data, error,')
            collector('          NULL);')

            for arg in out_args:
                name, info, tp_type, elt = arg
                ctype, gtype, marshaller, pointer = info
                if gtype == 'G_TYPE_VALUE':
                    collector('      g_free (%s);' % name)

            collector('      return;')
            collector('    }')
            collector('')
            collector('  G_GNUC_BEGIN_IGNORE_DEPRECATIONS')
            collector('')
            collector('  args = g_value_array_new (%d);' % len(out_args))
            collector('  g_value_init (&blank, G_TYPE_INT);')
            collector('')
            collector('  for (i = 0; i < %d; i++)' % len(out_args))
            collector('    g_value_array_append (args, &blank);')
            collector('')
            collector('  G_GNUC_END_IGNORE_DEPRECATIONS')

            for i, arg in enumerate(out_args):
                name, info, tp_type, elt = arg
                ctype, gtype, marshaller, pointer = info

                collector('')
                collector('  g_value_unset (args->values + %d);' % i)
                collector('  g_value_init (args->values + %d, %s);'
                          % (i, gtype))

<<<<<<< HEAD
                if gtype == 'G_TYPE_STRING':
                    collector('  g_value_take_string (args->values + %d, %s);'
                              % (i, name))
                elif marshaller == 'BOXED':
                    collector('  g_value_take_boxed (args->values + %d, %s);'
                              % (i, name))
                elif gtype == 'G_TYPE_UCHAR':
                    collector('  g_value_set_uchar (args->values + %d, %s);'
                              % (i, name))
                elif gtype == 'G_TYPE_BOOLEAN':
                    collector('  g_value_set_boolean (args->values + %d, %s);'
                              % (i, name))
                elif gtype == 'G_TYPE_INT':
                    collector('  g_value_set_int (args->values + %d, %s);'
                              % (i, name))
                elif gtype == 'G_TYPE_UINT':
                    collector('  g_value_set_uint (args->values + %d, %s);'
                              % (i, name))
                elif gtype == 'G_TYPE_INT64':
                    collector('  g_value_set_int (args->values + %d, %s);'
                              % (i, name))
                elif gtype == 'G_TYPE_UINT64':
                    collector('  g_value_set_uint (args->values + %d, %s);'
                              % (i, name))
                elif gtype == 'G_TYPE_DOUBLE':
                    collector('  g_value_set_double (args->values + %d, %s);'
                              % (i, name))
                else:
                    assert False, ("Don't know how to put %s in a GValue"
                                   % gtype)
=======
                self.b('  ' + copy_into_gvalue('args->values + %d' % i,
                    gtype, marshaller, name))
>>>>>>> 7ffbde3f

            collector('  tp_proxy_pending_call_v0_take_results (user_data, '
                      'NULL, args);')

        collector('}')

        self.b('static void')
        self.b('%s (TpProxy *self,' % invoke_callback)
        self.b('    GError *error,')
        self.b('    GValueArray *args,')
        self.b('    GCallback generic_callback,')
        self.b('    gpointer user_data,')
        self.b('    GObject *weak_object)')
        self.b('{')
        self.b('  %s callback = (%s) generic_callback;'
               % (callback_name, callback_name))
        self.b('')
        self.b('  if (error != NULL)')
        self.b('    {')
        self.b('      callback ((%s) self,' % self.proxy_cls)

        for arg in out_args:
            name, info, tp_type, elt = arg
            ctype, gtype, marshaller, pointer = info

            if marshaller == 'BOXED' or pointer:
                self.b('          NULL,')
            elif gtype == 'G_TYPE_DOUBLE':
                self.b('          0.0,')
            else:
                self.b('          0,')

        self.b('          error, user_data, weak_object);')
        self.b('      g_error_free (error);')
        self.b('      return;')
        self.b('    }')

        self.b('  callback ((%s) self,' % self.proxy_cls)

        # FIXME: factor out into a function
        for i, arg in enumerate(out_args):
            name, info, tp_type, elt = arg
            ctype, gtype, marshaller, pointer = info

            if marshaller == 'BOXED':
                self.b('      g_value_get_boxed (args->values + %d),' % i)
            elif gtype == 'G_TYPE_STRING':
                self.b('      g_value_get_string (args->values + %d),' % i)
            elif gtype == 'G_TYPE_UCHAR':
                self.b('      g_value_get_uchar (args->values + %d),' % i)
            elif gtype == 'G_TYPE_BOOLEAN':
                self.b('      g_value_get_boolean (args->values + %d),' % i)
            elif gtype == 'G_TYPE_UINT':
                self.b('      g_value_get_uint (args->values + %d),' % i)
            elif gtype == 'G_TYPE_INT':
                self.b('      g_value_get_int (args->values + %d),' % i)
            elif gtype == 'G_TYPE_UINT64':
                self.b('      g_value_get_uint64 (args->values + %d),' % i)
            elif gtype == 'G_TYPE_INT64':
                self.b('      g_value_get_int64 (args->values + %d),' % i)
            elif gtype == 'G_TYPE_DOUBLE':
                self.b('      g_value_get_double (args->values + %d),' % i)
            else:
                assert False, "Don't know how to get %s from a GValue" % gtype

        self.b('      error, user_data, weak_object);')
        self.b('')

        self.b('  G_GNUC_BEGIN_IGNORE_DEPRECATIONS')
        if len(out_args) > 0:
            self.b('  g_value_array_free (args);')
        else:
            self.b('  if (args != NULL)')
            self.b('    g_value_array_free (args);')
        self.b('  G_GNUC_END_IGNORE_DEPRECATIONS')

        self.b('}')
        self.b('')

        # Async stub

        # Example:
        # TpProxyPendingCall *
        #   tp_cli_properties_interface_call_get_properties
        #   (gpointer proxy,
        #   gint timeout_ms,
        #   const GArray *in_properties,
        #   tp_cli_properties_interface_callback_for_get_properties callback,
        #   gpointer user_data,
        #   GDestroyNotify *destructor);

        caller_name = ('%s_%s_call_%s'
               % (self.prefix_lc, iface_lc, member_lc))

        self.h('TpProxyPendingCall *%s (%sproxy,'
               % (caller_name, self.proxy_arg))
        self.h('    gint timeout_ms,')

        self.d('/**')
        self.d(' * %s:' % caller_name)
        self.d(' * @proxy: the #TpProxy')
        self.d(' * @timeout_ms: the timeout in milliseconds, or -1 to use the')
        self.d(' *   default')

        for arg in in_args:
            name, info, tp_type, elt = arg
            ctype, gtype, marshaller, pointer = info

            docs = xml_escape(get_docstring(elt) or '(Undocumented)')

            if ctype == 'guint ' and tp_type != '':
                docs +=  ' (#%s)' % ('Tp' + tp_type.replace('_', ''))

            self.d(' * @%s: Used to pass an \'in\' argument: %s'
                   % (name, docs))

        self.d(' * @callback: called when the method call succeeds or fails;')
        self.d(' *   may be %NULL to make a "fire and forget" call with no ')
        self.d(' *   reply tracking')
        self.d(' * @user_data: user-supplied data passed to the callback;')
        self.d(' *   must be %NULL if @callback is %NULL')
        self.d(' * @destroy: called with the user_data as argument, after the')
        self.d(' *   call has succeeded, failed or been cancelled;')
        self.d(' *   must be %NULL if @callback is %NULL')
        self.d(' * @weak_object: If not %NULL, a #GObject which will be ')
        self.d(' *   weakly referenced; if it is destroyed, this call ')
        self.d(' *   will automatically be cancelled. Must be %NULL if ')
        self.d(' *   @callback is %NULL')
        self.d(' *')
        self.d(' * Start a %s method call.' % member)
        self.d(' *')
        self.d(' * %s' % xml_escape(get_docstring(method) or '(Undocumented)'))
        self.d(' *')
        self.d(' * Returns: a #TpProxyPendingCall representing the call in')
        self.d(' *  progress. It is borrowed from the object, and will become')
        self.d(' *  invalid when the callback is called, the call is')
        self.d(' *  cancelled or the #TpProxy becomes invalid.')

        deprecated = method.getElementsByTagName('tp:deprecated')
        if deprecated:
            d = deprecated[0]
            self.d(' *')
            self.d(' * Deprecated: %s' % xml_escape(get_deprecated(d)))

        self.d(' */')
        self.d('')

        self.b('TpProxyPendingCall *\n(%s) (%sproxy,'
               % (caller_name, self.proxy_arg))
        self.b('    gint timeout_ms,')

        for arg in in_args:
            name, info, tp_type, elt = arg
            ctype, gtype, marshaller, pointer = info

            const = pointer and 'const ' or ''

            self.h('    %s%s%s,' % (const, ctype, name))
            self.b('    %s%s%s,' % (const, ctype, name))

        self.h('    %s callback,' % callback_name)
        self.h('    gpointer user_data,')
        self.h('    GDestroyNotify destroy,')
        self.h('    GObject *weak_object);')
        self.h('')

        self.b('    %s callback,' % callback_name)
        self.b('    gpointer user_data,')
        self.b('    GDestroyNotify destroy,')
        self.b('    GObject *weak_object)')
        self.b('{')
        self.b('  GError *error = NULL;')
        self.b('  GQuark interface = %s;' % self.get_iface_quark())
        self.b('  DBusGProxy *iface;')
        self.b('')
        self.b('  g_return_val_if_fail (callback != NULL || '
               'user_data == NULL, NULL);')
        self.b('  g_return_val_if_fail (callback != NULL || '
               'destroy == NULL, NULL);')
        self.b('  g_return_val_if_fail (callback != NULL || '
               'weak_object == NULL, NULL);')
        self.b('')
        self.b('  iface = tp_proxy_get_interface_by_id (')
        self.b('      (TpProxy *) proxy,')
        self.b('      interface, (callback == NULL ? NULL : &error));')
        self.b('')
        self.b('  if (callback == NULL)')
        self.b('    {')
        self.b('      if (iface == NULL)')
        self.b('        return NULL;')
        self.b('')
        self.b('      dbus_g_proxy_call_no_reply (iface, "%s",' % member)

        for arg in in_args:
            name, info, tp_type, elt = arg
            ctype, gtype, marshaller, pointer = info

            const = pointer and 'const ' or ''

            self.b('          %s, %s,' % (gtype, name))

        self.b('          G_TYPE_INVALID);')
        self.b('      return NULL;')
        self.b('    }')
        self.b('  else')
        self.b('    {')
        self.b('      TpProxyPendingCall *data;')
        self.b('')
        self.b('      data = tp_proxy_pending_call_v0_new ((TpProxy *) proxy,')
        self.b('          interface, "%s", iface,' % member)
        self.b('          %s,' % invoke_callback)
        self.b('          G_CALLBACK (callback), user_data, destroy,')
        self.b('          weak_object, FALSE);')
        self.b('')
        # If iface is NULL then the only valid thing we can do is to
        # terminate the call with an error. Go through the machinery
        # we'd use for dbus-glib anyway, to stop it being re-entrant.
        self.b('      if (iface == NULL)')
        self.b('        {')
        self.b('          tp_proxy_pending_call_v0_take_results (data,')
        self.b('              error, NULL);')
        self.b('          tp_proxy_pending_call_v0_completed (data);')
        self.b('          return data;')
        self.b('        }')
        self.b('')
        self.b('      tp_proxy_pending_call_v0_take_pending_call (data,')
        self.b('          dbus_g_proxy_begin_call_with_timeout (iface,')
        self.b('              "%s",' % member)
        self.b('              %s,' % collect_callback)
        self.b('              data,')
        self.b('              tp_proxy_pending_call_v0_completed,')
        self.b('              timeout_ms,')

        for arg in in_args:
            name, info, tp_type, elt = arg
            ctype, gtype, marshaller, pointer = info

            const = pointer and 'const ' or ''

            self.b('              %s, %s,' % (gtype, name))

        self.b('              G_TYPE_INVALID));')
        self.b('')
        self.b('      return data;')
        self.b('    }')
        self.b('}')
        self.b('')

        # Inline the type-check into the header file, so the object code
        # doesn't depend on tp_channel_get_type() or whatever
        self.h('#ifndef __GTK_DOC_IGNORE__')
        self.h('static inline TpProxyPendingCall *')
        self.h('_%s (%sproxy,' % (caller_name, self.proxy_arg))
        self.h('    gint timeout_ms,')

        for arg in in_args:
            name, info, tp_type, elt = arg
            ctype, gtype, marshaller, pointer = info
            const = pointer and 'const ' or ''
            self.h('    %s%s%s,' % (const, ctype, name))

        self.h('    %s callback,' % callback_name)
        self.h('    gpointer user_data,')
        self.h('    GDestroyNotify destroy,')
        self.h('    GObject *weak_object)')
        self.h('{')
        self.h('  g_return_val_if_fail (%s (proxy), NULL);'
               % self.proxy_assert)
        self.h('  return %s (proxy, timeout_ms,' % caller_name)

        for arg in in_args:
            name, info, tp_type, elt = arg
            self.h('    %s,' % name)

        self.h('      callback, user_data, destroy, weak_object);')
        self.h('}')
        self.h('#define %s(...) _%s (__VA_ARGS__)'
                % (caller_name, caller_name))
        self.h('#endif /* __GTK_DOC_IGNORE__ */')

        self.do_method_reentrant(method, iface_lc, member, member_lc,
                                 in_args, out_args, collect_callback)

        # leave a gap for the end of the method
        self.d('')
        self.b('')
        self.h('')

    def do_method_reentrant(self, method, iface_lc, member, member_lc, in_args,
            out_args, collect_callback):
        # Reentrant blocking calls
        # Example:
        # gboolean tp_cli_properties_interface_run_get_properties
        #   (gpointer proxy,
        #       gint timeout_ms,
        #       const GArray *in_properties,
        #       GPtrArray **out0,
        #       GError **error,
        #       GMainLoop **loop);

        run_method_name = '%s_%s_run_%s' % (self.prefix_lc, iface_lc, member_lc)

        b = h = d = None

        if run_method_name in self.reentrant_symbols:
            b = self.b
            h = self.h
            d = self.d
        elif self.split_reentrants:
            b = self.rb
            h = self.rh
            d = self.rb
        else:
            return

        b('typedef struct {')
        b('    GMainLoop *loop;')
        b('    GError **error;')

        for arg in out_args:
            name, info, tp_type, elt = arg
            ctype, gtype, marshaller, pointer = info

            b('    %s*%s;' % (ctype, name))

        b('    unsigned success:1;')
        b('    unsigned completed:1;')
        b('} _%s_%s_run_state_%s;'
               % (self.prefix_lc, iface_lc, member_lc))

        reentrant_invoke = '_%s_%s_finish_running_%s' % (self.prefix_lc,
                                                         iface_lc,
                                                         member_lc)

        b('static void')
        b('%s (TpProxy *self G_GNUC_UNUSED,' % reentrant_invoke)
        b('    GError *error,')
        b('    GValueArray *args,')
        b('    GCallback unused G_GNUC_UNUSED,')
        b('    gpointer user_data G_GNUC_UNUSED,')
        b('    GObject *unused2 G_GNUC_UNUSED)')
        b('{')
        b('  _%s_%s_run_state_%s *state = user_data;'
               % (self.prefix_lc, iface_lc, member_lc))
        b('')
        b('  state->success = (error == NULL);')
        b('  state->completed = TRUE;')
        b('  g_main_loop_quit (state->loop);')
        b('')
        b('  if (error != NULL)')
        b('    {')
        b('      if (state->error != NULL)')
        b('        *state->error = error;')
        b('      else')
        b('        g_error_free (error);')
        b('')
        b('      return;')
        b('    }')
        b('')

        for i, arg in enumerate(out_args):
            name, info, tp_type, elt = arg
            ctype, gtype, marshaller, pointer = info

            b('  if (state->%s != NULL)' % name)
            if marshaller == 'BOXED':
                b('    *state->%s = g_value_dup_boxed ('
                       'args->values + %d);' % (name, i))
            elif marshaller == 'STRING':
                b('    *state->%s = g_value_dup_string '
                       '(args->values + %d);' % (name, i))
            elif marshaller in ('UCHAR', 'BOOLEAN', 'INT', 'UINT',
                    'INT64', 'UINT64', 'DOUBLE'):
                b('    *state->%s = g_value_get_%s (args->values + %d);'
                       % (name, marshaller.lower(), i))
            else:
                assert False, "Don't know how to copy %s" % gtype

            b('')

        b('  G_GNUC_BEGIN_IGNORE_DEPRECATIONS')
        if len(out_args) > 0:
            b('  g_value_array_free (args);')
        else:
            b('  if (args != NULL)')
            b('    g_value_array_free (args);')
        b('  G_GNUC_END_IGNORE_DEPRECATIONS')

        b('}')
        b('')

        if self.deprecate_reentrant:
            h('#ifndef %s' % self.deprecate_reentrant)

        h('gboolean %s (%sproxy,'
               % (run_method_name, self.proxy_arg))
        h('    gint timeout_ms,')

        d('/**')
        d(' * %s:' % run_method_name)
        d(' * @proxy: %s' % self.proxy_doc)
        d(' * @timeout_ms: Timeout in milliseconds, or -1 for default')

        for arg in in_args:
            name, info, tp_type, elt = arg
            ctype, gtype, marshaller, pointer = info

            docs = xml_escape(get_docstring(elt) or '(Undocumented)')

            if ctype == 'guint ' and tp_type != '':
                docs +=  ' (#%s)' % ('Tp' + tp_type.replace('_', ''))

            d(' * @%s: Used to pass an \'in\' argument: %s'
                   % (name, docs))

        for arg in out_args:
            name, info, tp_type, elt = arg
            ctype, gtype, marshaller, pointer = info

            d(' * @%s: Used to return an \'out\' argument if %%TRUE is '
                   'returned: %s'
                   % (name, xml_escape(get_docstring(elt) or '(Undocumented)')))

        d(' * @error: If not %NULL, used to return errors if %FALSE ')
        d(' *  is returned')
        d(' * @loop: If not %NULL, set before re-entering ')
        d(' *  the main loop, to point to a #GMainLoop ')
        d(' *  which can be used to cancel this call with ')
        d(' *  g_main_loop_quit(), causing a return of ')
        d(' *  %FALSE with @error set to %TP_DBUS_ERROR_CANCELLED')
        d(' *')
        d(' * Call the method %s and run the main loop' % member)
        d(' * until it returns. Before calling this method, you must')
        d(' * add a reference to any borrowed objects you need to keep,')
        d(' * and generally ensure that everything is in a consistent')
        d(' * state.')
        d(' *')
        d(' * %s' % xml_escape(get_docstring(method) or '(Undocumented)'))
        d(' *')
        d(' * Returns: TRUE on success, FALSE and sets @error on error')

        deprecated = method.getElementsByTagName('tp:deprecated')
        if deprecated:
            d = deprecated[0]
            d(' *')
            d(' * Deprecated: %s' % xml_escape(get_deprecated(d)))

        d(' */')
        d('')

        b('gboolean\n%s (%sproxy,'
               % (run_method_name, self.proxy_arg))
        b('    gint timeout_ms,')

        for arg in in_args:
            name, info, tp_type, elt = arg
            ctype, gtype, marshaller, pointer = info

            const = pointer and 'const ' or ''

            h('    %s%s%s,' % (const, ctype, name))
            b('    %s%s%s,' % (const, ctype, name))

        for arg in out_args:
            name, info, tp_type, elt = arg
            ctype, gtype, marshaller, pointer = info

            h('    %s*%s,' % (ctype, name))
            b('    %s*%s,' % (ctype, name))

        h('    GError **error,')

        if self.deprecate_reentrant:
            h('    GMainLoop **loop) %s;' % self.deprecation_attribute)
            h('#endif /* not %s */' % self.deprecate_reentrant)
        else:
            h('    GMainLoop **loop);')

        h('')

        b('    GError **error,')
        b('    GMainLoop **loop)')
        b('{')
        b('  DBusGProxy *iface;')
        b('  GQuark interface = %s;' % self.get_iface_quark())
        b('  TpProxyPendingCall *pc;')
        b('  _%s_%s_run_state_%s state = {'
               % (self.prefix_lc, iface_lc, member_lc))
        b('      NULL /* loop */, error,')

        for arg in out_args:
            name, info, tp_type, elt = arg

            b('    %s,' % name)

        b('      FALSE /* completed */, FALSE /* success */ };')
        b('')
        b('  g_return_val_if_fail (%s (proxy), FALSE);'
               % self.proxy_assert)
        b('')
        b('  iface = tp_proxy_get_interface_by_id')
        b('       ((TpProxy *) proxy, interface, error);')
        b('')
        b('  if (iface == NULL)')
        b('    return FALSE;')
        b('')
        b('  state.loop = g_main_loop_new (NULL, FALSE);')
        b('')
        b('  pc = tp_proxy_pending_call_v0_new ((TpProxy *) proxy,')
        b('      interface, "%s", iface,' % member)
        b('      %s,' % reentrant_invoke)
        b('      NULL, &state, NULL, NULL, TRUE);')
        b('')
        b('  if (loop != NULL)')
        b('    *loop = state.loop;')
        b('')
        b('  tp_proxy_pending_call_v0_take_pending_call (pc,')
        b('      dbus_g_proxy_begin_call_with_timeout (iface,')
        b('          "%s",' % member)
        b('          %s,' % collect_callback)
        b('          pc,')
        b('          tp_proxy_pending_call_v0_completed,')
        b('          timeout_ms,')

        for arg in in_args:
            name, info, tp_type, elt = arg
            ctype, gtype, marshaller, pointer = info

            const = pointer and 'const ' or ''

            b('              %s, %s,' % (gtype, name))

        b('          G_TYPE_INVALID));')
        b('')
        b('  if (!state.completed)')
        b('    g_main_loop_run (state.loop);')
        b('')
        b('  if (!state.completed)')
        b('    tp_proxy_pending_call_cancel (pc);')
        b('')
        b('  if (loop != NULL)')
        b('    *loop = NULL;')
        b('')
        b('  g_main_loop_unref (state.loop);')
        b('')
        b('  return state.success;')
        b('}')
        b('')

    def do_signal_add(self, signal):
        marshaller_items = []
        gtypes = []

        for i in signal.getElementsByTagName('arg'):
            name = i.getAttribute('name')
            type = i.getAttribute('type')
            info = type_to_gtype(type)
            # type, GType, STRING, is a pointer
            gtypes.append(info[1])

        self.b('  dbus_g_proxy_add_signal (proxy, "%s",'
               % signal.getAttribute('name'))
        for gtype in gtypes:
            self.b('      %s,' % gtype)
        self.b('      G_TYPE_INVALID);')

    def do_interface(self, node):
        ifaces = node.getElementsByTagName('interface')
        assert len(ifaces) == 1
        iface = ifaces[0]
        name = node.getAttribute('name').replace('/', '')

        self.iface = name
        self.iface_lc = name.lower()
        self.iface_uc = name.upper()
        self.iface_mc = name.replace('_', '')
        self.iface_dbus = iface.getAttribute('name')

        signals = node.getElementsByTagName('signal')
        methods = node.getElementsByTagName('method')

        if signals:
            self.b('static inline void')
            self.b('%s_add_signals_for_%s (DBusGProxy *proxy)'
                    % (self.prefix_lc, name.lower()))
            self.b('{')

            if self.tp_proxy_api >= (0, 7, 6):
                self.b('  if (!tp_proxy_dbus_g_proxy_claim_for_signal_adding '
                       '(proxy))')
                self.b('    return;')

            for signal in signals:
                self.do_signal_add(signal)

            self.b('}')
            self.b('')
            self.b('')

        for signal in signals:
            self.do_signal(name, signal)

        for method in methods:
            self.do_method(name, method)

        self.iface_dbus = None

    def __call__(self):

        if self.guard is not None:
            self.h('#ifndef %s' % self.guard)
            self.h('#define %s' % self.guard)
            self.h('')

        self.h('G_BEGIN_DECLS')
        self.h('')

        self.b('/* We don\'t want gtkdoc scanning this file, it\'ll get')
        self.b(' * confused by seeing function definitions, so mark it as: */')
        self.b('/*<private_header>*/')
        self.b('')
        # if we're splitting out re-entrant things, we want them marked
        # private too
        self.rh('/*<private_header>*/')
        self.rb('/*<private_header>*/')

        nodes = self.dom.getElementsByTagName('node')
        nodes.sort(key=key_by_name)

        for node in nodes:
            self.do_interface(node)

        if self.group is not None:
            self.h('void %s_%s_add_signals (TpProxy *self,'
                    % (self.prefix_lc, self.group))
            self.h('    guint quark,')
            self.h('    DBusGProxy *proxy,')
            self.h('    gpointer unused);')
            self.h('')

            self.b('/*')
            self.b(' * %s_%s_add_signals:' % (self.prefix_lc, self.group))
            self.b(' * @self: the #TpProxy')
            self.b(' * @quark: a quark whose string value is the interface')
            self.b(' *   name whose signals should be added')
            self.b(' * @proxy: the D-Bus proxy to which to add the signals')
            self.b(' * @unused: not used for anything')
            self.b(' *')
            self.b(' * Tell dbus-glib that @proxy has the signatures of all')
            self.b(' * signals on the given interface, if it\'s one we')
            self.b(' * support.')
            self.b(' *')
            self.b(' * This function should be used as a signal handler for')
            self.b(' * #TpProxy::interface-added.')
            self.b(' */')
            self.b('void')
            self.b('%s_%s_add_signals (TpProxy *self G_GNUC_UNUSED,'
                    % (self.prefix_lc, self.group))
            self.b('    guint quark,')
            self.b('    DBusGProxy *proxy,')
            self.b('    gpointer unused G_GNUC_UNUSED)')

            self.b('{')

            for node in nodes:
                iface = node.getElementsByTagName('interface')[0]
                self.iface_dbus = iface.getAttribute('name')
                signals = node.getElementsByTagName('signal')
                if not signals:
                    continue
                name = node.getAttribute('name').replace('/', '').lower()
                self.iface_uc = name.upper()
                self.b('  if (quark == %s)' % self.get_iface_quark())
                self.b('    %s_add_signals_for_%s (proxy);'
                       % (self.prefix_lc, name))

            self.b('}')
            self.b('')

        self.h('G_END_DECLS')
        self.h('')

        if self.guard is not None:
            self.h('#endif /* defined (%s) */' % self.guard)
            self.h('')

        if self.split_reentrants:
            file_set_contents(self.basename + '-reentrant-body.h', u('\n').join(self.__reentrant_body).encode('utf-8'))
            file_set_contents(self.basename + '-reentrant.h', u('\n').join(self.__reentrant_header).encode('utf-8'))

        file_set_contents(self.basename + '.h', u('\n').join(self.__header).encode('utf-8'))
        file_set_contents(self.basename + '-body.h', u('\n').join(self.__body).encode('utf-8'))
        file_set_contents(self.basename + '-gtk-doc.h', u('\n').join(self.__docs).encode('utf-8'))

def types_to_gtypes(types):
    return [type_to_gtype(t)[1] for t in types]


if __name__ == '__main__':
    options, argv = gnu_getopt(sys.argv[1:], '',
                               ['group=', 'subclass=', 'subclass-assert=',
                                'iface-quark-prefix=', 'tp-proxy-api=',
                                'generate-reentrant=', 'deprecate-reentrant=',
                                'deprecation-attribute=', 'guard=',
                                'split-reentrants='])

    opts = {}

    for option, value in options:
        opts[option] = value

    dom = xml.dom.minidom.parse(argv[0])

    Generator(dom, argv[1], argv[2], opts)()<|MERGE_RESOLUTION|>--- conflicted
+++ resolved
@@ -582,42 +582,8 @@
                 collector('  g_value_unset (args->values + %d);' % i)
                 collector('  g_value_init (args->values + %d, %s);'
                           % (i, gtype))
-
-<<<<<<< HEAD
-                if gtype == 'G_TYPE_STRING':
-                    collector('  g_value_take_string (args->values + %d, %s);'
-                              % (i, name))
-                elif marshaller == 'BOXED':
-                    collector('  g_value_take_boxed (args->values + %d, %s);'
-                              % (i, name))
-                elif gtype == 'G_TYPE_UCHAR':
-                    collector('  g_value_set_uchar (args->values + %d, %s);'
-                              % (i, name))
-                elif gtype == 'G_TYPE_BOOLEAN':
-                    collector('  g_value_set_boolean (args->values + %d, %s);'
-                              % (i, name))
-                elif gtype == 'G_TYPE_INT':
-                    collector('  g_value_set_int (args->values + %d, %s);'
-                              % (i, name))
-                elif gtype == 'G_TYPE_UINT':
-                    collector('  g_value_set_uint (args->values + %d, %s);'
-                              % (i, name))
-                elif gtype == 'G_TYPE_INT64':
-                    collector('  g_value_set_int (args->values + %d, %s);'
-                              % (i, name))
-                elif gtype == 'G_TYPE_UINT64':
-                    collector('  g_value_set_uint (args->values + %d, %s);'
-                              % (i, name))
-                elif gtype == 'G_TYPE_DOUBLE':
-                    collector('  g_value_set_double (args->values + %d, %s);'
-                              % (i, name))
-                else:
-                    assert False, ("Don't know how to put %s in a GValue"
-                                   % gtype)
-=======
-                self.b('  ' + copy_into_gvalue('args->values + %d' % i,
+                collector('  ' + copy_into_gvalue('args->values + %d' % i,
                     gtype, marshaller, name))
->>>>>>> 7ffbde3f
 
             collector('  tp_proxy_pending_call_v0_take_results (user_data, '
                       'NULL, args);')
