--- conflicted
+++ resolved
@@ -73,11 +73,9 @@
         self.deprecation_attribute = opts.get('--deprecation-attribute',
                 'G_GNUC_DEPRECATED')
 
-<<<<<<< HEAD
         self.split_reentrants = opts.get('--split-reentrants', False)
-=======
+
         self.guard = opts.get('--guard', None)
->>>>>>> a95806d4
 
     def h(self, s):
         if isinstance(s, unicode):
@@ -1329,15 +1327,13 @@
         self.h('G_END_DECLS')
         self.h('')
 
-<<<<<<< HEAD
+        if self.guard is not None:
+            self.h('#endif /* defined (%s) */' % self.guard)
+            self.h('')
+
         if self.split_reentrants:
             file_set_contents(self.basename + '-reentrant-body.h', '\n'.join(self.__reentrant_body))
             file_set_contents(self.basename + '-reentrant.h', '\n'.join(self.__reentrant_header))
-=======
-        if self.guard is not None:
-            self.h('#endif /* defined (%s) */' % self.guard)
-            self.h('')
->>>>>>> a95806d4
 
         file_set_contents(self.basename + '.h', '\n'.join(self.__header))
         file_set_contents(self.basename + '-body.h', '\n'.join(self.__body))
@@ -1352,12 +1348,8 @@
                                ['group=', 'subclass=', 'subclass-assert=',
                                 'iface-quark-prefix=', 'tp-proxy-api=',
                                 'generate-reentrant=', 'deprecate-reentrant=',
-<<<<<<< HEAD
-                                'deprecation-attribute=',
+                                'deprecation-attribute=', 'guard=',
                                 'split-reentrants='])
-=======
-                                'deprecation-attribute=', 'guard='])
->>>>>>> a95806d4
 
     opts = {}
 
