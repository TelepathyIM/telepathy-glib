--- conflicted
+++ resolved
@@ -279,11 +279,7 @@
     <property name="MaximumStatusMessageLength"
       tp:name-for-bindings="Maximum_Status_Message_Length" access="read"
       type="u">
-<<<<<<< HEAD
-      <tp:added version="0.22.UNRELEASED"/>
-=======
       <tp:added version="0.22.2"/>
->>>>>>> eefcf8ad
       <tp:docstring xmlns="http://www.w3.org/1999/xhtml">
         <p>The maximum length in characters for any individual status
           message, or 0 if there is no limit.</p>
