#!/bin/sh
set -e

<<<<<<< HEAD
intltoolize --force --copy --automake
gtkdocize
autoreconf -i -f
=======
test -n "$srcdir" || srcdir=`dirname "$0"`
test -n "$srcdir" || srcdir=.

if test -n "$AUTOMAKE"; then
    : # don't override an explicit user request
elif automake-1.11 --version >/dev/null 2>/dev/null && \
     aclocal-1.11 --version >/dev/null 2>/dev/null; then
    # If we have automake-1.11, use it. This is the oldest version (=> least
    # likely to introduce undeclared dependencies) that will give us
    # --enable-silent-rules support.
    AUTOMAKE=automake-1.11
    export AUTOMAKE
    ACLOCAL=aclocal-1.11
    export ACLOCAL
fi

(
    cd "$srcdir"
    gtkdocize
    autoreconf -i -f
)
>>>>>>> 739afb4e

# Honor NOCONFIGURE for compatibility with gnome-autogen.sh
if test x"$NOCONFIGURE" = x; then
    run_configure=true
    for arg in $*; do
        case $arg in
            --no-configure)
                run_configure=false
                ;;
            *)
                ;;
        esac
    done
else
    run_configure=false
fi

if test $run_configure = true; then
    "$srcdir/configure" "$@"
fi<|MERGE_RESOLUTION|>--- conflicted
+++ resolved
@@ -1,33 +1,15 @@
 #!/bin/sh
 set -e
 
-<<<<<<< HEAD
-intltoolize --force --copy --automake
-gtkdocize
-autoreconf -i -f
-=======
 test -n "$srcdir" || srcdir=`dirname "$0"`
 test -n "$srcdir" || srcdir=.
 
-if test -n "$AUTOMAKE"; then
-    : # don't override an explicit user request
-elif automake-1.11 --version >/dev/null 2>/dev/null && \
-     aclocal-1.11 --version >/dev/null 2>/dev/null; then
-    # If we have automake-1.11, use it. This is the oldest version (=> least
-    # likely to introduce undeclared dependencies) that will give us
-    # --enable-silent-rules support.
-    AUTOMAKE=automake-1.11
-    export AUTOMAKE
-    ACLOCAL=aclocal-1.11
-    export ACLOCAL
-fi
-
 (
     cd "$srcdir"
+    intltoolize --force --copy --automake
     gtkdocize
     autoreconf -i -f
 )
->>>>>>> 739afb4e
 
 # Honor NOCONFIGURE for compatibility with gnome-autogen.sh
 if test x"$NOCONFIGURE" = x; then
