/*
 * connection.c - proxy for a Telepathy connection
 *
 * Copyright (C) 2007-2008 Collabora Ltd. <http://www.collabora.co.uk/>
 * Copyright (C) 2007-2008 Nokia Corporation
 *
 * This library is free software; you can redistribute it and/or
 * modify it under the terms of the GNU Lesser General Public
 * License as published by the Free Software Foundation; either
 * version 2.1 of the License, or (at your option) any later version.
 *
 * This library is distributed in the hope that it will be useful,
 * but WITHOUT ANY WARRANTY; without even the implied warranty of
 * MERCHANTABILITY or FITNESS FOR A PARTICULAR PURPOSE.  See the GNU
 * Lesser General Public License for more details.
 *
 * You should have received a copy of the GNU Lesser General Public
 * License along with this library; if not, write to the Free Software
 * Foundation, Inc., 51 Franklin St, Fifth Floor, Boston, MA  02110-1301  USA
 */

#include "telepathy-glib/connection.h"

#include <string.h>

#include <telepathy-glib/connection-manager.h>
#include <telepathy-glib/dbus.h>
#include <telepathy-glib/defs.h>
#include <telepathy-glib/enums.h>
#include <telepathy-glib/errors.h>
#include <telepathy-glib/gtypes.h>
#include <telepathy-glib/handle.h>
#include <telepathy-glib/interfaces.h>
#include <telepathy-glib/proxy-subclass.h>
#include <telepathy-glib/util.h>

#define DEBUG_FLAG TP_DEBUG_CONNECTION
#include "telepathy-glib/capabilities-internal.h"
#include "telepathy-glib/connection-internal.h"
#include "telepathy-glib/dbus-internal.h"
#include "telepathy-glib/debug-internal.h"
#include "telepathy-glib/proxy-internal.h"

#include "_gen/tp-cli-connection-body.h"

/**
 * SECTION:connection
 * @title: TpConnection
 * @short_description: proxy object for a Telepathy connection
 * @see_also: #TpConnectionManager, #TpChannel
 *
 * #TpConnection objects represent Telepathy instant messaging connections
 * accessed via D-Bus.
 *
 * Compared with a simple proxy for method calls, they add the following
 * features:
 *
 * <itemizedlist>
 * <listitem>connection status tracking</listitem>
 * <listitem>calling GetInterfaces() automatically</listitem>
 * </itemizedlist>
 *
 * Since: 0.7.1
 */

/**
 * TP_CONNECTION_FEATURE_CORE:
 *
 * Expands to a call to a function that returns a quark for the "core" feature
 * on a #TpConnection.
 *
 * When this feature is prepared, the basic properties of the Connection have
 * been retrieved and are available for use, and change-notification has been
 * set up for those that can change.
 *
 * Specifically, this implies that:
 *
 * <itemizedlist>
 *  <listitem>#TpConnection:status has a value other than
 *    %TP_UNKNOWN_CONNECTION_STATUS, and #TpConnection:status-reason is
 *    the reason for changing to that status</listitem>
 *  <listitem>interfaces that are always available have been added to the
 *    #TpProxy:interfaces (although the set of interfaces is not guaranteed
 *    to be complete until #TpConnection:status becomes
 *    %TP_CONNECTION_STATUS_CONNECTED))</listitem>
 * </itemizedlist>
 *
 * <note>
 *  <title>prepared does not imply connected</title>
 *  <para>Unlike the older #TpConnection:connection-ready mechanism, this
 *    feature does not imply that the connection has successfully connected.
 *    It only implies that an initial status (disconnected, connecting or
 *    connected) has been discovered. %TP_CONNECTION_FEATURE_CONNECTED
 *    is the closest equivalent of #TpConnection:connection-ready.</para>
 * </note>
 *
 * One can ask for a feature to be prepared using the
 * tp_proxy_prepare_async() function, and waiting for it to callback.
 *
 * Since: 0.11.3
 */

GQuark
tp_connection_get_feature_quark_core (void)
{
  return g_quark_from_static_string ("tp-connection-feature-core");
}

/**
 * TP_CONNECTION_FEATURE_CONNECTED:
 *
 * Expands to a call to a function that returns a #GQuark representing the
 * "connected" feature.
 *
 * When this feature is prepared, it means that the connection has become
 * connected to the appropriate real-time communications service, and all
 * information requested via other features has been updated accordingly.
 * In particular, the following aspects of %TP_CONNECTION_FEATURE_CORE
 * will be up to date:
 *
 * <itemizedlist>
 *  <listitem>#TpConnection:status is
 *    %TP_CONNECTION_STATUS_CONNECTED</listitem>
 *  <listitem>#TpConnection:self-handle is valid and non-zero</listitem>
 *  <listitem>all interfaces have been added to the set of
 *    #TpProxy:interfaces, and that set will not change again</listitem>
 * </itemizedlist>
 *
 * <note>
 *   <title>Someone still has to call Connect()</title>
 *   <para>Requesting this feature via tp_proxy_prepare_async() means that
 *     you want to wait for the connection to connect, but it doesn't actually
 *     start the process of connecting: to do that, call
 *     tp_cli_connection_call_connect() separately.</para>
 * </note>
 *
 * One can ask for a feature to be prepared using the
 * tp_proxy_prepare_async() function, and waiting for it to callback.
 *
 * Since: 0.11.3
 */

GQuark
tp_connection_get_feature_quark_connected (void)
{
  return g_quark_from_static_string ("tp-connection-feature-connected");
}

/**
 * TP_CONNECTION_FEATURE_CAPABILITIES:
 *
 * Expands to a call to a function that returns a #GQuark representing the
 * "capabilities" feature.
 *
 * When this feature is prepared, the Requests.RequestableChannelClasses
 * property of the Connection has been retrieved.
 * In particular, the %TpConnection:capabilities property has been set.
 *
 * One can ask for a feature to be prepared using the
 * tp_proxy_prepare_async() function, and waiting for it to callback.
 *
 * Since: 0.11.3
 */

GQuark
tp_connection_get_feature_quark_capabilities (void)
{
  return g_quark_from_static_string ("tp-connection-feature-capabilities");
}

/**
 * TP_CONNECTION_FEATURE_AVATAR_REQUIREMENTS:
 *
 * Expands to a call to a function that returns a #GQuark representing the
 * "avatar-requirements" feature.
 *
 * When this feature is prepared, the avatar requirements of the Connection has
 * been retrieved. Use tp_connection_get_avatar_requirements() to get them once
 * prepared.
 *
 * One can ask for a feature to be prepared using the
 * tp_proxy_prepare_async() function, and waiting for it to callback.
 *
 * Since: 0.11.UNRELEASED
 */

GQuark
tp_connection_get_feature_quark_avatar_requirements (void)
{
  return g_quark_from_static_string ("tp-connection-feature-avatar-requirements");
}

/**
 * TP_ERRORS_DISCONNECTED:
 *
 * #GError domain representing a Telepathy connection becoming disconnected.
 * The @code in a #GError with this domain must be a member of
 * #TpConnectionStatusReason.
 *
 * This macro expands to a function call returning a #GQuark.
 *
 * Since: 0.7.1
 */
GQuark
tp_errors_disconnected_quark (void)
{
  static GQuark q = 0;

  if (q == 0)
    q = g_quark_from_static_string ("tp_errors_disconnected_quark");

  return q;
}

/**
 * TP_UNKNOWN_CONNECTION_STATUS:
 *
 * An invalid connection status used in #TpConnection to indicate that the
 * status has not yet been discovered.
 *
 * Since: 0.7.1
 */

/**
 * TpConnectionClass:
 * @parent_class: the parent class
 *
 * The class of a #TpConnection. In addition to @parent_class there are four
 * pointers reserved for possible future use.
 *
 * (Changed in 0.7.12: the layout of the structure is visible, allowing
 * subclassing.)
 *
 * Since: 0.7.1
 */

/**
 * TpConnection:
 *
 * A proxy object for a Telepathy connection. There are no interesting
 * public struct fields.
 *
 * (Changed in 0.7.12: the layout of the structure is visible, allowing
 * subclassing.)
 *
 * Since: 0.7.1
 */

enum
{
  PROP_STATUS = 1,
  PROP_STATUS_REASON,
  PROP_CONNECTION_READY,
  PROP_SELF_HANDLE,
  PROP_CAPABILITIES,
  N_PROPS
};

G_DEFINE_TYPE (TpConnection,
    tp_connection,
    TP_TYPE_PROXY);

static void
tp_connection_get_property (GObject *object,
                            guint property_id,
                            GValue *value,
                            GParamSpec *pspec)
{
  TpConnection *self = TP_CONNECTION (object);

  switch (property_id)
    {
    case PROP_CONNECTION_READY:
      g_value_set_boolean (value, self->priv->ready);
      break;
    case PROP_STATUS:
      g_value_set_uint (value, self->priv->status);
      break;
    case PROP_STATUS_REASON:
      g_value_set_uint (value, self->priv->status_reason);
      break;
    case PROP_SELF_HANDLE:
      g_value_set_uint (value, self->priv->self_handle);
      break;
    case PROP_CAPABILITIES:
      g_value_set_object (value, self->priv->capabilities);
      break;
    default:
      G_OBJECT_WARN_INVALID_PROPERTY_ID (object, property_id, pspec);
      break;
    }
}

static void
tp_connection_get_rcc_cb (TpProxy *proxy,
    const GValue *value,
    const GError *error,
    gpointer user_data,
    GObject *weak_object)
{
  TpConnection *self = (TpConnection *) proxy;

  self->priv->fetching_rcc = FALSE;

  if (error != NULL)
    {
      DEBUG ("Failed to get RequestableChannelClasses property, using an "
          "empty set: %s", error->message);

      /* it's NULL-safe */
      self->priv->capabilities = _tp_capabilities_new (NULL, FALSE);
      goto finally;
    }

  g_assert (self->priv->capabilities == NULL);

  if (!G_VALUE_HOLDS (value, TP_ARRAY_TYPE_REQUESTABLE_CHANNEL_CLASS_LIST))
    {
      DEBUG ("RequestableChannelClasses is not of type a(a{sv}as), using an "
          "empty set: %s", G_VALUE_TYPE_NAME (value));

      /* it's NULL-safe */
      self->priv->capabilities = _tp_capabilities_new (NULL, FALSE);
      goto finally;
    }

  DEBUG ("CAPABILITIES ready");

  self->priv->capabilities = _tp_capabilities_new (g_value_get_boxed (value),
      FALSE);

finally:
  _tp_proxy_set_feature_prepared (proxy, TP_CONNECTION_FEATURE_CAPABILITIES,
      TRUE);

  g_object_notify ((GObject *) self, "capabilities");
}

static void
tp_connection_maybe_prepare_capabilities (TpProxy *proxy)
{
  TpConnection *self = (TpConnection *) proxy;

  if (self->priv->capabilities != NULL)
    return;   /* already done */

  if (!_tp_proxy_is_preparing (proxy, TP_CONNECTION_FEATURE_CAPABILITIES))
    return;   /* not interested right now */

  if (!self->priv->ready)
    return;   /* will try again when ready */

  if (self->priv->fetching_rcc)
    return;   /* Another Get operation is running */

  if (!tp_proxy_has_interface_by_id (proxy,
        TP_IFACE_QUARK_CONNECTION_INTERFACE_REQUESTS))
    {
      /* Connection doesn't support Requests; set an empty TpCapabilities
       * object as all calls to CreateChannel/EnsureChannel will fail. */

      self->priv->capabilities = _tp_capabilities_new (NULL, FALSE);
      _tp_proxy_set_feature_prepared (proxy, TP_CONNECTION_FEATURE_CAPABILITIES,
          TRUE);
      return;
    }

  self->priv->fetching_rcc = TRUE;

  tp_cli_dbus_properties_call_get (self, -1,
      TP_IFACE_CONNECTION_INTERFACE_REQUESTS, "RequestableChannelClasses",
      tp_connection_get_rcc_cb, NULL, NULL, NULL);
}

static void
tp_connection_get_avatar_requirements_cb (TpProxy *proxy,
    GHashTable *properties,
    const GError *error,
    gpointer user_data,
    GObject *weak_object)
{
  TpConnection *self = (TpConnection *) proxy;
  GStrv supported_mime_types;
  GStrv empty_strv = { NULL };

  self->priv->fetching_avatar_requirements = FALSE;

  if (error != NULL)
    {
      DEBUG ("Failed to get avatar requirements properties: %s", error->message);
      goto finally;
    }

  g_assert (self->priv->avatar_requirements == NULL);

  DEBUG ("AVATAR REQUIREMENTS ready");

  supported_mime_types = (GStrv) tp_asv_get_strv (properties,
      "SupportedAvatarMIMETypes");
  if (supported_mime_types == NULL)
    supported_mime_types = empty_strv;

  self->priv->avatar_requirements = tp_avatar_requirements_new (
      supported_mime_types,
      tp_asv_get_uint32 (properties, "MinimumAvatarWidth", NULL),
      tp_asv_get_uint32 (properties, "MinimumAvatarHeight", NULL),
      tp_asv_get_uint32 (properties, "RecommendedAvatarWidth", NULL),
      tp_asv_get_uint32 (properties, "RecommendedAvatarHeight", NULL),
      tp_asv_get_uint32 (properties, "MaximumAvatarWidth", NULL),
      tp_asv_get_uint32 (properties, "MaximumAvatarHeight", NULL),
      tp_asv_get_uint32 (properties, "MaximumAvatarBytes", NULL));

finally:
  _tp_proxy_set_feature_prepared (proxy, TP_CONNECTION_FEATURE_AVATAR_REQUIREMENTS,
      self->priv->avatar_requirements != NULL);
}

static void
tp_connection_maybe_prepare_avatar_requirements (TpProxy *proxy)
{
  TpConnection *self = (TpConnection *) proxy;

  if (self->priv->avatar_requirements != NULL)
    return;   /* already done */

  if (!_tp_proxy_is_preparing (proxy, TP_CONNECTION_FEATURE_AVATAR_REQUIREMENTS))
    return;   /* not interested right now */

  if (!self->priv->ready)
    return;   /* will try again when ready */

  if (self->priv->fetching_avatar_requirements)
    return;   /* Another Get operation is running */

  if (!tp_proxy_has_interface_by_id (proxy,
        TP_IFACE_QUARK_CONNECTION_INTERFACE_AVATARS))
    {
      _tp_proxy_set_feature_prepared (proxy, TP_CONNECTION_FEATURE_AVATAR_REQUIREMENTS,
          FALSE);
      return;
    }

  self->priv->fetching_avatar_requirements = TRUE;

  tp_cli_dbus_properties_call_get_all (self, -1,
      TP_IFACE_CONNECTION_INTERFACE_AVATARS,
      tp_connection_get_avatar_requirements_cb, NULL, NULL, NULL);
}

static void
tp_connection_continue_introspection (TpConnection *self)
{
  if (tp_proxy_get_invalidated (self) != NULL)
    {
      DEBUG ("Already invalidated: not becoming ready");
      return;
    }

  if (self->priv->introspect_needed == NULL)
    {
      if (!self->priv->introspecting_after_connected)
        {
          /* Introspection will restart when we become CONNECTED */
          DEBUG ("CORE ready, but not CONNECTED");
          _tp_proxy_set_feature_prepared ((TpProxy *) self,
            TP_CONNECTION_FEATURE_CORE, TRUE);
          return;
        }

      /* signal CONNECTED; we shouldn't have gone to status CONNECTED for any
       * reason that isn't REQUESTED :-) */
      DEBUG ("%p: CORE and CONNECTED ready", self);
      self->priv->status = TP_CONNECTION_STATUS_CONNECTED;
      self->priv->status_reason = TP_CONNECTION_STATUS_REASON_REQUESTED;
      self->priv->ready = TRUE;

      _tp_proxy_set_feature_prepared ((TpProxy *) self,
          TP_CONNECTION_FEATURE_CONNECTED, TRUE);
      _tp_proxy_set_feature_prepared ((TpProxy *) self,
          TP_CONNECTION_FEATURE_CORE, TRUE);

      g_object_notify ((GObject *) self, "status");
      g_object_notify ((GObject *) self, "status-reason");
      g_object_notify ((GObject *) self, "connection-ready");

      tp_connection_maybe_prepare_capabilities ((TpProxy *) self);
      tp_connection_maybe_prepare_avatar_requirements ((TpProxy *) self);
    }
  else
    {
      TpConnectionProc next = self->priv->introspect_needed->data;

      self->priv->introspect_needed = g_list_delete_link (
          self->priv->introspect_needed,
          self->priv->introspect_needed);
      next (self);
    }
}

static void
got_contact_attribute_interfaces (TpProxy *proxy,
                                  const GValue *value,
                                  const GError *error,
                                  gpointer user_data G_GNUC_UNUSED,
                                  GObject *weak_object G_GNUC_UNUSED)
{
  TpConnection *self = TP_CONNECTION (proxy);
  GArray *arr;

<<<<<<< HEAD
  g_assert (self->priv->introspection_call != NULL);
  self->priv->introspection_call = NULL;

  if (error == NULL)
=======
  if (error == NULL && G_VALUE_HOLDS (value, G_TYPE_STRV))
>>>>>>> ee2120c7
    {
      gchar **interfaces = g_value_get_boxed (value);
      gchar **iter;

      arr = g_array_sized_new (FALSE, FALSE, sizeof (GQuark),
          interfaces == NULL ? 0 : g_strv_length (interfaces));

      if (interfaces != NULL)
        {
          for (iter = interfaces; *iter != NULL; iter++)
            {
              if (tp_dbus_check_valid_interface_name (*iter, NULL))
                {
                  GQuark q = g_quark_from_string (*iter);

                  DEBUG ("%p: ContactAttributeInterfaces has %s", self,
                      *iter);
                  g_array_append_val (arr, q);
                }
              else
                {
                  DEBUG ("%p: ignoring invalid interface: %s", self,
                      *iter);
                }
            }
<<<<<<< HEAD

          if (self->priv->contact_attribute_interfaces != NULL)
            g_array_free (self->priv->contact_attribute_interfaces, TRUE);

          self->priv->contact_attribute_interfaces = arr;
        }
      else
        {
          DEBUG ("%p: ContactAttributeInterfaces had wrong type %s, "
              "ignoring", self, G_VALUE_TYPE_NAME (value));
=======
>>>>>>> ee2120c7
        }
    }
  else
    {
      if (error == NULL)
        DEBUG ("%p: ContactAttributeInterfaces had wrong type %s, "
            "ignoring", self, G_VALUE_TYPE_NAME (value));
      else
        DEBUG ("%p: Get(Contacts, ContactAttributeInterfaces) failed with "
            "%s %d: %s", self, g_quark_to_string (error->domain), error->code,
            error->message);

      arr = g_array_sized_new (FALSE, FALSE, sizeof (GQuark), 0);
    }

  g_assert (self->priv->contact_attribute_interfaces == NULL);
  self->priv->contact_attribute_interfaces = arr;

  tp_connection_continue_introspection (self);
}

static void
introspect_contacts (TpConnection *self)
{
  /* "This cannot change during the lifetime of the Connection." -- tp-spec */
  if (self->priv->contact_attribute_interfaces != NULL)
    {
      tp_connection_continue_introspection (self);
      return;
    }

  g_assert (self->priv->introspection_call == NULL);
  self->priv->introspection_call = tp_cli_dbus_properties_call_get (self, -1,
       TP_IFACE_CONNECTION_INTERFACE_CONTACTS, "ContactAttributeInterfaces",
       got_contact_attribute_interfaces, NULL, NULL, NULL);
}

static void
_tp_connection_set_self_handle (TpConnection *self,
                 guint self_handle)
{
  if (self_handle != self->priv->self_handle)
    {
      self->priv->self_handle = self_handle;
      g_object_notify ((GObject *) self, "self-handle");
    }
}

static void
got_self_handle (TpConnection *self,
                 guint self_handle,
                 const GError *error,
                 gpointer user_data G_GNUC_UNUSED,
                 GObject *user_object G_GNUC_UNUSED)
{
  g_assert (self->priv->introspection_call != NULL);
  self->priv->introspection_call = NULL;

  if (error != NULL)
    {
      DEBUG ("%p: GetSelfHandle() failed: %s", self, error->message);
      self_handle = 0;
      /* FIXME: abort the readying process */
    }

  _tp_connection_set_self_handle (self, self_handle);
  tp_connection_continue_introspection (self);
}

static void
on_self_handle_changed (TpConnection *self,
                        guint self_handle,
                        gpointer user_data G_GNUC_UNUSED,
                        GObject *user_object G_GNUC_UNUSED)
{
  _tp_connection_set_self_handle (self, self_handle);
}

static void
get_self_handle (TpConnection *self)
{
  if (!self->priv->introspecting_after_connected)
    {
      tp_connection_continue_introspection (self);
      return;
    }

  /* this only happens when we introspect after CONNECTED, so there's no need
   * to track whether this is the first time */
  tp_cli_connection_connect_to_self_handle_changed (self,
      on_self_handle_changed, NULL, NULL, NULL, NULL);

  /* GetSelfHandle is deprecated in favour of the SelfHandle property,
   * but until Connection has other interesting properties, there's no point in
   * trying to implement a fast path; GetSelfHandle is the only one guaranteed
   * to work, so we'll sometimes have to call it anyway */
  g_assert (self->priv->introspection_call == NULL);
  self->priv->introspection_call = tp_cli_connection_call_get_self_handle (
      self, -1, got_self_handle, NULL, NULL, NULL);
}

static void
tp_connection_got_interfaces_cb (TpConnection *self,
                                 const gchar **interfaces,
                                 const GError *error,
                                 gpointer user_data,
                                 GObject *user_object)
{
  g_assert (self->priv->introspection_call != NULL);
  self->priv->introspection_call = NULL;

  if (error != NULL)
    {
      DEBUG ("%p: GetInterfaces() failed, assuming no interfaces: %s",
          self, error->message);
      interfaces = NULL;
    }

  DEBUG ("%p: Introspected interfaces", self);

  if (tp_proxy_get_invalidated (self) != NULL)
    {
      DEBUG ("%p: already invalidated, not trying to become ready: %s",
          self, tp_proxy_get_invalidated (self)->message);
      return;
    }

  g_assert (self->priv->introspect_needed == NULL);
  tp_verify_statement (sizeof (TpConnectionProc) <= sizeof (gpointer));
  self->priv->introspect_needed = g_list_append (self->priv->introspect_needed,
    get_self_handle);

  if (interfaces != NULL)
    {
      const gchar **iter;

      for (iter = interfaces; *iter != NULL; iter++)
        {
          if (tp_dbus_check_valid_interface_name (*iter, NULL))
            {
              GQuark q = g_quark_from_string (*iter);

              tp_proxy_add_interface_by_id ((TpProxy *) self, q);

              if (q == TP_IFACE_QUARK_CONNECTION_INTERFACE_CONTACTS)
                {
                  self->priv->introspect_needed = g_list_append (
                      self->priv->introspect_needed, introspect_contacts);
                }
            }
          else
            {
              DEBUG ("\t\tInterface %s not valid", *iter);
            }
        }
    }

  /* FIXME: give subclasses a chance to influence the definition of "ready"
   * now that we have our interfaces? */

  tp_connection_continue_introspection (self);
}

static void
tp_connection_status_changed (TpConnection *self,
                              guint status,
                              guint reason)
{
  DEBUG ("%p: %d -> %d because %d", self, self->priv->status, status, reason);

  if (status == TP_CONNECTION_STATUS_CONNECTED)
    {
      if (self->priv->introspection_call != NULL &&
          !self->priv->introspecting_after_connected)
        {
          /* We thought we knew what was going on, but now the connection has
           * gone to CONNECTED and all bets are off. Start again! */
          DEBUG ("Cancelling pre-CONNECTED introspection and starting again");
          tp_proxy_pending_call_cancel (self->priv->introspection_call);
          self->priv->introspection_call = NULL;
          g_list_free (self->priv->introspect_needed);
          self->priv->introspect_needed = NULL;
        }

      self->priv->introspecting_after_connected = TRUE;

      /* we defer the perceived change to CONNECTED until ready */
      if (self->priv->introspection_call == NULL)
        {
          self->priv->introspection_call =
            tp_cli_connection_call_get_interfaces (self, -1,
                tp_connection_got_interfaces_cb, NULL, NULL, NULL);
        }
    }
  else
    {
      self->priv->status = status;
      self->priv->status_reason = reason;
      g_object_notify ((GObject *) self, "status");
      g_object_notify ((GObject *) self, "status-reason");
    }
}

static void
tp_connection_connection_error_cb (TpConnection *self,
                                   const gchar *error_name,
                                   GHashTable *details,
                                   gpointer user_data,
                                   GObject *weak_object)
{
  if (self->priv->connection_error != NULL)
    {
      g_error_free (self->priv->connection_error);
      self->priv->connection_error = NULL;
    }

  tp_proxy_dbus_error_to_gerror (self, error_name,
        tp_asv_get_string (details, "debug-message"),
        &(self->priv->connection_error));
}

static void
tp_connection_status_reason_to_gerror (TpConnectionStatusReason reason,
                                       TpConnectionStatus prev_status,
                                       GError **error)
{
  TpError code;
  const gchar *message;

  switch (reason)
    {
    case TP_CONNECTION_STATUS_REASON_NONE_SPECIFIED:
      code = TP_ERROR_DISCONNECTED;
      message = "Disconnected for unspecified reason";
      break;

    case TP_CONNECTION_STATUS_REASON_REQUESTED:
      code = TP_ERROR_CANCELLED;
      message = "User requested disconnection";
      break;

    case TP_CONNECTION_STATUS_REASON_NETWORK_ERROR:
      code = TP_ERROR_NETWORK_ERROR;
      message = "Network error";
      break;

    case TP_CONNECTION_STATUS_REASON_ENCRYPTION_ERROR:
      code = TP_ERROR_ENCRYPTION_ERROR;
      message = "Encryption error";
      break;

    case TP_CONNECTION_STATUS_REASON_NAME_IN_USE:
      if (prev_status == TP_CONNECTION_STATUS_CONNECTED)
        {
          code = TP_ERROR_CONNECTION_REPLACED;
          message = "Connection replaced";
        }
      else
        {
          /* If the connection was with register=TRUE, we should ideally use
           * REGISTRATION_EXISTS; but we can't actually tell that from here,
           * so we'll have to rely on CMs supporting in-band registration
           * (Gabble) to emit ConnectionError */
          code = TP_ERROR_ALREADY_CONNECTED;
          message = "Already connected (or if registering, registration "
            "already exists)";
        }
      break;

    case TP_CONNECTION_STATUS_REASON_CERT_NOT_PROVIDED:
      code = TP_ERROR_CERT_NOT_PROVIDED;
      message = "Server certificate not provided";
      break;

    case TP_CONNECTION_STATUS_REASON_CERT_UNTRUSTED:
      code = TP_ERROR_CERT_UNTRUSTED;
      message = "Server certificate CA not trusted";
      break;

    case TP_CONNECTION_STATUS_REASON_CERT_EXPIRED:
      code = TP_ERROR_CERT_EXPIRED;
      message = "Server certificate expired";
      break;

    case TP_CONNECTION_STATUS_REASON_CERT_NOT_ACTIVATED:
      code = TP_ERROR_CERT_NOT_ACTIVATED;
      message = "Server certificate not valid yet";
      break;

    case TP_CONNECTION_STATUS_REASON_CERT_HOSTNAME_MISMATCH:
      code = TP_ERROR_CERT_HOSTNAME_MISMATCH;
      message = "Server certificate has wrong hostname";
      break;

    case TP_CONNECTION_STATUS_REASON_CERT_FINGERPRINT_MISMATCH:
      code = TP_ERROR_CERT_FINGERPRINT_MISMATCH;
      message = "Server certificate fingerprint mismatch";
      break;

    case TP_CONNECTION_STATUS_REASON_CERT_SELF_SIGNED:
      code = TP_ERROR_CERT_SELF_SIGNED;
      message = "Server certificate is self-signed";
      break;

    case TP_CONNECTION_STATUS_REASON_CERT_OTHER_ERROR:
      code = TP_ERROR_CERT_INVALID;
      message = "Unspecified server certificate error";
      break;

    default:
      g_set_error (error, TP_ERRORS_DISCONNECTED, reason,
          "Unknown disconnection reason");
      return;
    }

  g_set_error (error, TP_ERRORS, code, "%s", message);
}

static void
tp_connection_status_changed_cb (TpConnection *self,
                                 guint status,
                                 guint reason,
                                 gpointer user_data,
                                 GObject *weak_object)
{
  TpConnectionStatus prev_status = self->priv->status;

  /* GetStatus is called in the TpConnection constructor. If we don't have the
   * reply for this GetStatus call yet, ignore this signal StatusChanged in
   * order to run the interface introspection only one time. We will get the
   * GetStatus reply later anyway. */
  if (self->priv->status != TP_UNKNOWN_CONNECTION_STATUS)
    {
      tp_connection_status_changed (self, status, reason);
    }

  /* we only want to run this in response to a StatusChanged signal,
   * not if the initial status is DISCONNECTED */

  if (status == TP_CONNECTION_STATUS_DISCONNECTED)
    {
      if (self->priv->connection_error == NULL)
        {
          tp_connection_status_reason_to_gerror (reason, prev_status,
              &(self->priv->connection_error));
        }

      tp_proxy_invalidate ((TpProxy *) self, self->priv->connection_error);

      g_error_free (self->priv->connection_error);
      self->priv->connection_error = NULL;
    }
}

static void
tp_connection_got_status_cb (TpConnection *self,
                             guint status,
                             const GError *error,
                             gpointer unused,
                             GObject *user_object)
{
  DEBUG ("%p", self);

  g_assert (self->priv->introspection_call != NULL);
  self->priv->introspection_call = NULL;

  if (error == NULL)
    {
      DEBUG ("%p: Initial status is %d", self, status);
      tp_connection_status_changed (self, status,
          TP_CONNECTION_STATUS_REASON_NONE_SPECIFIED);

      /* try introspecting before CONNECTED - it might work... */
      if (status != TP_CONNECTION_STATUS_CONNECTED &&
          self->priv->introspection_call == NULL)
        {
          self->priv->introspection_call =
            tp_cli_connection_call_get_interfaces (self, -1,
                tp_connection_got_interfaces_cb, NULL, NULL, NULL);
        }
    }
  else
    {
      DEBUG ("%p: GetStatus() failed with %s %d \"%s\"",
          self, g_quark_to_string (error->domain), error->code,
          error->message);
    }
}

static void
tp_connection_invalidated (TpConnection *self)
{
  if (self->priv->introspection_call != NULL)
    {
      DEBUG ("Cancelling introspection");
      tp_proxy_pending_call_cancel (self->priv->introspection_call);
      self->priv->introspection_call = NULL;
    }

  _tp_connection_set_self_handle (self, 0);
  _tp_connection_clean_up_handle_refs (self);
}

static GObject *
tp_connection_constructor (GType type,
                           guint n_params,
                           GObjectConstructParam *params)
{
  GObjectClass *object_class = (GObjectClass *) tp_connection_parent_class;
  TpConnection *self = TP_CONNECTION (object_class->constructor (type,
        n_params, params));

  /* Connect to my own StatusChanged signal.
   * The connection hasn't had a chance to become invalid yet, so we can
   * assume that this signal connection will work */
  DEBUG ("Connecting to StatusChanged and ConnectionError");
  tp_cli_connection_connect_to_status_changed (self,
      tp_connection_status_changed_cb, NULL, NULL, NULL, NULL);
  tp_cli_connection_connect_to_connection_error (self,
      tp_connection_connection_error_cb, NULL, NULL, NULL, NULL);

  /* get my initial status */
  DEBUG ("Calling GetStatus");
  g_assert (self->priv->introspection_call == NULL);
  self->priv->introspection_call = tp_cli_connection_call_get_status (self, -1,
      tp_connection_got_status_cb, NULL, NULL, NULL);

  _tp_connection_init_handle_refs (self);

  g_signal_connect (self, "invalidated",
      G_CALLBACK (tp_connection_invalidated), NULL);

  DEBUG ("Returning %p", self);
  return (GObject *) self;
}

static void
tp_connection_init (TpConnection *self)
{
  DEBUG ("%p", self);

  self->priv = G_TYPE_INSTANCE_GET_PRIVATE (self, TP_TYPE_CONNECTION,
      TpConnectionPrivate);

  self->priv->status = TP_UNKNOWN_CONNECTION_STATUS;
  self->priv->status_reason = TP_CONNECTION_STATUS_REASON_NONE_SPECIFIED;
  self->priv->contacts = g_hash_table_new (g_direct_hash, g_direct_equal);
  self->priv->introspection_call = NULL;
}

static void
tp_connection_finalize (GObject *object)
{
  TpConnection *self = TP_CONNECTION (object);

  DEBUG ("%p", self);

  /* not true unless we were finalized before we were ready */
  if (self->priv->introspect_needed != NULL)
    {
      g_list_free (self->priv->introspect_needed);
      self->priv->introspect_needed = NULL;
    }

  if (self->priv->contact_attribute_interfaces != NULL)
    {
      g_array_free (self->priv->contact_attribute_interfaces, TRUE);
      self->priv->contact_attribute_interfaces = NULL;
    }

  if (self->priv->connection_error != NULL)
    {
      g_error_free (self->priv->connection_error);
      self->priv->connection_error = NULL;
    }

  ((GObjectClass *) tp_connection_parent_class)->finalize (object);
}


static void
contact_notify_invalidated (gpointer k G_GNUC_UNUSED,
                            gpointer v,
                            gpointer d G_GNUC_UNUSED)
{
  _tp_contact_connection_invalidated (v);
}


static void
tp_connection_dispose (GObject *object)
{
  TpConnection *self = TP_CONNECTION (object);

  DEBUG ("%p", object);

  if (self->priv->contacts != NULL)
    {
      g_hash_table_foreach (self->priv->contacts, contact_notify_invalidated,
          NULL);
      g_hash_table_destroy (self->priv->contacts);
      self->priv->contacts = NULL;
    }

  if (self->priv->capabilities != NULL)
    {
      g_object_unref (self->priv->capabilities);
      self->priv->capabilities = NULL;
    }

  if (self->priv->avatar_requirements != NULL)
    {
      tp_avatar_requirements_destroy (self->priv->avatar_requirements);
      self->priv->avatar_requirements = NULL;
    }

  ((GObjectClass *) tp_connection_parent_class)->dispose (object);
}

enum {
    FEAT_CORE,
    FEAT_CONNECTED,
    FEAT_CAPABILITIES,
    FEAT_AVATAR_REQUIREMENTS,
    N_FEAT
};

static const TpProxyFeature *
tp_connection_list_features (TpProxyClass *cls G_GNUC_UNUSED)
{
  static TpProxyFeature features[N_FEAT + 1] = { { 0 } };

  if (G_LIKELY (features[0].name != 0))
    return features;

  features[FEAT_CORE].name = TP_CONNECTION_FEATURE_CORE;
  features[FEAT_CORE].core = TRUE;

  features[FEAT_CONNECTED].name = TP_CONNECTION_FEATURE_CONNECTED;

  features[FEAT_CAPABILITIES].name = TP_CONNECTION_FEATURE_CAPABILITIES;
  features[FEAT_CAPABILITIES].start_preparing =
    tp_connection_maybe_prepare_capabilities;

  features[FEAT_AVATAR_REQUIREMENTS].name = TP_CONNECTION_FEATURE_AVATAR_REQUIREMENTS;
  features[FEAT_AVATAR_REQUIREMENTS].start_preparing =
    tp_connection_maybe_prepare_avatar_requirements;

  /* assert that the terminator at the end is there */
  g_assert (features[N_FEAT].name == 0);

  return features;
}

static void
tp_connection_class_init (TpConnectionClass *klass)
{
  GParamSpec *param_spec;
  TpProxyClass *proxy_class = (TpProxyClass *) klass;
  GObjectClass *object_class = (GObjectClass *) klass;

  tp_connection_init_known_interfaces ();

  g_type_class_add_private (klass, sizeof (TpConnectionPrivate));

  object_class->constructor = tp_connection_constructor;
  object_class->get_property = tp_connection_get_property;
  object_class->dispose = tp_connection_dispose;
  object_class->finalize = tp_connection_finalize;

  proxy_class->interface = TP_IFACE_QUARK_CONNECTION;
  /* If you change this, you must also change TpChannel to stop asserting
   * that its connection has a unique name */
  proxy_class->must_have_unique_name = TRUE;
  proxy_class->list_features = tp_connection_list_features;

  /**
   * TpConnection:status:
   *
   * This connection's status, or %TP_UNKNOWN_CONNECTION_STATUS if we don't
   * know yet.
   *
   * To wait for a valid status (and other properties), call
   * tp_proxy_prepare_async() with the feature %TP_CONNECTION_FEATURE_CORE.
   *
   * Since version 0.11.3, the change to status
   * %TP_CONNECTION_STATUS_CONNECTED is delayed slightly, until introspection
   * of the connection has finished.
   */
  param_spec = g_param_spec_uint ("status", "Status",
      "The status of this connection", 0, G_MAXUINT32,
      TP_UNKNOWN_CONNECTION_STATUS,
      G_PARAM_READABLE
      | G_PARAM_STATIC_NAME | G_PARAM_STATIC_BLURB | G_PARAM_STATIC_NICK);
  g_object_class_install_property (object_class, PROP_STATUS,
      param_spec);

  /**
   * TpConnection:self-handle:
   *
   * The %TP_HANDLE_TYPE_CONTACT handle of the local user on this connection,
   * or 0 if we don't know yet or if the connection has become invalid.
   *
   * To wait for a valid self-handle (and other properties), call
   * tp_proxy_prepare_async() with the feature
   * %TP_CONNECTION_FEATURE_CONNECTED.
   */
  param_spec = g_param_spec_uint ("self-handle", "Self handle",
      "The local user's Contact handle on this connection", 0, G_MAXUINT32,
      0,
      G_PARAM_READABLE | G_PARAM_STATIC_STRINGS);
  g_object_class_install_property (object_class, PROP_SELF_HANDLE,
      param_spec);

  /**
   * TpConnection:status-reason:
   *
   * To wait for a valid status (and other properties), call
   * tp_proxy_prepare_async() with the feature %TP_CONNECTION_FEATURE_CORE.
   *
   * The reason why #TpConnection:status changed to its current value,
   * or TP_CONNECTION_STATUS_REASON_NONE_SPECIFIED if unknown.
   * know yet.
   */
  param_spec = g_param_spec_uint ("status-reason", "Last status change reason",
      "The reason why #TpConnection:status changed to its current value",
      0, G_MAXUINT32, TP_CONNECTION_STATUS_REASON_NONE_SPECIFIED,
      G_PARAM_READABLE
      | G_PARAM_STATIC_NAME | G_PARAM_STATIC_BLURB | G_PARAM_STATIC_NICK);
  g_object_class_install_property (object_class, PROP_STATUS_REASON,
      param_spec);

  /**
   * TpConnection:connection-ready:
   *
   * Initially %FALSE; changes to %TRUE when the connection has gone to
   * CONNECTED status, introspection has finished and it's ready for use.
   *
   * By the time this property becomes %TRUE, any extra interfaces will
   * have been set up and the #TpProxy:interfaces property will have been
   * populated.
   *
   * This is similar to %TP_CONNECTION_FEATURE_CONNECTED, except that once
   * it has changed to %TRUE, it remains %TRUE even if the connection has
   * been invalidated.
   */
  param_spec = g_param_spec_boolean ("connection-ready", "Connection ready?",
      "Initially FALSE; changes to TRUE when introspection finishes", FALSE,
      G_PARAM_READABLE
      | G_PARAM_STATIC_NAME | G_PARAM_STATIC_BLURB | G_PARAM_STATIC_NICK);
  g_object_class_install_property (object_class, PROP_CONNECTION_READY,
      param_spec);

 /**
   * TpConnection:capabilities:
   *
   * The %TpCapabilities object representing the capabilities of this
   * connection, or NULL if we don't know yet.
   *
   * To wait for valid capability information, call tp_proxy_prepare_async()
   * with the feature %TP_CONNECTION_FEATURE_CAPABILITIES.
   */
  param_spec = g_param_spec_object ("capabilities", "Capabilities",
      "A TpCapabilities object representing the capabilities of the connection",
      TP_TYPE_CAPABILITIES,
      G_PARAM_READABLE | G_PARAM_STATIC_STRINGS);
  g_object_class_install_property (object_class, PROP_CAPABILITIES,
      param_spec);
}

/**
 * tp_connection_new:
 * @dbus: a D-Bus daemon; may not be %NULL
 * @bus_name: the well-known or unique name of the connection process;
 *  if well-known, this function will make a blocking call to the bus daemon
 *  to resolve the unique name. May be %NULL if @object_path is not, in which
 *  case a well-known name will be derived from @object_path.
 * @object_path: the object path of the connection process. May be %NULL
 *  if @bus_name is a well-known name, in which case the object path will
 *  be derived from @bus_name.
 * @error: used to indicate the error if %NULL is returned
 *
 * <!-- -->
 *
 * Returns: a new connection proxy, or %NULL if unique-name resolution
 *  fails or on invalid arguments
 *
 * Since: 0.7.1
 */
TpConnection *
tp_connection_new (TpDBusDaemon *dbus,
                   const gchar *bus_name,
                   const gchar *object_path,
                   GError **error)
{
  gchar *dup_path = NULL;
  gchar *dup_name = NULL;
  gchar *dup_unique_name = NULL;
  TpConnection *ret = NULL;

  g_return_val_if_fail (TP_IS_DBUS_DAEMON (dbus), NULL);
  g_return_val_if_fail (object_path != NULL ||
                        (bus_name != NULL && bus_name[0] != ':'), NULL);

  if (object_path == NULL)
    {
      dup_path = g_strdelimit (g_strdup_printf ("/%s", bus_name), ".", '/');
      object_path = dup_path;
    }
  else if (bus_name == NULL)
    {
      dup_name = g_strdelimit (g_strdup (object_path + 1), "/", '.');
      bus_name = dup_name;
    }

  if (!tp_dbus_check_valid_bus_name (bus_name,
        TP_DBUS_NAME_TYPE_NOT_BUS_DAEMON, error))
    goto finally;

  /* Resolve unique name if necessary */
  if (bus_name[0] != ':')
    {
      if (!_tp_dbus_daemon_get_name_owner (dbus, 2000, bus_name,
          &dup_unique_name, error))
        goto finally;

      bus_name = dup_unique_name;

      if (!tp_dbus_check_valid_bus_name (bus_name,
          TP_DBUS_NAME_TYPE_UNIQUE, error))
        goto finally;
    }

  if (!tp_dbus_check_valid_object_path (object_path, error))
    goto finally;

  ret = TP_CONNECTION (g_object_new (TP_TYPE_CONNECTION,
        "dbus-daemon", dbus,
        "bus-name", bus_name,
        "object-path", object_path,
        NULL));

finally:
  g_free (dup_path);
  g_free (dup_name);
  g_free (dup_unique_name);

  return ret;
}

/**
 * tp_connection_get_self_handle:
 * @self: a connection
 *
 * Return the %TP_HANDLE_TYPE_CONTACT handle of the local user on this
 * connection, or 0 if the self-handle is not known yet or the connection
 * has become invalid (the TpProxy::invalidated signal).
 *
 * The returned handle is not necessarily valid forever (the
 * notify::self-handle signal will be emitted if it changes, which can happen
 * on protocols such as IRC). Construct a #TpContact object if you want to
 * track the local user's identifier in the protocol, or other information
 * like their presence status, over time.
 *
 * Returns: the value of the TpConnection:self-handle property
 *
 * Since: 0.7.26
 */
TpHandle
tp_connection_get_self_handle (TpConnection *self)
{
  g_return_val_if_fail (TP_IS_CONNECTION (self), 0);
  return self->priv->self_handle;
}

/**
 * tp_connection_get_status:
 * @self: a connection
 * @reason: a TpConnectionStatusReason, or %NULL
 *
 * If @reason is not %NULL it is set to the reason why "status" changed to its
 * current value, or %TP_CONNECTION_STATUS_REASON_NONE_SPECIFIED if unknown.
 *
 * Returns: This connection's status, or %TP_UNKNOWN_CONNECTION_STATUS if we
 * don't know yet.
 *
 * Since: 0.7.14
 */
TpConnectionStatus
tp_connection_get_status (TpConnection *self,
                          TpConnectionStatusReason *reason)
{
  g_return_val_if_fail (TP_IS_CONNECTION (self), TP_UNKNOWN_CONNECTION_STATUS);

  if (reason != NULL)
    *reason = self->priv->status_reason;

  return self->priv->status;
}

/**
 * tp_connection_run_until_ready:
 * @self: a connection
 * @connect: if %TRUE, call Connect() if it appears to be necessary;
 *  if %FALSE, rely on Connect() to be called by another client
 * @error: if not %NULL and %FALSE is returned, used to raise an error
 * @loop: if not %NULL, a #GMainLoop is placed here while it is being run
 *  (so calling code can call g_main_loop_quit() to abort), and %NULL is
 *  placed here after the loop has been run
 *
 * If @self is connected and ready for use, return immediately. Otherwise,
 * call Connect() (unless @connect is %FALSE) and re-enter the main loop
 * until the connection becomes invalid, the connection connects successfully
 * and is introspected, or the main loop stored via @loop is cancelled.
 *
 * Returns: %TRUE if the connection is now connected and ready for use,
 *  %FALSE if the connection has become invalid.
 *
 * Since: 0.7.1
 * Deprecated: 0.11.0: Use tp_connection_call_when_ready,
 *  or restructure your program in such a way as to avoid re-entering the
 *  main loop.
 */

typedef struct {
    GMainLoop *loop;
    TpProxyPendingCall *pc;
    GError *connect_error /* gets initialized */;
} RunUntilReadyData;

static void
run_until_ready_ret (TpConnection *self,
                     const GError *error,
                     gpointer user_data,
                     GObject *weak_object)
{
  RunUntilReadyData *data = user_data;

  if (error != NULL)
    {
      g_main_loop_quit (data->loop);
      data->connect_error = g_error_copy (error);
    }
}

static void
run_until_ready_destroy (gpointer p)
{
  RunUntilReadyData *data = p;

  data->pc = NULL;
}

gboolean
tp_connection_run_until_ready (TpConnection *self,
                               gboolean connect,
                               GError **error,
                               GMainLoop **loop)
{
  TpProxy *as_proxy = (TpProxy *) self;
  gulong invalidated_id, ready_id;
  RunUntilReadyData data = { NULL, NULL, NULL };

  g_return_val_if_fail (TP_IS_CONNECTION (self), FALSE);

  if (as_proxy->invalidated)
    goto raise_invalidated;

  if (self->priv->ready)
    return TRUE;

  data.loop = g_main_loop_new (NULL, FALSE);

  invalidated_id = g_signal_connect_swapped (self, "invalidated",
      G_CALLBACK (g_main_loop_quit), data.loop);
  ready_id = g_signal_connect_swapped (self, "notify::connection-ready",
      G_CALLBACK (g_main_loop_quit), data.loop);

  if (self->priv->status != TP_CONNECTION_STATUS_CONNECTED &&
      connect)
    {
      data.pc = tp_cli_connection_call_connect (self, -1,
          run_until_ready_ret, &data,
          run_until_ready_destroy, NULL);
    }

  if (data.connect_error == NULL)
    {
      if (loop != NULL)
        *loop = data.loop;

      g_main_loop_run (data.loop);

      if (loop != NULL)
        *loop = NULL;
    }

  if (data.pc != NULL)
    tp_proxy_pending_call_cancel (data.pc);

  g_signal_handler_disconnect (self, invalidated_id);
  g_signal_handler_disconnect (self, ready_id);
  g_main_loop_unref (data.loop);

  if (data.connect_error != NULL)
    {
      g_propagate_error (error, data.connect_error);
      return FALSE;
    }

  if (as_proxy->invalidated != NULL)
    goto raise_invalidated;

  if (self->priv->ready)
    return TRUE;

  g_set_error (error, TP_DBUS_ERRORS, TP_DBUS_ERROR_CANCELLED,
      "tp_connection_run_until_ready() cancelled");
  return FALSE;

raise_invalidated:
  if (error != NULL)
    {
      g_return_val_if_fail (*error == NULL, FALSE);
      *error = g_error_copy (as_proxy->invalidated);
    }

  return FALSE;
}

/**
 * TpConnectionNameListCb:
 * @names: %NULL-terminated array of @n connection bus names,
 *   or %NULL on error
 * @n: number of names (not including the final %NULL), or 0 on error
 * @cms: %NULL-terminated array of @n connection manager names
 *   (e.g. "gabble") in the same order as @names, or %NULL on error
 * @protocols: %NULL-terminated array of @n protocol names as defined in the
 *   Telepathy spec (e.g. "jabber") in the same order as @names, or %NULL on
 *   error
 * @error: %NULL on success, or an error that occurred
 * @user_data: user-supplied data
 * @weak_object: user-supplied weakly referenced object
 *
 * Signature of the callback supplied to tp_list_connection_names().
 *
 * Since: 0.7.1
 */

typedef struct {
    TpConnectionNameListCb callback;
    gpointer user_data;
    GDestroyNotify destroy;
} _ListContext;

static gboolean
_tp_connection_parse (const gchar *path_or_bus_name,
                      char delimiter,
                      gchar **protocol,
                      gchar **cm_name)
{
  const gchar *prefix;
  const gchar *cm_name_start;
  const gchar *protocol_start;
  const gchar *account_start;
  gchar *dup_cm_name = NULL;
  gchar *dup_protocol = NULL;

  g_return_val_if_fail (delimiter == '.' || delimiter == '/', FALSE);

  /* If CM respects the spec, object path and bus name should be in the form:
   * /org/freedesktop/Telepathy/Connection/cmname/proto/account
   * org.freedesktop.Telepathy.Connection.cmname.proto.account
   */
  if (delimiter == '.')
    prefix = TP_CONN_BUS_NAME_BASE;
  else
    prefix = TP_CONN_OBJECT_PATH_BASE;

  if (!g_str_has_prefix (path_or_bus_name, prefix))
    goto OUT;

  cm_name_start = path_or_bus_name + strlen (prefix);
  protocol_start = strchr (cm_name_start, delimiter);
  if (protocol_start == NULL)
    goto OUT;
  protocol_start++;

  account_start = strchr (protocol_start, delimiter);
  if (account_start == NULL)
    goto OUT;
  account_start++;

  dup_cm_name = g_strndup (cm_name_start, protocol_start - cm_name_start - 1);
  if (!tp_connection_manager_check_valid_name (dup_cm_name, NULL))
    {
      g_free (dup_cm_name);
      dup_cm_name = NULL;
      goto OUT;
    }

  dup_protocol = g_strndup (protocol_start, account_start - protocol_start - 1);
  if (!tp_strdiff (dup_protocol, "local_2dxmpp"))
    {
      /* the CM's telepathy-glib is older than 0.7.x, work around it.
       * FIXME: Remove this workaround in 0.9.x */
      g_free (dup_protocol);
      dup_protocol = g_strdup ("local-xmpp");
    }
  else
    {
      /* the real protocol name may have "-" in; bus names may not, but
       * they may have "_", so the Telepathy spec specifies replacement.
       * Here we need to undo that replacement */
      g_strdelimit (dup_protocol, "_", '-');
    }

  if (!tp_connection_manager_check_valid_protocol_name (dup_protocol, NULL))
    {
      g_free (dup_protocol);
      dup_protocol = NULL;
      goto OUT;
    }

OUT:

  if (dup_protocol == NULL || dup_cm_name == NULL)
    {
      g_free (dup_protocol);
      g_free (dup_cm_name);
      return FALSE;
    }

  if (cm_name != NULL)
    *cm_name = dup_cm_name;
  else
    g_free (dup_cm_name);

  if (protocol != NULL)
    *protocol = dup_protocol;
  else
    g_free (dup_protocol);

  return TRUE;
}

static void
tp_list_connection_names_helper (TpDBusDaemon *bus_daemon,
                                 const gchar * const *names,
                                 const GError *error,
                                 gpointer user_data,
                                 GObject *user_object)
{
  _ListContext *list_context = user_data;
  const gchar * const *iter;
  /* array of borrowed strings */
  GPtrArray *bus_names;
  /* array of dup'd strings */
  GPtrArray *cms;
  /* array of borrowed strings */
  GPtrArray *protocols;

  if (error != NULL)
    {
      list_context->callback (NULL, 0, NULL, NULL, error,
          list_context->user_data, user_object);
      return;
    }

  bus_names = g_ptr_array_new ();
  cms = g_ptr_array_new ();
  protocols = g_ptr_array_new ();

  for (iter = names; iter != NULL && *iter != NULL; iter++)
    {
      gchar *proto, *cm_name;

      if (_tp_connection_parse (*iter, '.', &proto, &cm_name))
        {
          /* the casts here are because g_ptr_array contains non-const pointers -
           * but in this case I'll only be passing pdata to a callback with const
           * arguments, so it's fine */
          g_ptr_array_add (bus_names, (gpointer) *iter);
          g_ptr_array_add (cms, cm_name);
          g_ptr_array_add (protocols, proto);
          continue;
        }
    }

  g_ptr_array_add (bus_names, NULL);
  g_ptr_array_add (cms, NULL);
  g_ptr_array_add (protocols, NULL);

  list_context->callback ((const gchar * const *) bus_names->pdata,
      bus_names->len - 1, (const gchar * const *) cms->pdata,
      (const gchar * const *) protocols->pdata,
      NULL, list_context->user_data, user_object);

  g_ptr_array_free (bus_names, TRUE);
  g_strfreev ((char **) g_ptr_array_free (cms, FALSE));
  g_strfreev ((char **) g_ptr_array_free (protocols, FALSE));
}

static void
list_context_free (gpointer p)
{
  _ListContext *list_context = p;

  if (list_context->destroy != NULL)
    list_context->destroy (list_context->user_data);

  g_slice_free (_ListContext, list_context);
}

/**
 * tp_list_connection_names:
 * @bus_daemon: proxy for the D-Bus daemon
 * @callback: callback to be called when listing the connections succeeds or
 *   fails; not called if the D-Bus connection fails completely or if the
 *   @weak_object goes away
 * @user_data: user-supplied data for the callback
 * @destroy: callback to destroy the user-supplied data, called after
 *   @callback, but also if the D-Bus connection fails or if the @weak_object
 *   goes away
 * @weak_object: if not %NULL, will be weakly referenced; the callback will
 *   not be called if the object has vanished
 *
 * List the bus names of all the connections that currently exist, together
 * with the connection manager name and the protocol name for each connection.
 * Call the callback when done.
 *
 * The bus names passed to the callback can be used to construct #TpConnection
 * objects for any connections that are of interest.
 *
 * Since: 0.7.1
 */
void
tp_list_connection_names (TpDBusDaemon *bus_daemon,
                          TpConnectionNameListCb callback,
                          gpointer user_data,
                          GDestroyNotify destroy,
                          GObject *weak_object)
{
  _ListContext *list_context = g_slice_new0 (_ListContext);

  g_return_if_fail (TP_IS_DBUS_DAEMON (bus_daemon));
  g_return_if_fail (callback != NULL);

  list_context->callback = callback;
  list_context->user_data = user_data;

  tp_dbus_daemon_list_names (bus_daemon, 2000,
      tp_list_connection_names_helper, list_context,
      list_context_free, weak_object);
}

static gpointer
tp_connection_once (gpointer data G_GNUC_UNUSED)
{
  GType type = TP_TYPE_CONNECTION;

  tp_proxy_init_known_interfaces ();

  tp_proxy_or_subclass_hook_on_interface_add (type,
      tp_cli_connection_add_signals);
  tp_proxy_subclass_add_error_mapping (type,
      TP_ERROR_PREFIX, TP_ERRORS, TP_TYPE_ERROR);

  return NULL;
}

/**
 * tp_connection_init_known_interfaces:
 *
 * Ensure that the known interfaces for TpConnection have been set up.
 * This is done automatically when necessary, but for correct
 * overriding of library interfaces by local extensions, you should
 * call this function before calling
 * tp_proxy_or_subclass_hook_on_interface_add() with first argument
 * %TP_TYPE_CONNECTION.
 *
 * Since: 0.7.6
 */
void
tp_connection_init_known_interfaces (void)
{
  static GOnce once = G_ONCE_INIT;

  g_once (&once, tp_connection_once, NULL);
}

typedef struct {
    TpConnectionWhenReadyCb callback;
    gpointer user_data;
    gulong invalidated_id;
    gulong ready_id;
} CallWhenReadyContext;

static void
cwr_invalidated (TpConnection *self,
                 guint domain,
                 gint code,
                 gchar *message,
                 gpointer user_data)
{
  CallWhenReadyContext *ctx = user_data;
  GError e = { domain, code, message };

  DEBUG ("enter");

  g_assert (ctx->callback != NULL);

  ctx->callback (self, &e, ctx->user_data);

  g_signal_handler_disconnect (self, ctx->invalidated_id);
  g_signal_handler_disconnect (self, ctx->ready_id);

  ctx->callback = NULL;   /* poison it to detect errors */
  g_slice_free (CallWhenReadyContext, ctx);
}

static void
cwr_ready (TpConnection *self,
           GParamSpec *unused G_GNUC_UNUSED,
           gpointer user_data)
{
  CallWhenReadyContext *ctx = user_data;

  DEBUG ("enter");

  g_assert (ctx->callback != NULL);

  ctx->callback (self, NULL, ctx->user_data);

  g_signal_handler_disconnect (self, ctx->invalidated_id);
  g_signal_handler_disconnect (self, ctx->ready_id);

  ctx->callback = NULL;   /* poison it to detect errors */
  g_slice_free (CallWhenReadyContext, ctx);
}

/**
 * TpConnectionWhenReadyCb:
 * @connection: the connection (which may be in the middle of being disposed,
 *  if error is non-%NULL, error->domain is TP_DBUS_ERRORS and error->code is
 *  TP_DBUS_ERROR_PROXY_UNREFERENCED)
 * @error: %NULL if the connection is ready for use, or the error with which
 *  it was invalidated if it is now invalid
 * @user_data: whatever was passed to tp_connection_call_when_ready()
 *
 * Signature of a callback passed to tp_connection_call_when_ready(), which
 * will be called exactly once, when the connection becomes ready or
 * invalid (whichever happens first)
 */

/**
 * tp_connection_call_when_ready:
 * @self: a connection
 * @callback: called when the connection becomes ready or invalidated,
 *  whichever happens first
 * @user_data: arbitrary user-supplied data passed to the callback
 *
 * If @self is ready for use or has been invalidated, call @callback
 * immediately, then return. Otherwise, arrange
 * for @callback to be called when @self either becomes ready for use
 * or becomes invalid.
 *
 * Note that if the connection is not in state CONNECTED, the callback will
 * not be called until the connection either goes to state CONNECTED
 * or is invalidated (e.g. by going to state DISCONNECTED or by becoming
 * unreferenced). In particular, this method does not call Connect().
 * Call tp_cli_connection_call_connect() too, if you want to do that.
 *
 * Since: 0.7.7
 */
void
tp_connection_call_when_ready (TpConnection *self,
                               TpConnectionWhenReadyCb callback,
                               gpointer user_data)
{
  TpProxy *as_proxy = (TpProxy *) self;

  g_return_if_fail (TP_IS_CONNECTION (self));
  g_return_if_fail (callback != NULL);

  if (self->priv->ready || as_proxy->invalidated != NULL)
    {
      DEBUG ("already ready or invalidated");
      callback (self, as_proxy->invalidated, user_data);
    }
  else
    {
      CallWhenReadyContext *ctx = g_slice_new (CallWhenReadyContext);

      DEBUG ("arranging callback later");

      ctx->callback = callback;
      ctx->user_data = user_data;
      ctx->invalidated_id = g_signal_connect (self, "invalidated",
          G_CALLBACK (cwr_invalidated), ctx);
      ctx->ready_id = g_signal_connect (self, "notify::connection-ready",
          G_CALLBACK (cwr_ready), ctx);
    }
}

static guint
get_presence_type_availability (TpConnectionPresenceType type)
{
  switch (type)
    {
      case TP_CONNECTION_PRESENCE_TYPE_UNSET:
        return 0;
      case TP_CONNECTION_PRESENCE_TYPE_UNKNOWN:
        return 1;
      case TP_CONNECTION_PRESENCE_TYPE_ERROR:
        return 2;
      case TP_CONNECTION_PRESENCE_TYPE_OFFLINE:
        return 3;
      case TP_CONNECTION_PRESENCE_TYPE_HIDDEN:
        return 4;
      case TP_CONNECTION_PRESENCE_TYPE_EXTENDED_AWAY:
        return 5;
      case TP_CONNECTION_PRESENCE_TYPE_AWAY:
        return 6;
      case TP_CONNECTION_PRESENCE_TYPE_BUSY:
        return 7;
      case TP_CONNECTION_PRESENCE_TYPE_AVAILABLE:
        return 8;
    }

  /* This is an unexpected presence type, treat it like UNKNOWN */
  return 1;
}

/**
 * tp_connection_presence_type_cmp_availability:
 * @p1: a #TpConnectionPresenceType
 * @p2: a #TpConnectionPresenceType
 *
 * Compares @p1 and @p2 like strcmp(). @p1 > @p2 means @p1 is more available
 * than @p2.
 *
 * The order used is: available > busy > away > xa > hidden > offline > error >
 * unknown > unset
 *
 * Returns: -1, 0 or 1, if @p1 is <, == or > than @p2.
 *
 * Since: 0.7.16
 */
gint
tp_connection_presence_type_cmp_availability (TpConnectionPresenceType p1,
                                              TpConnectionPresenceType p2)
{
  guint availability1;
  guint availability2;

  availability1 = get_presence_type_availability (p1);
  availability2 = get_presence_type_availability (p2);

  if (availability1 < availability2)
    return -1;

  if (availability1 > availability2)
    return +1;

  return 0;
}


/**
 * tp_connection_parse_object_path:
 * @self: a connection
 * @protocol: If not NULL, used to return the protocol of the connection
 * @cm_name: If not NULL, used to return the connection manager name of the
 * connection
 *
 * If the object path of @connection is in the correct form, set
 * @protocol and @cm_name, return TRUE. Otherwise leave them unchanged and
 * return FALSE.
 *
 * Returns: TRUE if the object path was correctly parsed, FALSE otherwise.
 *
 * Since: 0.7.27
 */
gboolean
tp_connection_parse_object_path (TpConnection *self,
                                 gchar **protocol,
                                 gchar **cm_name)
{
  const gchar *object_path;

  g_return_val_if_fail (TP_IS_CONNECTION (self), FALSE);

  object_path = tp_proxy_get_object_path (TP_PROXY (self));
  return _tp_connection_parse (object_path, '/', protocol, cm_name);
}

TpContact *
_tp_connection_lookup_contact (TpConnection *self,
                               TpHandle handle)
{
  g_return_val_if_fail (TP_IS_CONNECTION (self), NULL);

  return g_hash_table_lookup (self->priv->contacts, GUINT_TO_POINTER (handle));
}


/* this could be done with proper weak references, but we know that every
 * connection will weakly reference all its contacts, so we can just do this
 * explicitly in tp_contact_dispose */
void
_tp_connection_remove_contact (TpConnection *self,
                               TpHandle handle,
                               TpContact *contact)
{
  TpContact *mine;

  g_return_if_fail (TP_IS_CONNECTION (self));
  g_return_if_fail (TP_IS_CONTACT (contact));

  mine = g_hash_table_lookup (self->priv->contacts, GUINT_TO_POINTER (handle));
  g_return_if_fail (mine == contact);
  g_hash_table_remove (self->priv->contacts, GUINT_TO_POINTER (handle));
}


void
_tp_connection_add_contact (TpConnection *self,
                            TpHandle handle,
                            TpContact *contact)
{
  g_return_if_fail (TP_IS_CONNECTION (self));
  g_return_if_fail (TP_IS_CONTACT (contact));
  g_return_if_fail (g_hash_table_lookup (self->priv->contacts,
        GUINT_TO_POINTER (handle)) == NULL);

  g_hash_table_insert (self->priv->contacts, GUINT_TO_POINTER (handle),
      contact);
}


/**
 * tp_connection_is_ready:
 * @self: a connection
 *
 * Returns the same thing as the #TpConnection:connection-ready property.
 *
 * Returns: %TRUE if introspection has completed
 * Since: 0.7.17
 */
gboolean
tp_connection_is_ready (TpConnection *self)
{
  g_return_val_if_fail (TP_IS_CONNECTION (self), FALSE);

  return self->priv->ready;
}

/**
 * tp_connection_get_capabilities:
 * @self: a connection
 *
 * <!-- -->
 *
 * Returns: the same #TpCapabilities as the #TpConnection:capabilities
 * property
 * Since: 0.11.3
 */
TpCapabilities *
tp_connection_get_capabilities (TpConnection *self)
{
  g_return_val_if_fail (TP_IS_CONNECTION (self), FALSE);

  return self->priv->capabilities;
}

/**
 * tp_connection_get_avatar_requirements:
 * @self: a connection
 *
 * To wait for valid avatar requirements, call tp_proxy_prepare_async()
 * with the feature %TP_CONNECTION_FEATURE_AVATAR_REQUIREMENTS.
 *
 * This property cannot change after @self goes to the Connected state.
 *
 * Returns: a #TpAvatarRequirements or %NULL if the feature is not yet
 * prepared, or connection doesn't have avatar requirements properties.
 * Since: 0.11.UNRELEASED
 */
TpAvatarRequirements *
tp_connection_get_avatar_requirements (TpConnection *self)
{
  g_return_val_if_fail (TP_IS_CONNECTION (self), NULL);

  return self->priv->avatar_requirements;
}

/**
 * TpAvatarRequirements:
 * @supported_mime_types: An array of supported MIME types (e.g. "image/jpeg")
 *  Clients MAY assume that the first type in this array is preferred
 * @minimum_width: The minimum width in pixels of an avatar, which MAY be 0
 * @minimum_height: The minimum height in pixels of an avatar, which MAY be 0
 * @recommended_width: The recommended width in pixels of an avatar, or 0 if
 *  there is no preferred width.
 * @recommended_height: The recommended height in pixels of an avatar, or 0 if
 *  there is no preferred height
 * @maximum_width: The maximum width in pixels of an avatar on this protocol,
 *  or 0 if there is no limit.
 * @maximum_height: The maximum height in pixels of an avatar, or 0 if there is
 *  no limit.
 * @maximum_bytes: he maximum size in bytes of an avatar, or 0 if there is no
 *  limit.
 *
 * The requirements for setting an avatar on a particular protocol.
 *
 * Since: 0.11.UNRELEASED
 */

/**
 * TP_TYPE_AVATAR_REQUIREMENTS:
 *
 * The boxed type of a #TpAvatarRequirements.
 *
 * Since: 0.11.UNRELEASED
 */
GType
tp_avatar_requirements_get_type (void)
{
  static GType type = 0;

  if (G_UNLIKELY (type == 0))
    {
      type = g_boxed_type_register_static (g_intern_static_string ("TpAvatarRequirements"),
          (GBoxedCopyFunc) tp_avatar_requirements_copy,
          (GBoxedFreeFunc) tp_avatar_requirements_destroy);
    }

  return type;
}

/**
 * tp_avatar_requirements_new:
 * @supported_mime_types: An array of supported MIME types (e.g. "image/jpeg")
 *  Clients MAY assume that the first type in this array is preferred
 * @minimum_width: The minimum width in pixels of an avatar, which MAY be 0
 * @minimum_height: The minimum height in pixels of an avatar, which MAY be 0
 * @recommended_width: The recommended width in pixels of an avatar, or 0 if
 *  there is no preferred width.
 * @recommended_height: The recommended height in pixels of an avatar, or 0 if
 *  there is no preferred height
 * @maximum_width: The maximum width in pixels of an avatar on this protocol,
 *  or 0 if there is no limit.
 * @maximum_height: The maximum height in pixels of an avatar, or 0 if there is
 *  no limit.
 * @maximum_bytes: he maximum size in bytes of an avatar, or 0 if there is no
 *  limit.
 *
 * <!--Returns: says it all-->
 *
 * Returns: a newly allocated #TpAvatarRequirements, free it with
 * tp_avatar_requirements_destroy()
 * Since: 0.11.UNRELEASED
 */
TpAvatarRequirements *
tp_avatar_requirements_new (GStrv supported_mime_types,
                            guint minimum_width,
                            guint minimum_height,
                            guint recommended_width,
                            guint recommended_height,
                            guint maximum_width,
                            guint maximum_height,
                            guint maximum_bytes)
{
  TpAvatarRequirements *self;

  self = g_slice_new (TpAvatarRequirements);
  self->supported_mime_types = g_strdupv (supported_mime_types);
  self->minimum_width = minimum_width;
  self->minimum_height = minimum_height;
  self->recommended_width = recommended_width;
  self->recommended_height = recommended_height;
  self->maximum_width = maximum_width;
  self->maximum_height = maximum_height;
  self->maximum_bytes = maximum_bytes;

  return self;
}

/**
 * tp_avatar_requirements_copy:
 * @self: a #TpAvatarRequirements
 *
 * <!--Returns: says it all-->
 *
 * Returns: a newly allocated #TpAvatarRequirements, free it with
 * tp_avatar_requirements_destroy()
 * Since: 0.11.UNRELEASED
 */
TpAvatarRequirements *
tp_avatar_requirements_copy (TpAvatarRequirements *self)
{
  g_return_val_if_fail (self != NULL, NULL);

  return tp_avatar_requirements_new (self->supported_mime_types,
      self->minimum_width,
      self->minimum_height,
      self->recommended_width,
      self->recommended_height,
      self->maximum_width,
      self->maximum_height,
      self->maximum_bytes);
}

/**
 * tp_avatar_requirements_destroy:
 * @self: a #TpAvatarRequirements
 *
 * Free all memory used by the #TpAvatarRequirements.
 *
 * Since: 0.11.UNRELEASED
 */
void
tp_avatar_requirements_destroy (TpAvatarRequirements *self)
{
  g_return_if_fail (self != NULL);

  g_strfreev (self->supported_mime_types);
  g_slice_free (TpAvatarRequirements, self);
}<|MERGE_RESOLUTION|>--- conflicted
+++ resolved
@@ -507,14 +507,10 @@
   TpConnection *self = TP_CONNECTION (proxy);
   GArray *arr;
 
-<<<<<<< HEAD
   g_assert (self->priv->introspection_call != NULL);
   self->priv->introspection_call = NULL;
 
-  if (error == NULL)
-=======
   if (error == NULL && G_VALUE_HOLDS (value, G_TYPE_STRV))
->>>>>>> ee2120c7
     {
       gchar **interfaces = g_value_get_boxed (value);
       gchar **iter;
@@ -540,19 +536,6 @@
                       *iter);
                 }
             }
-<<<<<<< HEAD
-
-          if (self->priv->contact_attribute_interfaces != NULL)
-            g_array_free (self->priv->contact_attribute_interfaces, TRUE);
-
-          self->priv->contact_attribute_interfaces = arr;
-        }
-      else
-        {
-          DEBUG ("%p: ContactAttributeInterfaces had wrong type %s, "
-              "ignoring", self, G_VALUE_TYPE_NAME (value));
-=======
->>>>>>> ee2120c7
         }
     }
   else
