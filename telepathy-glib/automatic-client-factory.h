/*
 * Factory for specialized TpChannel subclasses.
 *
 * Copyright © 2011 Collabora Ltd.
 *
 * This library is free software; you can redistribute it and/or
 * modify it under the terms of the GNU Lesser General Public
 * License as published by the Free Software Foundation; either
 * version 2.1 of the License, or (at your option) any later version.
 *
 * This library is distributed in the hope that it will be useful,
 * but WITHOUT ANY WARRANTY; without even the implied warranty of
 * MERCHANTABILITY or FITNESS FOR A PARTICULAR PURPOSE.  See the GNU
 * Lesser General Public License for more details.
 *
 * You should have received a copy of the GNU Lesser General Public
 * License along with this library; if not, write to the Free Software
 * Foundation, Inc., 51 Franklin St, Fifth Floor, Boston, MA  02110-1301  USA
 */

#ifndef __TP_AUTOMATIC_CLIENT_FACTORY_H__
#define __TP_AUTOMATIC_CLIENT_FACTORY_H__

#include <telepathy-glib/call-channel.h>
#include <telepathy-glib/dbus-tube-channel.h>
#include <telepathy-glib/defs.h>
#include <telepathy-glib/file-transfer-channel.h>
#include <telepathy-glib/client-factory.h>
#include <telepathy-glib/stream-tube-channel.h>
#include <telepathy-glib/text-channel.h>

G_BEGIN_DECLS

typedef struct _TpAutomaticClientFactory TpAutomaticClientFactory;
typedef struct _TpAutomaticClientFactoryClass TpAutomaticClientFactoryClass;

struct _TpAutomaticClientFactoryClass {
    /*<public>*/
    TpClientFactoryClass parent_class;
};

struct _TpAutomaticClientFactory {
    /*<private>*/
    TpClientFactory parent;
};

_TP_AVAILABLE_IN_0_16
GType tp_automatic_client_factory_get_type (void);

#define TP_TYPE_AUTOMATIC_CLIENT_FACTORY \
  (tp_automatic_client_factory_get_type ())
#define TP_AUTOMATIC_CLIENT_FACTORY(obj) \
  (G_TYPE_CHECK_INSTANCE_CAST ((obj), TP_TYPE_AUTOMATIC_CLIENT_FACTORY, \
                               TpAutomaticClientFactory))
#define TP_AUTOMATIC_CLIENT_FACTORY_CLASS(klass) \
  (G_TYPE_CHECK_CLASS_CAST ((klass), TP_TYPE_AUTOMATIC_CLIENT_FACTORY, \
                            TpAutomaticClientFactoryClass))
#define TP_IS_AUTOMATIC_CLIENT_FACTORY(obj) \
  (G_TYPE_CHECK_INSTANCE_TYPE ((obj), TP_TYPE_AUTOMATIC_CLIENT_FACTORY))
#define TP_IS_AUTOMATIC_CLIENT_FACTORY_CLASS(klass) \
  (G_TYPE_CHECK_CLASS_TYPE ((klass), TP_TYPE_AUTOMATIC_CLIENT_FACTORY))
#define TP_AUTOMATIC_CLIENT_FACTORY_GET_CLASS(obj) \
  (G_TYPE_INSTANCE_GET_CLASS ((obj), TP_TYPE_AUTOMATIC_CLIENT_FACTORY, \
                              TpAutomaticClientFactoryClass))

<<<<<<< HEAD
TpClientFactory *tp_automatic_client_factory_new (TpDBusDaemon *dbus);
=======
_TP_AVAILABLE_IN_0_16
TpAutomaticClientFactory *tp_automatic_client_factory_new (TpDBusDaemon *dbus);
>>>>>>> 72514214

G_END_DECLS

#endif<|MERGE_RESOLUTION|>--- conflicted
+++ resolved
@@ -63,12 +63,7 @@
   (G_TYPE_INSTANCE_GET_CLASS ((obj), TP_TYPE_AUTOMATIC_CLIENT_FACTORY, \
                               TpAutomaticClientFactoryClass))
 
-<<<<<<< HEAD
 TpClientFactory *tp_automatic_client_factory_new (TpDBusDaemon *dbus);
-=======
-_TP_AVAILABLE_IN_0_16
-TpAutomaticClientFactory *tp_automatic_client_factory_new (TpDBusDaemon *dbus);
->>>>>>> 72514214
 
 G_END_DECLS
 
