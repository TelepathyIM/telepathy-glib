--- conflicted
+++ resolved
@@ -206,20 +206,7 @@
 
 /* connection-handles.c */
 
-<<<<<<< HEAD
-=======
 #ifndef TP_DISABLE_DEPRECATED
-typedef void (*TpConnectionHoldHandlesCb) (TpConnection *connection,
-    TpHandleType handle_type, guint n_handles, const TpHandle *handles,
-    const GError *error, gpointer user_data, GObject *weak_object);
-
-_TP_DEPRECATED_IN_UNRELEASED
-void tp_connection_hold_handles (TpConnection *self, gint timeout_ms,
-    TpHandleType handle_type, guint n_handles, const TpHandle *handles,
-    TpConnectionHoldHandlesCb callback,
-    gpointer user_data, GDestroyNotify destroy, GObject *weak_object);
-
->>>>>>> 9e6ee0fc
 typedef void (*TpConnectionRequestHandlesCb) (TpConnection *connection,
     TpHandleType handle_type,
     guint n_handles, const TpHandle *handles, const gchar * const *ids,
@@ -230,15 +217,8 @@
     TpHandleType handle_type, const gchar * const *ids,
     TpConnectionRequestHandlesCb callback,
     gpointer user_data, GDestroyNotify destroy, GObject *weak_object);
-
-<<<<<<< HEAD
-=======
-_TP_DEPRECATED_IN_UNRELEASED
-void tp_connection_unref_handles (TpConnection *self,
-    TpHandleType handle_type, guint n_handles, const TpHandle *handles);
 #endif
 
->>>>>>> 9e6ee0fc
 /* connection-avatars.c */
 
 typedef struct _TpAvatarRequirements TpAvatarRequirements;
@@ -310,33 +290,6 @@
     GAsyncResult *result,
     GError **error);
 
-<<<<<<< HEAD
-=======
-G_END_DECLS
-
-#include <telepathy-glib/_gen/tp-cli-connection.h>
-
-G_BEGIN_DECLS
-
-/* connection-handles.c again - this has to come after the auto-generated
- * stuff because it uses an auto-generated typedef */
-
-#ifndef TP_DISABLE_DEPRECATED
-_TP_DEPRECATED_IN_UNRELEASED_FOR(tp_simple_client_factory_ensure_contact)
-void tp_connection_get_contact_attributes (TpConnection *self,
-    gint timeout_ms, guint n_handles, const TpHandle *handles,
-    const gchar * const *interfaces, gboolean hold,
-    tp_cli_connection_interface_contacts_callback_for_get_contact_attributes callback,
-    gpointer user_data, GDestroyNotify destroy, GObject *weak_object);
-
-_TP_DEPRECATED_IN_UNRELEASED_FOR(tp_connection_dup_contact_list)
-void tp_connection_get_contact_list_attributes (TpConnection *self,
-    gint timeout_ms, const gchar * const *interfaces, gboolean hold,
-    tp_cli_connection_interface_contacts_callback_for_get_contact_attributes callback,
-    gpointer user_data, GDestroyNotify destroy, GObject *weak_object);
-#endif
-
->>>>>>> 9e6ee0fc
 GBinding *tp_connection_bind_connection_status_to_property (TpConnection *self,
     gpointer target, const char *target_property, gboolean invert);
 
