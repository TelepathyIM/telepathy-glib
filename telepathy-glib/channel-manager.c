/*
 * channel-manager.c - factory and manager for channels relating to a
 *  particular protocol feature
 *
 * Copyright (C) 2008 Collabora Ltd.
 * Copyright (C) 2008 Nokia Corporation
 *
 * This library is free software; you can redistribute it and/or
 * modify it under the terms of the GNU Lesser General Public
 * License as published by the Free Software Foundation; either
 * version 2.1 of the License, or (at your option) any later version.
 *
 * This library is distributed in the hope that it will be useful,
 * but WITHOUT ANY WARRANTY; without even the implied warranty of
 * MERCHANTABILITY or FITNESS FOR A PARTICULAR PURPOSE.  See the GNU
 * Lesser General Public License for more details.
 *
 * You should have received a copy of the GNU Lesser General Public
 * License along with this library; if not, write to the Free Software
 * Foundation, Inc., 51 Franklin St, Fifth Floor, Boston, MA  02110-1301  USA
 */

/**
 * SECTION:channel-manager
 * @title: TpChannelManager
 * @short_description: interface for creating and tracking channels
 * @see_also: #TpSvcConnection
 *
 * A channel manager is attached to a connection. It carries out channel
 * requests from the connection, and responds to channel-related events on the
 * underlying network connection, for particular classes of channel (for
 * example, incoming and outgoing calls, respectively). It also tracks
 * currently-open channels of the relevant kinds.
 *
 * The connection has an array of channel managers. In response to a call to
 * CreateChannel or RequestChannel, the channel request is offered to each
 * channel manager in turn, until one accepts the request. In a trivial
 * implementation there might be a single channel manager which handles all
 * requests and all incoming events, but in general, there will be multiple
 * channel managers handling different types of channel.
 *
 * For example, at the time of writing, Gabble has a roster channel manager
 * which handles contact lists and groups, an IM channel manager which
 * handles one-to-one messaging, a MUC channel manager which handles
 * multi-user chat rooms, the index of chat rooms and MUC tubes, a media
 * channel manager which handles VoIP calls, and a 1-1 tubes channel manager.
 *
 * Since: 0.7.15
 */

/**
 * TpChannelManager:
 *
 * Opaque typedef representing any channel manager implementation.
 */

/**
 * TpChannelManagerForeachChannelFunc:
 * @manager: an object implementing #TpChannelManager
 * @func: A function
 * @user_data: Arbitrary data to be passed as the second argument of @func
 *
 * Signature of an implementation of foreach_channel, which must call
 * func(channel, user_data) for each channel managed by this channel manager.
 */

/**
 * TpChannelManagerChannelClassFunc:
 * @manager: An object implementing #TpChannelManager
 * @fixed_properties: A table mapping (const gchar *) property names to
 *  GValues, representing the values those properties must take to request
 *  channels of a particular class.
 * @allowed_properties: A %NULL-terminated array of property names which may
 *  appear in requests for a particular channel class.
 * @user_data: Arbitrary user-supplied data.
 *
 * Signature of callbacks which act on each channel class supported by @manager.
 */

/**
 * TpChannelManagerForeachChannelClassFunc:
 * @manager: An object implementing #TpChannelManager
 * @func: A function
 * @user_data: Arbitrary data to be passed as the final argument of @func
 *
 * Signature of an implementation of foreach_channel_class, which must call
 * func(manager, fixed, allowed, user_data) for each channel class understood
 * by @manager.
 */

/**
 * TpChannelManagerTypeChannelClassFunc:
 * @type: A type whose instances implement #TpChannelManager
 * @fixed_properties: A table mapping (const gchar *) property names to
 *  GValues, representing the values those properties must take to request
 *  channels of a particular class.
 * @allowed_properties: A %NULL-terminated array of property names which may
 *  appear in requests for a particular channel class.
 * @user_data: Arbitrary user-supplied data.
 *
 * Signature of callbacks which act on each channel class potentially supported
 * by instances of @type.
 */

/**
 * TpChannelManagerTypeForeachChannelClassFunc:
 * @type: A type whose instances implement #TpChannelManager
 * @func: A function
 * @user_data: Arbitrary data to be passed as the final argument of @func
 *
 * Signature of an implementation of type_foreach_channel_class, which must
 * call func(type, fixed, allowed, user_data) for each channel class
 * potentially understood by instances of @type.
 */

/**
 * TpChannelManagerRequestFunc:
 * @manager: An object implementing #TpChannelManager
 * @request_token: An opaque pointer representing this pending request.
 * @request_properties: A table mapping (const gchar *) property names to
 *  GValue, representing the desired properties of a channel requested by a
 *  Telepathy client. The hash table will be freed after the function returns;
 *  if the channel manager wants to keep it around, it must copy it.
 *
 * Signature of an implementation of #TpChannelManagerIface.create_channel and
 * #TpChannelManagerIface.request_channel.
 *
 * Implementations should inspect the contents of @request_properties to see if
 * it matches a channel class handled by this manager.  If so, they should
 * return %TRUE to accept responsibility for the request, and ultimately emit
 * exactly one of the #TpChannelManager::new-channels,
 * #TpChannelManager::request-already-satisfied and
 * #TpChannelManager::request-failed signals (including @request_token in
 * the appropriate argument).
 *
 * If the implementation does not want to handle the request, it should return
 * %FALSE to allow the request to be offered to another channel manager.
 *
 * Implementations may assume the following of @request_properties:
 *
 * <itemizedlist>
 *   <listitem>
 *      the ChannelType property is present, and is a (const gchar *)
 *   </listitem>
 *   <listitem>
 *     the TargetHandleType property is a valid #TpHandleType, if present
 *   </listitem>
 *   <listitem>
 *     if TargetHandleType is None, TargetHandle is omitted
 *   </listitem>
 *   <listitem>
 *     if TargetHandleType is not None, TargetHandle is a valid #TpHandle of
 *     that #TpHandleType
 *   </listitem>
 * </itemizedlist>
 *
 * Changed in version 0.15.5: Previously the TargetID
 * property was guaranteed to be missing from @request_properties. Now
 * it is always present, whether it was in the original channel
 * request or not.
 *
 * Returns: %TRUE if @manager will handle this request, else %FALSE.
 */

/**
 * TpChannelManagerIface:
 * @parent: Fields shared with GTypeInterface.
 * @foreach_channel: Call func(channel, user_data) for each channel managed by
 *  this manager. If not implemented, the manager is assumed to manage no
 *  channels.
 * @foreach_channel_class: Call func(manager, fixed, allowed, user_data) for
 *  each class of channel that this instance can create (a subset of the
 *  channel classes produced by @type_foreach_channel_class). If not
 *  implemented, @type_foreach_channel_class is used.
 * @create_channel: Respond to a request for a new channel made with the
 *  Connection.Interface.Requests.CreateChannel method. See
 *  #TpChannelManagerRequestFunc for details.
 * @request_channel: Respond to a request for a (new or existing) channel made
 *  with the Connection.RequestChannel method. See #TpChannelManagerRequestFunc
 *  for details.
 * @ensure_channel: Respond to a request for a (new or existing) channel made
 *  with the Connection.Interface.Requests.EnsureChannel method. See
 *  #TpChannelManagerRequestFunc for details.
 *  Since: 0.7.16
 * @type_foreach_channel_class: Call func(cls, fixed, allowed, user_data)
 *  for each class of channel that instances of this class might be able to
 *  create.
 *  Since: 0.11.11
 *
 * The vtable for a channel manager implementation.
 *
 * In addition to the fields documented here there are several GCallback
 * fields which must currently be %NULL.
 *
 * Since: 0.7.15
 */


#include "config.h"
#include "channel-manager.h"

#include <telepathy-glib/dbus.h>
#include <telepathy-glib/errors.h>
#include <telepathy-glib/exportable-channel.h>
#include <telepathy-glib/util.h>

enum {
    S_NEW_CHANNELS,
    S_REQUEST_ALREADY_SATISFIED,
    S_REQUEST_FAILED,
    S_CHANNEL_CLOSED,
    N_SIGNALS
};

static guint signals[N_SIGNALS] = {0};


static void
channel_manager_base_init (gpointer klass)
{
  static gboolean initialized = FALSE;

  if (!initialized)
    {
      initialized = TRUE;

      /**
       * TpChannelManager::new-channels:
       * @self: the channel manager
       * @channels: a #GHashTable where the keys are
       *  #TpExportableChannel instances (hashed and compared
       *  by g_direct_hash() and g_direct_equal()) and the values are
       *  linked lists (#GSList) of request tokens (opaque pointers) satisfied
       *  by these channels
       *
       * Emitted when new channels have been created. The Connection should
       * generally emit NewChannels (and NewChannel) in response to this
       * signal, and then return from pending CreateChannel, EnsureChannel
       * and/or RequestChannel calls if appropriate.
       *
       * Since 0.19.1, clients should not emit more than one
       *  channel in this signal at one time as the creation of
       *  multiple channels together in a single signal is strongly
       *  recommended against: it's very complicated, hard to get
       *  right in clients, and not nearly as useful as it originally
       *  sounded.
       */
      signals[S_NEW_CHANNELS] = g_signal_new ("new-channels",
          G_OBJECT_CLASS_TYPE (klass),
          G_SIGNAL_RUN_LAST | G_SIGNAL_DETAILED,
          0,
          NULL, NULL, NULL,
          G_TYPE_NONE, 1, G_TYPE_POINTER);

      /**
       * TpChannelManager::request-already-satisfied:
       * @self: the channel manager
       * @request_token: opaque pointer supplied by the requester,
       *  representing a request
       * @channel: the existing #TpExportableChannel that satisfies the
       *  request
       *
       * Emitted when a channel request is satisfied by an existing channel.
       * The Connection should generally respond to this signal by returning
       * success from EnsureChannel or RequestChannel.
       */
      signals[S_REQUEST_ALREADY_SATISFIED] = g_signal_new (
          "request-already-satisfied",
          G_OBJECT_CLASS_TYPE (klass),
          G_SIGNAL_RUN_LAST | G_SIGNAL_DETAILED,
          0,
          NULL, NULL, NULL,
          G_TYPE_NONE, 2, G_TYPE_POINTER, G_TYPE_OBJECT);

      /**
       * TpChannelManager::request-failed:
       * @self: the channel manager
       * @request_token: opaque pointer supplied by the requester,
       *  representing a request
       * @domain: the domain of a #GError indicating why the request
       *  failed
       * @code: the error code of a #GError indicating why the request
       *  failed
       * @message: the string part of a #GError indicating why the request
       *  failed
       *
       * Emitted when a channel request has failed. The Connection should
       * generally respond to this signal by returning failure from
       * CreateChannel, EnsureChannel or RequestChannel.
       */
      signals[S_REQUEST_FAILED] = g_signal_new ("request-failed",
          G_OBJECT_CLASS_TYPE (klass),
          G_SIGNAL_RUN_LAST | G_SIGNAL_DETAILED,
          0,
          NULL, NULL, NULL,
          G_TYPE_NONE, 4, G_TYPE_POINTER, G_TYPE_UINT, G_TYPE_INT,
          G_TYPE_STRING);

      /**
       * TpChannelManager::channel-closed:
       * @self: the channel manager
       * @path: the channel's object-path
       *
       * Emitted when a channel has been closed. The Connection should
       * generally respond to this signal by emitting ChannelClosed.
       */
      signals[S_CHANNEL_CLOSED] = g_signal_new ("channel-closed",
          G_OBJECT_CLASS_TYPE (klass),
          G_SIGNAL_RUN_LAST | G_SIGNAL_DETAILED,
          0,
          NULL, NULL, NULL,
          G_TYPE_NONE, 1, G_TYPE_STRING);

    }
}

GType
tp_channel_manager_get_type (void)
{
  static GType type = 0;

  if (G_UNLIKELY (type == 0))
    {
      static const GTypeInfo info = {
        sizeof (TpChannelManagerIface),
        channel_manager_base_init,   /* base_init */
        NULL,   /* base_finalize */
        NULL,   /* class_init */
        NULL,   /* class_finalize */
        NULL,   /* class_data */
        0,
        0,      /* n_preallocs */
        NULL    /* instance_init */
      };

      type = g_type_register_static (G_TYPE_INTERFACE,
          "TpChannelManager", &info, 0);
    }

  return type;
}


/* Signal emission wrappers */

<<<<<<< HEAD
=======

/**
 * tp_channel_manager_emit_new_channels:
 * @instance: An object implementing #TpChannelManager
 * @channels: a #GHashTable where the keys are
 *  #TpExportableChannel instances (hashed and compared
 *  by g_direct_hash() and g_direct_equal()) and the values are
 *  linked lists (#GSList) of request tokens (opaque pointers) satisfied by
 *  these channels
 *
 * If @channels is non-empty, emit the #TpChannelManager::new-channels
 * signal indicating that those channels have been created.
 *
 * Deprecated: in 0.19.1 this function should not be
 *  used. Signalling the creation of multiple channels together in a
 *  single signal is strongly recommended against as it's very
 *  complicated, hard to get right in clients, and not nearly as
 *  useful as it originally sounded. Use
 *  tp_channel_manager_emit_new_channel() instead.
 *
 * Since: 0.7.15
 */
void
tp_channel_manager_emit_new_channels (gpointer instance,
                                      GHashTable *channels)
{
  g_return_if_fail (TP_IS_CHANNEL_MANAGER (instance));

  if (g_hash_table_size (channels) == 0)
    return;

  g_signal_emit (instance, signals[S_NEW_CHANNELS], 0, channels);
}


>>>>>>> 1dffa0c3
/**
 * tp_channel_manager_emit_new_channel:
 * @instance: An object implementing #TpChannelManager
 * @channel: A #TpExportableChannel
 * @request_tokens: the request tokens (opaque pointers) satisfied by this
 *                  channel
 *
 * Emit the #TpChannelManager::new-channels signal indicating that the
 * channel has been created.
 *
 * Since: 0.7.15
 */
void
tp_channel_manager_emit_new_channel (gpointer instance,
                                     TpExportableChannel *channel,
                                     GSList *request_tokens)
{
  GHashTable *channels;

  g_return_if_fail (TP_IS_CHANNEL_MANAGER (instance));
  g_return_if_fail (TP_IS_EXPORTABLE_CHANNEL (channel));

  channels = g_hash_table_new_full (g_direct_hash, g_direct_equal,
      NULL, NULL);
  g_hash_table_insert (channels, channel, request_tokens);
  g_signal_emit (instance, signals[S_NEW_CHANNELS], 0, channels);
  g_hash_table_unref (channels);
}


/**
 * tp_channel_manager_emit_channel_closed:
 * @instance: An object implementing #TpChannelManager
 * @path: A channel's object-path
 *
 * Emit the #TpChannelManager::channel-closed signal indicating that
 * the channel at the given object path has been closed.
 *
 * Since: 0.7.15
 */
void
tp_channel_manager_emit_channel_closed (gpointer instance,
                                        const gchar *path)
{
  g_return_if_fail (TP_IS_CHANNEL_MANAGER (instance));
  g_return_if_fail (tp_dbus_check_valid_object_path (path, NULL));

  g_signal_emit (instance, signals[S_CHANNEL_CLOSED], 0, path);
}


/**
 * tp_channel_manager_emit_channel_closed_for_object:
 * @instance: An object implementing #TpChannelManager
 * @channel: A #TpExportableChannel
 *
 * Emit the #TpChannelManager::channel-closed signal indicating that
 * the given channel has been closed. (This is a convenient shortcut for
 * calling tp_channel_manager_emit_channel_closed() with the
 * #TpExportableChannel:object-path property of @channel.)
 *
 * Since: 0.7.15
 */
void
tp_channel_manager_emit_channel_closed_for_object (gpointer instance,
    TpExportableChannel *channel)
{
  gchar *path;

  g_return_if_fail (TP_IS_EXPORTABLE_CHANNEL (channel));
  g_object_get (channel,
      "object-path", &path,
      NULL);
  tp_channel_manager_emit_channel_closed (instance, path);
  g_free (path);
}


/**
 * tp_channel_manager_emit_request_already_satisfied:
 * @instance: An object implementing #TpChannelManager
 * @request_token: An opaque pointer representing the request that
 *  succeeded
 * @channel: The channel that satisfies the request
 *
 * Emit the #TpChannelManager::request-already-satisfied signal indicating
 * that the pre-existing channel @channel satisfies @request_token.
 *
 * Since: 0.7.15
 */
void
tp_channel_manager_emit_request_already_satisfied (gpointer instance,
    gpointer request_token,
    TpExportableChannel *channel)
{
  g_return_if_fail (TP_IS_EXPORTABLE_CHANNEL (channel));
  g_return_if_fail (TP_IS_CHANNEL_MANAGER (instance));

  g_signal_emit (instance, signals[S_REQUEST_ALREADY_SATISFIED], 0,
      request_token, channel);
}


/**
 * tp_channel_manager_emit_request_failed:
 * @instance: An object implementing #TpChannelManager
 * @request_token: An opaque pointer representing the request that failed
 * @domain: a #GError domain
 * @code: a #GError code appropriate for @domain
 * @message: the error message
 *
 * Emit the #TpChannelManager::request-failed signal indicating that
 * the request @request_token failed for the given reason.
 *
 * Since: 0.7.15
 */
void
tp_channel_manager_emit_request_failed (gpointer instance,
                                        gpointer request_token,
                                        GQuark domain,
                                        gint code,
                                        const gchar *message)
{
  g_return_if_fail (TP_IS_CHANNEL_MANAGER (instance));

  g_signal_emit (instance, signals[S_REQUEST_FAILED], 0, request_token,
      domain, code, message);
}


/**
 * tp_channel_manager_emit_request_failed_printf:
 * @instance: An object implementing #TpChannelManager
 * @request_token: An opaque pointer representing the request that failed
 * @domain: a #GError domain
 * @code: a #GError code appropriate for @domain
 * @format: a printf-style format string for the error message
 * @...: arguments for the format string
 *
 * Emit the #TpChannelManager::request-failed signal indicating that
 * the request @request_token failed for the given reason.
 *
 * Since: 0.7.15
 */
void
tp_channel_manager_emit_request_failed_printf (gpointer instance,
                                               gpointer request_token,
                                               GQuark domain,
                                               gint code,
                                               const gchar *format,
                                               ...)
{
  va_list ap;
  gchar *message;

  va_start (ap, format);
  message = g_strdup_vprintf (format, ap);
  va_end (ap);

  tp_channel_manager_emit_request_failed (instance, request_token,
      domain, code, message);

  g_free (message);
}


/* Virtual-method wrappers */


/**
 * tp_channel_manager_foreach_channel:
 * @manager: an object implementing #TpChannelManager
 * @func: A function
 * @user_data: Arbitrary data to be passed as the second argument of @func
 *
 * Calls func(channel, user_data) for each channel managed by @manager.
 *
 * Since: 0.7.15
 */
void
tp_channel_manager_foreach_channel (TpChannelManager *manager,
                                    TpExportableChannelFunc func,
                                    gpointer user_data)
{
  TpChannelManagerIface *iface = TP_CHANNEL_MANAGER_GET_INTERFACE (
      manager);
  TpChannelManagerForeachChannelFunc method = iface->foreach_channel;

  if (method != NULL)
    {
      method (manager, func, user_data);
    }
  /* ... else assume it has no channels, and do nothing */
}

typedef struct
{
  TpChannelManager *self;
  TpChannelManagerChannelClassFunc func;
  gpointer user_data;
} ForeachAdaptor;

static void
foreach_adaptor (GType type G_GNUC_UNUSED,
    GHashTable *fixed,
    const gchar * const *allowed,
    gpointer user_data)
{
  ForeachAdaptor *adaptor = user_data;

  adaptor->func (adaptor->self, fixed, allowed, adaptor->user_data);
}

/**
 * tp_channel_manager_foreach_channel_class:
 * @manager: An object implementing #TpChannelManager
 * @func: A function
 * @user_data: Arbitrary data to be passed as the final argument of @func
 *
 * Calls func(manager, fixed, allowed, user_data) for each channel class
 * understood by @manager.
 *
 * Since: 0.7.15
 */
void
tp_channel_manager_foreach_channel_class (TpChannelManager *manager,
    TpChannelManagerChannelClassFunc func,
    gpointer user_data)
{
  TpChannelManagerIface *iface = TP_CHANNEL_MANAGER_GET_INTERFACE (
      manager);
  TpChannelManagerForeachChannelClassFunc method =
      iface->foreach_channel_class;

  if (method != NULL)
    {
      method (manager, func, user_data);
    }
  else
    {
      ForeachAdaptor adaptor = { manager, func, user_data };

      tp_channel_manager_type_foreach_channel_class (
          G_TYPE_FROM_INSTANCE (manager), foreach_adaptor, &adaptor);
    }
}


/**
 * tp_channel_manager_type_foreach_channel_class:
 * @type: A type whose instances implement #TpChannelManager
 * @func: A function
 * @user_data: Arbitrary data to be passed as the final argument of @func
 *
 * Calls func(type, fixed, allowed, user_data) for each channel class
 * potentially understood by instances of @type.
 *
 * Since: 0.11.11
 */
void
tp_channel_manager_type_foreach_channel_class (GType type,
    TpChannelManagerTypeChannelClassFunc func,
    gpointer user_data)
{
  GTypeClass *cls;
  TpChannelManagerIface *iface;
  TpChannelManagerTypeForeachChannelClassFunc method;

  g_return_if_fail (g_type_is_a (type, TP_TYPE_CHANNEL_MANAGER));

  cls = g_type_class_ref (type);
  iface = g_type_interface_peek (cls, TP_TYPE_CHANNEL_MANAGER);
  method = iface->type_foreach_channel_class;

  if (method != NULL)
    {
      method (type, func, user_data);
    }
  /* ... else assume it has no classes of requestable channel */

  g_type_class_unref (cls);
}


/**
 * tp_channel_manager_create_channel:
 * @manager: An object implementing #TpChannelManager
 * @request_token: An opaque pointer representing this pending request.
 * @request_properties: A table mapping (const gchar *) property names to
 *  GValue, representing the desired properties of a channel requested by a
 *  Telepathy client.
 *
 * Offers an incoming CreateChannel call to @manager.
 *
 * Returns: %TRUE if this request will be handled by @manager; else %FALSE.
 *
 * Since: 0.7.15
 */
gboolean
tp_channel_manager_create_channel (TpChannelManager *manager,
                                   gpointer request_token,
                                   GHashTable *request_properties)
{
  TpChannelManagerIface *iface = TP_CHANNEL_MANAGER_GET_INTERFACE (
      manager);
  TpChannelManagerRequestFunc method = iface->create_channel;

  /* A missing implementation is equivalent to one that always returns FALSE,
   * meaning "can't do that, ask someone else" */
  if (method != NULL)
    return method (manager, request_token, request_properties);
  else
    return FALSE;
}


/**
 * tp_channel_manager_request_channel:
 * @manager: An object implementing #TpChannelManager
 * @request_token: An opaque pointer representing this pending request.
 * @request_properties: A table mapping (const gchar *) property names to
 *  GValue, representing the desired properties of a channel requested by a
 *  Telepathy client.
 *
 * Offers an incoming RequestChannel call to @manager.
 *
 * Returns: %TRUE if this request will be handled by @manager; else %FALSE.
 *
 * Since: 0.7.15
 */
gboolean
tp_channel_manager_request_channel (TpChannelManager *manager,
                                    gpointer request_token,
                                    GHashTable *request_properties)
{
  TpChannelManagerIface *iface = TP_CHANNEL_MANAGER_GET_INTERFACE (
      manager);
  TpChannelManagerRequestFunc method = iface->request_channel;

  /* A missing implementation is equivalent to one that always returns FALSE,
   * meaning "can't do that, ask someone else" */
  if (method != NULL)
    return method (manager, request_token, request_properties);
  else
    return FALSE;
}


/**
 * tp_channel_manager_ensure_channel:
 * @manager: An object implementing #TpChannelManager
 * @request_token: An opaque pointer representing this pending request.
 * @request_properties: A table mapping (const gchar *) property names to
 *  GValue, representing the desired properties of a channel requested by a
 *  Telepathy client.
 *
 * Offers an incoming EnsureChannel call to @manager.
 *
 * Returns: %TRUE if this request will be handled by @manager; else %FALSE.
 *
 * Since: 0.7.16
 */
gboolean
tp_channel_manager_ensure_channel (TpChannelManager *manager,
                                   gpointer request_token,
                                   GHashTable *request_properties)
{
  TpChannelManagerIface *iface = TP_CHANNEL_MANAGER_GET_INTERFACE (
      manager);
  TpChannelManagerRequestFunc method = iface->ensure_channel;

  /* A missing implementation is equivalent to one that always returns FALSE,
   * meaning "can't do that, ask someone else" */
  if (method != NULL)
    return method (manager, request_token, request_properties);
  else
    return FALSE;
}


/**
 * tp_channel_manager_asv_has_unknown_properties:
 * @properties: a table mapping (const gchar *) property names to GValues,
 *              as passed to methods of #TpChannelManager
 * @fixed: a %NULL-terminated array of property names
 * @allowed: a %NULL-terminated array of property names
 * @error: an address at which to store an error suitable for returning from
 *         the D-Bus method when @properties contains unknown properties
 *
 * Checks whether the keys of @properties are elements of one of @fixed and
 * @allowed.  This is intended to be used by implementations of
 * #TpChannelManagerIface.create_channel which have decided to accept a request,
 * to conform with the specification's requirement that unknown requested
 * properties must cause a request to fail, not be silently ignored.
 *
 * On encountering unknown properties, this function will return %TRUE, and
 * set @error to a #GError that could be used as a D-Bus method error.
 *
 * Returns: %TRUE if @properties contains keys not in either @fixed or
 *          @allowed; else %FALSE.
 *
 * Since: 0.7.15
 */
gboolean
tp_channel_manager_asv_has_unknown_properties (GHashTable *properties,
                                               const gchar * const *fixed,
                                               const gchar * const *allowed,
                                               GError **error)
{
  GHashTableIter iter;
  gpointer key;
  const gchar *property_name;

  g_hash_table_iter_init (&iter, properties);
  while (g_hash_table_iter_next (&iter, &key, NULL))
    {
      property_name = key;
      if (!tp_strv_contains (fixed, property_name) &&
          !tp_strv_contains (allowed, property_name))
        {
          g_set_error (error, TP_ERROR, TP_ERROR_NOT_IMPLEMENTED,
              "Request contained unknown property '%s'", property_name);
          return TRUE;
        }
    }
  return FALSE;
}<|MERGE_RESOLUTION|>--- conflicted
+++ resolved
@@ -343,44 +343,6 @@
 
 /* Signal emission wrappers */
 
-<<<<<<< HEAD
-=======
-
-/**
- * tp_channel_manager_emit_new_channels:
- * @instance: An object implementing #TpChannelManager
- * @channels: a #GHashTable where the keys are
- *  #TpExportableChannel instances (hashed and compared
- *  by g_direct_hash() and g_direct_equal()) and the values are
- *  linked lists (#GSList) of request tokens (opaque pointers) satisfied by
- *  these channels
- *
- * If @channels is non-empty, emit the #TpChannelManager::new-channels
- * signal indicating that those channels have been created.
- *
- * Deprecated: in 0.19.1 this function should not be
- *  used. Signalling the creation of multiple channels together in a
- *  single signal is strongly recommended against as it's very
- *  complicated, hard to get right in clients, and not nearly as
- *  useful as it originally sounded. Use
- *  tp_channel_manager_emit_new_channel() instead.
- *
- * Since: 0.7.15
- */
-void
-tp_channel_manager_emit_new_channels (gpointer instance,
-                                      GHashTable *channels)
-{
-  g_return_if_fail (TP_IS_CHANNEL_MANAGER (instance));
-
-  if (g_hash_table_size (channels) == 0)
-    return;
-
-  g_signal_emit (instance, signals[S_NEW_CHANNELS], 0, channels);
-}
-
-
->>>>>>> 1dffa0c3
 /**
  * tp_channel_manager_emit_new_channel:
  * @instance: An object implementing #TpChannelManager
