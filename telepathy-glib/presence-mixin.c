--- conflicted
+++ resolved
@@ -248,25 +248,11 @@
  * @statuses: The presence statuses array that was passed to
  *  tp_presence_mixin_class_init()
  * @get_maximum_status_message_length: The callback used to discover the
-<<<<<<< HEAD
- *  the limit for status messages lenght, if any.
-=======
  *  the limit for status messages length, if any. Since: 0.14.5
->>>>>>> eefcf8ad
  *
  * Structure to be included in the class structure of objects that
  * use this mixin. Initialize it with tp_presence_mixin_class_init().
  *
-<<<<<<< HEAD
- * If the protocol has a limit for status message length, one should implement
- * the get_maximum_status_message_length callback returning the maximum length
- * in characters for any individual status message that is supported,
- * or 0 if there is no limit. If this callback is not implemented, it is
- * considered that there is no limit.
- * The callback should be set after calling tp_presence_mixin_class_init().
- *
- * All fields should be considered read-only.
-=======
  * If the protocol imposes a limit on the length of status messages, one should
  * implement @get_maximum_status_message_length. If this callback is not
  * implemented, it is assumed that there is no limit. The callback function
@@ -283,7 +269,6 @@
  * ]|
  *
  * All other fields should be considered read-only.
->>>>>>> eefcf8ad
  */
 
 /**
