/*
 * message-mixin.c - Source for TpMessageMixin
 * Copyright (C) 2006-2008 Collabora Ltd.
 * Copyright (C) 2006-2008 Nokia Corporation
 *
 * This library is free software; you can redistribute it and/or
 * modify it under the terms of the GNU Lesser General Public
 * License as published by the Free Software Foundation; either
 * version 2.1 of the License, or (at your option) any later version.
 *
 * This library is distributed in the hope that it will be useful,
 * but WITHOUT ANY WARRANTY; without even the implied warranty of
 * MERCHANTABILITY or FITNESS FOR A PARTICULAR PURPOSE.  See the GNU
 * Lesser General Public License for more details.
 *
 * You should have received a copy of the GNU Lesser General Public
 * License along with this library; if not, write to the Free Software
 * Foundation, Inc., 51 Franklin St, Fifth Floor, Boston, MA  02110-1301  USA
 */

/**
 * SECTION:message-mixin
 * @title: TpMessageMixin
 * @short_description: a mixin implementation of the text channel type and the
 *  Messages interface
 * @see_also: #TpSvcChannelTypeText, #TpSvcChannelInterfaceMessages,
 *  <link linkend="telepathy-glib-dbus-properties-mixin">TpDBusPropertiesMixin</link>
 *
 * This mixin can be added to a channel GObject class to implement the
 * text channel type (with the Messages interface) in a general way.
 * The channel class should also have a #TpDBusPropertiesMixinClass.
 *
 * To use the messages mixin, include a #TpMessageMixin somewhere in your
 * instance structure, and call tp_message_mixin_init() from your
 * constructor function, and tp_message_mixin_finalize() from your dispose
 * or finalize function. In the class_init function, call
 * tp_message_mixin_init_dbus_properties() to hook this mixin into the D-Bus
 * properties mixin class. Finally, include the following in the fourth
 * argument of G_DEFINE_TYPE_WITH_CODE():
 *
 * <informalexample><programlisting>
 *  G_IMPLEMENT_INTERFACE (TP_TYPE_SVC_CHANNEL_TYPE_TEXT,
 *    tp_message_mixin_text_iface_init);
 *  G_IMPLEMENT_INTERFACE (TP_TYPE_SVC_CHANNEL_INTERFACE_MESSAGES,
 *    tp_message_mixin_messages_iface_init);
 * </programlisting></informalexample>
 *
 * To support sending messages, you must call
 * tp_message_mixin_implement_sending() in the constructor function. If you do
 * not, any attempt to send a message will fail with NotImplemented.
 *
 * Since: 0.7.21
 */

#include <telepathy-glib/message-mixin.h>

#include <dbus/dbus-glib.h>
#include <dbus/dbus-glib-lowlevel.h>
#include <string.h>

#include <telepathy-glib/cm-message.h>
#include <telepathy-glib/cm-message-internal.h>
#include <telepathy-glib/dbus.h>
#include <telepathy-glib/enums.h>
#include <telepathy-glib/errors.h>
#include <telepathy-glib/group-mixin.h>
#include <telepathy-glib/gtypes.h>
#include <telepathy-glib/interfaces.h>
#include <telepathy-glib/message-internal.h>

#define DEBUG_FLAG TP_DEBUG_IM

#include "debug-internal.h"

/**
 * TpMessageMixin:
 *
 * Structure to be included in the instance structure of objects that
 * use this mixin. Initialize it with tp_message_mixin_init().
 *
 * There are no public fields.
 *
 * Since: 0.7.21
 */

struct _TpMessageMixinPrivate
{
  TpBaseConnection *connection;

  /* Sending */
  TpMessageMixinSendImpl send_message;
  GArray *msg_types;
  TpMessagePartSupportFlags message_part_support_flags;
  TpDeliveryReportingSupportFlags delivery_reporting_support_flags;
  gchar **supported_content_types;

  /* Receiving */
  guint recv_id;
  GQueue *pending;
};


static const char * const forbidden_keys[] = {
    "pending-message-id",
    NULL
};


static const char * const body_only[] = {
    "alternative",
    "content-type",
    "type",                     /* deprecated in 0.17.14 */
    "content",
    "identifier",
    "needs-retrieval",
    "truncated",
    "size",
    NULL
};


static const char * const body_only_incoming[] = {
    "needs-retrieval",
    "truncated",
    "size",
    NULL
};


static const char * const headers_only[] = {
    "message-type",
    "message-sender",
    "message-sender-id",
    "message-sent",
    "message-received",
    "message-token",
    NULL
};


static const char * const headers_only_incoming[] = {
    "message-sender",
    "message-sender-id",
    "message-sent",
    "message-received",
    NULL
};


#define TP_MESSAGE_MIXIN_OFFSET_QUARK (tp_message_mixin_get_offset_quark ())
#define TP_MESSAGE_MIXIN_OFFSET(o) \
  (GPOINTER_TO_UINT (g_type_get_qdata (G_OBJECT_TYPE (o), \
                                       TP_MESSAGE_MIXIN_OFFSET_QUARK)))
#define TP_MESSAGE_MIXIN(o) \
  ((TpMessageMixin *) tp_mixin_offset_cast (o, TP_MESSAGE_MIXIN_OFFSET (o)))

/**
 * tp_message_mixin_get_offset_quark:
 *
 * <!--no documentation beyond Returns: needed-->
 *
 * Returns: the quark used for storing mixin offset on a GObject
 *
 * Since: 0.7.21
 */
static GQuark
tp_message_mixin_get_offset_quark (void)
{
  static GQuark offset_quark = 0;

  if (G_UNLIKELY (offset_quark == 0))
    offset_quark = g_quark_from_static_string (
        "tp_message_mixin_get_offset_quark@0.7.7");

  return offset_quark;
}


static gint
pending_item_id_equals_data (gconstpointer item,
                             gconstpointer data)
{
  const TpCMMessage *self = item;
  guint id = GPOINTER_TO_UINT (data);

  /* The sense of this comparison is correct: the callback passed to
   * g_queue_find_custom() should return 0 when the desired item is found.
   */
  return (self->incoming_id != id);
}

static gchar *
parts_to_text (TpMessage *msg,
               TpChannelTextMessageFlags *out_flags,
               TpChannelTextMessageType *out_type,
               TpHandle *out_sender,
               guint *out_timestamp)
{
  GHashTable *header = g_ptr_array_index (msg->parts, 0);

  if (out_type != NULL)
    {
      /* The fallback behaviour of tp_asv_get_uint32 is OK here, because
       * message type NORMAL is zero */
      *out_type = tp_asv_get_uint32 (header, "message-type", NULL);
    }

  if (out_sender != NULL)
    {
      /* The fallback behaviour of tp_asv_get_uint32 is OK here - if there's
       * no good sender, then 0 is the least bad */
      *out_sender = tp_asv_get_uint32 (header, "message-sender", NULL);
    }

  if (out_timestamp != NULL)
    {
      /* The fallback behaviour of tp_asv_get_uint32 is OK here - we assume
       * that we won't legitimately receive messages from 1970-01-01 :-) */
      *out_timestamp = tp_asv_get_uint32 (header, "message-sent", NULL);

      if (*out_timestamp == 0)
        *out_timestamp = tp_asv_get_uint32 (header, "message-received", NULL);

      if (*out_timestamp == 0)
        *out_timestamp = time (NULL);
    }

  return tp_message_to_text (msg, out_flags);
}


/**
 * TpMessageMixinSendImpl:
 * @object: An instance of the implementation that uses this mixin
 * @message: An outgoing message
 * @flags: flags with which to send the message
 *
 * Signature of a virtual method which may be implemented to allow messages
 * to be sent. It must arrange for tp_message_mixin_sent() to be called when
 * the message has submitted or when message submission has failed.
 */


/**
 * tp_message_mixin_implement_sending:
 * @object: An instance of the implementation that uses this mixin
 * @send: An implementation of SendMessage()
 * @n_types: Number of supported message types
 * @types: @n_types supported message types
 * @message_part_support_flags: Flags indicating what message part structures
 *  are supported
 * @delivery_reporting_support_flags: Flags indicating what kind of delivery
 *  reports are supported
 * @supported_content_types: The supported content types
 *
 * Set the callback used to implement SendMessage, and the types of message
 * that can be sent. This must be called from the init, constructor or
 * constructed callback, after tp_message_mixin_init(), and may only be called
 * once per object.
 *
 * Since: 0.7.21
 */
void
tp_message_mixin_implement_sending (GObject *object,
                                    TpMessageMixinSendImpl send,
                                    guint n_types,
                                    const TpChannelTextMessageType *types,
                                    TpMessagePartSupportFlags
                                        message_part_support_flags,
                                    TpDeliveryReportingSupportFlags
                                        delivery_reporting_support_flags,
                                    const gchar * const *
                                        supported_content_types)
{
  TpMessageMixin *mixin = TP_MESSAGE_MIXIN (object);

  g_return_if_fail (mixin->priv->send_message == NULL);
  mixin->priv->send_message = send;

  if (mixin->priv->msg_types->len > 0)
    g_array_remove_range (mixin->priv->msg_types, 0,
        mixin->priv->msg_types->len);

  g_assert (mixin->priv->msg_types->len == 0);
  g_array_append_vals (mixin->priv->msg_types, types, n_types);

  mixin->priv->message_part_support_flags = message_part_support_flags;
  mixin->priv->delivery_reporting_support_flags = delivery_reporting_support_flags;

  g_strfreev (mixin->priv->supported_content_types);
  mixin->priv->supported_content_types = g_strdupv (
      (gchar **) supported_content_types);
}


/**
 * tp_message_mixin_init:
 * @obj: An instance of the implementation that uses this mixin
 * @offset: The byte offset of the TpMessageMixin within the object structure
 * @connection: A #TpBaseConnection
 *
 * Initialize the mixin. Should be called from the implementation's
 * instance init function or constructor like so:
 *
 * <informalexample><programlisting>
 * tp_message_mixin_init ((GObject *) self,
 *     G_STRUCT_OFFSET (SomeObject, message_mixin),
 *     self->connection);
 * </programlisting></informalexample>
 *
 * Since: 0.7.21
 */
void
tp_message_mixin_init (GObject *obj,
                       gsize offset,
                       TpBaseConnection *connection)
{
  TpMessageMixin *mixin;

  g_assert (G_IS_OBJECT (obj));

  g_type_set_qdata (G_OBJECT_TYPE (obj),
                    TP_MESSAGE_MIXIN_OFFSET_QUARK,
                    GINT_TO_POINTER (offset));

  mixin = TP_MESSAGE_MIXIN (obj);

  mixin->priv = g_slice_new0 (TpMessageMixinPrivate);

  mixin->priv->pending = g_queue_new ();
  mixin->priv->recv_id = 0;
  mixin->priv->msg_types = g_array_sized_new (FALSE, FALSE, sizeof (guint),
      NUM_TP_CHANNEL_TEXT_MESSAGE_TYPES);
  mixin->priv->connection = g_object_ref (connection);

  mixin->priv->supported_content_types = g_new0 (gchar *, 1);
}


/**
 * tp_message_mixin_clear:
 * @obj: An object with this mixin
 *
 * Clear the pending message queue, deleting all messages without emitting
 * PendingMessagesRemoved.
 */
void
tp_message_mixin_clear (GObject *obj)
{
  TpMessageMixin *mixin = TP_MESSAGE_MIXIN (obj);
  TpMessage *item;

  while ((item = g_queue_pop_head (mixin->priv->pending)) != NULL)
    {
      tp_message_destroy (item);
    }
}


/**
 * tp_message_mixin_finalize:
 * @obj: An object with this mixin.
 *
 * Free resources held by the text mixin.
 *
 * Since: 0.7.21
 */
void
tp_message_mixin_finalize (GObject *obj)
{
  TpMessageMixin *mixin = TP_MESSAGE_MIXIN (obj);

  DEBUG ("%p", obj);

  tp_message_mixin_clear (obj);
  g_assert (g_queue_is_empty (mixin->priv->pending));
  g_queue_free (mixin->priv->pending);
  g_array_free (mixin->priv->msg_types, TRUE);
  g_strfreev (mixin->priv->supported_content_types);

  g_object_unref (mixin->priv->connection);

  g_slice_free (TpMessageMixinPrivate, mixin->priv);
}

static void
tp_message_mixin_acknowledge_pending_messages_async (
    TpSvcChannelTypeText *iface,
    const GArray *ids,
    DBusGMethodInvocation *context)
{
  TpMessageMixin *mixin = TP_MESSAGE_MIXIN (iface);
  GPtrArray *links = g_ptr_array_sized_new (ids->len);
  TpIntset *seen = tp_intset_new ();
  guint i;

  for (i = 0; i < ids->len; i++)
    {
      guint id = g_array_index (ids, guint, i);
      GList *link_;

      if (tp_intset_is_member (seen, id))
        {
          gchar *client = dbus_g_method_get_sender (context);

          DEBUG ("%s passed message id %u more than once in one call to "
              "AcknowledgePendingMessages. Foolish pup.", client, id);
          g_free (client);
          continue;
        }

      tp_intset_add (seen, id);
      link_ = g_queue_find_custom (mixin->priv->pending,
          GUINT_TO_POINTER (id), pending_item_id_equals_data);

      if (link_ == NULL)
        {
          GError *error = g_error_new (TP_ERRORS, TP_ERROR_INVALID_ARGUMENT,
              "invalid message id %u", id);

          DEBUG ("%s", error->message);
          dbus_g_method_return_error (context, error);
          g_error_free (error);

          g_ptr_array_unref (links);
          tp_intset_destroy (seen);
          return;
        }

      g_ptr_array_add (links, link_);
    }

  tp_svc_channel_interface_messages_emit_pending_messages_removed (iface,
      ids);

  for (i = 0; i < links->len; i++)
    {
<<<<<<< HEAD
      TpMessage *item = nodes[i]->data;
      TpCMMessage *cm_msg = nodes[i]->data;
=======
      GList *link_ = g_ptr_array_index (links, i);
      TpMessage *item = link_->data;
#ifdef ENABLE_DEBUG
      TpCMMessage *cm_msg = link_->data;
#endif
>>>>>>> 41be1c9d

      DEBUG ("acknowledging message id %u", cm_msg->incoming_id);

      g_queue_delete_link (mixin->priv->pending, link_);
      tp_message_destroy (item);
    }

  g_ptr_array_unref (links);
  tp_intset_destroy (seen);
  tp_svc_channel_type_text_return_from_acknowledge_pending_messages (context);
}

static void
tp_message_mixin_list_pending_messages_async (TpSvcChannelTypeText *iface,
                                              gboolean clear,
                                              DBusGMethodInvocation *context)
{
  TpMessageMixin *mixin = TP_MESSAGE_MIXIN (iface);
  GType pending_type = TP_STRUCT_TYPE_PENDING_TEXT_MESSAGE;
  guint count;
  GPtrArray *messages;
  GList *cur;
  guint i;

  count = g_queue_get_length (mixin->priv->pending);
  messages = g_ptr_array_sized_new (count);

  for (cur = g_queue_peek_head_link (mixin->priv->pending);
       cur != NULL;
       cur = cur->next)
    {
      TpMessage *msg = cur->data;
      TpCMMessage *cm_msg = cur->data;
      GValue val = { 0, };
      gchar *text;
      TpChannelTextMessageFlags flags;
      TpChannelTextMessageType type;
      TpHandle sender;
      guint timestamp;

      text = parts_to_text (msg, &flags, &type, &sender, &timestamp);

      g_value_init (&val, pending_type);
      g_value_take_boxed (&val,
          dbus_g_type_specialized_construct (pending_type));
      dbus_g_type_struct_set (&val,
          0, cm_msg->incoming_id,
          1, timestamp,
          2, sender,
          3, type,
          4, flags,
          5, text,
          G_MAXUINT);

      g_free (text);

      g_ptr_array_add (messages, g_value_get_boxed (&val));
    }

  if (clear)
    {
      GArray *ids;

      DEBUG ("WARNING: ListPendingMessages(clear=TRUE) is deprecated");
      cur = g_queue_peek_head_link (mixin->priv->pending);

      ids = g_array_sized_new (FALSE, FALSE, sizeof (guint), count);

      while (cur != NULL)
        {
          TpMessage *msg = cur->data;
          TpCMMessage *cm_msg = cur->data;
          GList *next = cur->next;

          i = cm_msg->incoming_id;
          g_array_append_val (ids, i);
          g_queue_delete_link (mixin->priv->pending, cur);
          tp_message_destroy (msg);

          cur = next;
        }

      tp_svc_channel_interface_messages_emit_pending_messages_removed (iface,
          ids);
      g_array_free (ids, TRUE);
    }

  tp_svc_channel_type_text_return_from_list_pending_messages (context,
      messages);

  for (i = 0; i < messages->len; i++)
    g_value_array_free (g_ptr_array_index (messages, i));

  g_ptr_array_free (messages, TRUE);
}

static void
tp_message_mixin_get_pending_message_content_async (
    TpSvcChannelInterfaceMessages *iface,
    guint message_id,
    const GArray *part_numbers,
    DBusGMethodInvocation *context)
{
  TpMessageMixin *mixin = TP_MESSAGE_MIXIN (iface);
  GList *node;
  TpMessage *item;
  GHashTable *ret;
  guint i;

  node = g_queue_find_custom (mixin->priv->pending,
      GUINT_TO_POINTER (message_id), pending_item_id_equals_data);

  if (node == NULL)
    {
      GError *error = g_error_new (TP_ERRORS, TP_ERROR_INVALID_ARGUMENT,
          "invalid message id %u", message_id);

      DEBUG ("%s", error->message);
      dbus_g_method_return_error (context, error);
      g_error_free (error);
      return;
    }

  item = node->data;

  for (i = 0; i < part_numbers->len; i++)
    {
      guint part = g_array_index (part_numbers, guint, i);

      if (part == 0 || part >= item->parts->len)
        {
          GError *error = g_error_new (TP_ERRORS, TP_ERROR_INVALID_ARGUMENT,
              "part number %u out of range", part);

          DEBUG ("%s", error->message);
          dbus_g_method_return_error (context, error);
          g_error_free (error);
          return;
        }
    }

  /* no free callbacks set - we borrow the content from the message */
  ret = g_hash_table_new (g_direct_hash, g_direct_equal);

  /* FIXME: later, need a way to support streaming content */

  for (i = 0; i < part_numbers->len; i++)
    {
      guint part = g_array_index (part_numbers, guint, i);
      GHashTable *part_data;
      GValue *value;

      g_assert (part != 0 && part < item->parts->len);
      part_data = g_ptr_array_index (item->parts, part);

      /* skip parts with no type (reserved) */
      if (tp_asv_get_string (part_data, "content-type") == NULL &&
          /* Renamed to "content-type" in spec 0.17.14 */
          tp_asv_get_string (part_data, "type") == NULL)
        continue;

      value = g_hash_table_lookup (part_data, "content");

      /* skip parts with no content */
      if (value == NULL)
        continue;

      g_hash_table_insert (ret, GUINT_TO_POINTER (part), value);
    }

  tp_svc_channel_interface_messages_return_from_get_pending_message_content (
      context, ret);

  g_hash_table_destroy (ret);
}

static void
tp_message_mixin_get_message_types_async (TpSvcChannelTypeText *iface,
                                          DBusGMethodInvocation *context)
{
  TpMessageMixin *mixin = TP_MESSAGE_MIXIN (iface);

  tp_svc_channel_type_text_return_from_get_message_types (context,
      mixin->priv->msg_types);
}


static void
queue_pending (GObject *object, TpMessage *pending)
{
  TpMessageMixin *mixin = TP_MESSAGE_MIXIN (object);
  TpChannelTextMessageFlags flags;
  TpChannelTextMessageType type;
  TpHandle sender;
  guint timestamp;
  gchar *text;
  const GHashTable *header;
  TpDeliveryStatus delivery_status;
  TpCMMessage *cm_message = (TpCMMessage *) pending;

  g_queue_push_tail (mixin->priv->pending, pending);

  text = parts_to_text (pending, &flags, &type, &sender, &timestamp);
  tp_svc_channel_type_text_emit_received (object, cm_message->incoming_id,
      timestamp, sender, type, flags, text);
  g_free (text);

  tp_svc_channel_interface_messages_emit_message_received (object,
      pending->parts);


  /* Check if it's a failed delivery report; if so, emit SendError too. */
  header = tp_message_peek (pending, 0);
  delivery_status = tp_asv_get_uint32 (header, "delivery-status", NULL);

  if (delivery_status == TP_DELIVERY_STATUS_TEMPORARILY_FAILED ||
      delivery_status == TP_DELIVERY_STATUS_PERMANENTLY_FAILED)
    {
      /* Fallback behaviour here is okay: 0 is Send_Error_Unknown */
      TpChannelTextSendError send_error = tp_asv_get_uint32 (header,
          "delivery-error", NULL);
      GPtrArray *echo = tp_asv_get_boxed (header, "delivery-echo",
          TP_ARRAY_TYPE_MESSAGE_PART_LIST);

      type = TP_CHANNEL_TEXT_MESSAGE_TYPE_NORMAL;

      text = NULL;
      timestamp = 0;

      if (echo != NULL && echo->len < 1)
        {
          WARNING ("delivery-echo should contain at least 1 part");
        }
      else if (echo != NULL)
        {
          const GHashTable *echo_header = g_ptr_array_index (echo, 0);
          TpMessage *echo_msg;

          echo_msg = _tp_cm_message_new_from_parts (mixin->priv->connection,
              echo);

          /* The specification says that the timestamp in SendError should be the
           * time at which the original message was sent.  parts_to_text falls
           * back to setting timestamp to time (NULL) if it can't find out when
           * the message was sent, but we want to use 0 in that case.  Hence,
           * we look up timestamp here rather than delegating to parts_to_text.
           * The fallback behaviour of tp_asv_get_uint32 is correct: we want
           * timestamp to be 0 if we can't determine when the original message
           * was sent.
           */
          text = parts_to_text (echo_msg, NULL, &type, NULL, NULL);
          timestamp = tp_asv_get_uint32 (echo_header, "message-sent", NULL);

          g_object_unref (echo_msg);
        }

      tp_svc_channel_type_text_emit_send_error (object, send_error, timestamp,
          type, text != NULL ? text : "");

      g_free (text);
    }
}


/**
 * tp_message_mixin_take_received:
 * @object: a channel with this mixin
 * @message: the message. Its ownership is claimed by the message
 *  mixin, so it must no longer be modified or freed
 *
 * Receive a message into the pending messages queue, where it will stay
 * until acknowledged, and emit the Received and ReceivedMessage signals. Also
 * emit the SendError signal if the message is a failed delivery report.
 *
 * Returns: the message ID
 *
 * Since: 0.7.21
 */
guint
tp_message_mixin_take_received (GObject *object,
                                TpMessage *message)
{
  TpMessageMixin *mixin = TP_MESSAGE_MIXIN (object);
  TpCMMessage *cm_msg = (TpCMMessage *) message;
  GHashTable *header;

  g_return_val_if_fail (cm_msg->incoming_id == G_MAXUINT32, 0);
  g_return_val_if_fail (message->parts->len >= 1, 0);

  header = g_ptr_array_index (message->parts, 0);

  g_return_val_if_fail (g_hash_table_lookup (header, "pending-message-id")
      == NULL, 0);

  /* FIXME: we don't check for overflow, so in highly pathological cases we
   * might end up with multiple messages with the same ID */
  cm_msg->incoming_id = mixin->priv->recv_id++;

  tp_message_set_uint32 (message, 0, "pending-message-id",
      cm_msg->incoming_id);

  if (tp_asv_get_uint64 (header, "message-received", NULL) == 0)
    tp_message_set_uint64 (message, 0, "message-received",
        time (NULL));

  /* Here we add the message to the incoming queue: Although we have not
   * returned the message ID to the caller directly at this point, we
   * have poked it into the TpMessage, which the caller (and anyone connected
   * to the relevant signals) has access to, so there isn't actually a race
   * between putting the message into the queue and making its ID available.
   */
  queue_pending (object, message);

  return cm_msg->incoming_id;
}


/**
 * tp_message_mixin_has_pending_messages:
 * @object: An object with this mixin
 * @first_sender: If not %NULL, used to store the sender of the oldest pending
 *  message
 *
 * Return whether the channel @obj has unacknowledged messages. If so, and
 * @first_sender is not %NULL, the handle of the sender of the first message
 * is placed in it, without incrementing the handle's reference count.
 *
 * Returns: %TRUE if there are pending messages
 */
gboolean
tp_message_mixin_has_pending_messages (GObject *object,
                                       TpHandle *first_sender)
{
  TpMessageMixin *mixin = TP_MESSAGE_MIXIN (object);
  TpMessage *msg = g_queue_peek_head (mixin->priv->pending);

  if (msg != NULL && first_sender != NULL)
    {
      const GHashTable *header = tp_message_peek (msg, 0);
      gboolean valid = TRUE;
      TpHandle h = tp_asv_get_uint32 (header, "message-sender", &valid);

      if (valid)
        *first_sender = h;
      else
        WARNING ("oldest message's message-sender is mistyped");
    }

  return (msg != NULL);
}


/**
 * tp_message_mixin_set_rescued:
 * @obj: An object with this mixin
 *
 * Mark all pending messages as having been "rescued" from a channel that
 * previously closed.
 */
void
tp_message_mixin_set_rescued (GObject *obj)
{
  TpMessageMixin *mixin = TP_MESSAGE_MIXIN (obj);
  GList *cur;

  for (cur = g_queue_peek_head_link (mixin->priv->pending);
       cur != NULL;
       cur = cur->next)
    {
      TpMessage *msg = cur->data;

      tp_message_set_boolean (msg, 0, "rescued", TRUE);
    }
}


/**
 * TpMessageMixinOutgoingMessage:
 * @flags: Flags indicating how this message should be sent
 * @parts: The parts that make up the message (an array of #GHashTable,
 *  with the first one containing message headers)
 * @priv: Pointer to opaque private data used by the messages mixin
 *
 * Structure representing a message which is to be sent.
 *
 * Connection managers may (and should) edit the @parts in-place to remove
 * keys that could not be sent, using g_hash_table_remove(). Connection
 * managers may also alter @parts to include newly allocated GHashTable
 * structures.
 *
 * However, they must not add keys to an existing GHashTable (this is because
 * the connection manager has no way to know how the keys and values will be
 * freed).
 *
 * Since: 0.7.21
 */


struct _TpMessageMixinOutgoingMessagePrivate {
    DBusGMethodInvocation *context;
    gboolean messages:1;
};


/**
 * tp_message_mixin_sent:
 * @object: An object implementing the Text and Messages interfaces with this
 *  mixin
 * @message: The outgoing message
 * @flags: The flags used when sending the message, which may be a subset of
 *  those passed to the #TpMessageMixinSendImpl implementation if not all are
 *  supported, or 0 on error.
 * @token: A token representing the sent message (see the Telepathy D-Bus API
 *  specification), or an empty string if no suitable identifier is available,
 *  or %NULL on error
 * @error: %NULL on success, or the error with which message submission failed
 *
 * Indicate to the message mixin that message submission to the IM server has
 * succeeded or failed. This should be called as soon as the CM determines
 * it's theoretically possible to send the message (e.g. the parameters are
 * supported and correct).
 *
 * After this function is called, @message will have been freed, and must not
 * be dereferenced.
 *
 * Since: 0.7.21
 */
void
tp_message_mixin_sent (GObject *object,
                       TpMessage *message,
                       TpMessageSendingFlags flags,
                       const gchar *token,
                       const GError *error)
{
  TpMessageMixin *mixin = TP_MESSAGE_MIXIN (object);
  TpCMMessage *cm_msg = (TpCMMessage *) message;
  time_t now = time (NULL);

  g_return_if_fail (mixin != NULL);
  g_return_if_fail (G_IS_OBJECT (object));
  g_return_if_fail (TP_IS_CM_MESSAGE (message));
  g_return_if_fail (message->parts != NULL);
  g_return_if_fail (cm_msg->outgoing_context != NULL);
  g_return_if_fail (token == NULL || error == NULL);
  g_return_if_fail (token != NULL || error != NULL);

  if (error != NULL)
    {
      GError *e = g_error_copy (error);

      dbus_g_method_return_error (cm_msg->outgoing_context, e);
      g_error_free (e);
    }
  else
    {
      TpChannelTextMessageType message_type;
      gchar *string;
      GHashTable *header = g_ptr_array_index (message->parts, 0);
      TpHandle self_handle = 0;

      if (tp_asv_get_uint64 (header, "message-sent", NULL) == 0)
        tp_message_set_uint64 (message, 0, "message-sent", time (NULL));

      if (TP_HAS_GROUP_MIXIN (object))
        {
          tp_group_mixin_get_self_handle (object, &self_handle, NULL);
        }

      if (self_handle == 0)
        self_handle = tp_base_connection_get_self_handle (
            mixin->priv->connection);

      tp_cm_message_set_sender (message, self_handle);

      /* emit Sent and MessageSent */

      tp_svc_channel_interface_messages_emit_message_sent (object,
          message->parts, flags, token);
      string = parts_to_text (message, NULL, &message_type, NULL, NULL);
      tp_svc_channel_type_text_emit_sent (object, now, message_type,
          string);
      g_free (string);

      /* return successfully */

      if (cm_msg->outgoing_text_api)
        {
          tp_svc_channel_type_text_return_from_send (
              cm_msg->outgoing_context);
        }
      else
        {
          tp_svc_channel_interface_messages_return_from_send_message (
              cm_msg->outgoing_context, token);
        }
    }

  cm_msg->outgoing_context = NULL;
  tp_message_destroy (message);
}


static void
tp_message_mixin_send_async (TpSvcChannelTypeText *iface,
                             guint message_type,
                             const gchar *text,
                             DBusGMethodInvocation *context)
{
  TpMessageMixin *mixin = TP_MESSAGE_MIXIN (iface);
  TpMessage *message;
  TpCMMessage *cm_msg;

  if (mixin->priv->send_message == NULL)
    {
      tp_dbus_g_method_return_not_implemented (context);
      return;
    }

  message = tp_cm_message_new (mixin->priv->connection, 2);
  cm_msg = (TpCMMessage *) message;

  if (message_type != 0)
    tp_message_set_uint32 (message, 0, "message-type", message_type);

  tp_message_set_string (message, 1, "content-type", "text/plain");
  tp_message_set_string (message, 1, "type", "text/plain"); /* Removed in 0.17.14 */
  tp_message_set_string (message, 1, "content", text);

  cm_msg->outgoing_context = context;
  cm_msg->outgoing_text_api = TRUE;

  mixin->priv->send_message ((GObject *) iface, message, 0);
}


static void
tp_message_mixin_send_message_async (TpSvcChannelInterfaceMessages *iface,
                                     const GPtrArray *parts,
                                     guint flags,
                                     DBusGMethodInvocation *context)
{
  TpMessageMixin *mixin = TP_MESSAGE_MIXIN (iface);
  TpMessage *message;
  TpCMMessage *cm_msg;
  GHashTable *header;
  guint i;
  const char * const *iter;

  if (mixin->priv->send_message == NULL)
    {
      tp_dbus_g_method_return_not_implemented (context);
      return;
    }

  /* it must have at least a header part */
  if (parts->len < 1)
    {
      GError e = { TP_ERRORS, TP_ERROR_INVALID_ARGUMENT,
        "Cannot send a message that does not have at least one part" };

      dbus_g_method_return_error (context, &e);
      return;
    }

  header = g_ptr_array_index (parts, 0);

  for (i = 0; i < parts->len; i++)
    {
      for (iter = forbidden_keys; *iter != NULL; iter++)
        {
          if (g_hash_table_lookup (header, *iter) != NULL)
            {
              GError *error = g_error_new (TP_ERRORS,
                  TP_ERROR_INVALID_ARGUMENT,
                  "Key '%s' not allowed in a sent message", *iter);

              dbus_g_method_return_error (context, error);
              return;
            }
        }
    }

  for (iter = body_only; *iter != NULL; iter++)
    {
      if (g_hash_table_lookup (header, *iter) != NULL)
        {
          GError *error = g_error_new (TP_ERRORS,
              TP_ERROR_INVALID_ARGUMENT,
              "Key '%s' not allowed in a message header", *iter);

          dbus_g_method_return_error (context, error);
          return;
        }
    }

  for (iter = headers_only_incoming; *iter != NULL; iter++)
    {
      if (g_hash_table_lookup (header, *iter) != NULL)
        {
          GError *error = g_error_new (TP_ERRORS,
              TP_ERROR_INVALID_ARGUMENT,
              "Key '%s' not allowed in an outgoing message header", *iter);

          dbus_g_method_return_error (context, error);
          return;
        }
    }

  for (i = 1; i < parts->len; i++)
    {
      for (iter = headers_only; *iter != NULL; iter++)
        {
          if (g_hash_table_lookup (g_ptr_array_index (parts, i), *iter)
              != NULL)
            {
              GError *error = g_error_new (TP_ERRORS,
                  TP_ERROR_INVALID_ARGUMENT,
                  "Key '%s' not allowed in a message body", *iter);

              dbus_g_method_return_error (context, error);
              return;
            }
        }
    }

  message = tp_cm_message_new (mixin->priv->connection, parts->len);
  cm_msg = (TpCMMessage *) message;

  for (i = 0; i < parts->len; i++)
    {
      tp_g_hash_table_update (g_ptr_array_index (message->parts, i),
          g_ptr_array_index (parts, i),
          (GBoxedCopyFunc) g_strdup,
          (GBoxedCopyFunc) tp_g_value_slice_dup);
    }

  cm_msg->outgoing_context = context;
  cm_msg->outgoing_text_api = FALSE;

  mixin->priv->send_message ((GObject *) iface, message, flags);
}


/**
 * tp_message_mixin_init_dbus_properties:
 * @cls: The class of an object with this mixin
 *
 * Set up a #TpDBusPropertiesMixinClass to use this mixin's implementation
 * of the Messages interface's properties.
 *
 * This uses tp_message_mixin_get_dbus_property() as the property getter
 * and sets a list of the supported properties for it.
 */
void
tp_message_mixin_init_dbus_properties (GObjectClass *cls)
{
  static TpDBusPropertiesMixinPropImpl props[] = {
      { "PendingMessages", NULL, NULL },
      { "SupportedContentTypes", NULL, NULL },
      { "MessagePartSupportFlags", NULL, NULL },
      { "MessageTypes", NULL, NULL },
      { "DeliveryReportingSupport", NULL, NULL },
      { NULL }
  };

  tp_dbus_properties_mixin_implement_interface (cls,
      TP_IFACE_QUARK_CHANNEL_INTERFACE_MESSAGES,
      tp_message_mixin_get_dbus_property, NULL, props);
}


/**
 * tp_message_mixin_get_dbus_property:
 * @object: An object with this mixin
 * @interface: Must be %TP_IFACE_QUARK_CHANNEL_INTERFACE_MESSAGES
 * @name: A quark representing the D-Bus property name, either
 *  "PendingMessages", "SupportedContentTypes" or "MessagePartSupportFlags"
 * @value: A GValue pre-initialized to the right type, into which to put
 *  the value
 * @unused: Ignored
 *
 * An implementation of #TpDBusPropertiesMixinGetter which assumes that
 * the @object has the messages mixin. It can only be used for the Messages
 * interface.
 */
void
tp_message_mixin_get_dbus_property (GObject *object,
                                    GQuark interface,
                                    GQuark name,
                                    GValue *value,
                                    gpointer unused G_GNUC_UNUSED)
{
  TpMessageMixin *mixin;
  static GQuark q_pending_messages = 0;
  static GQuark q_supported_content_types = 0;
  static GQuark q_message_part_support_flags = 0;
  static GQuark q_delivery_reporting_support_flags = 0;
  static GQuark q_message_types = 0;

  if (G_UNLIKELY (q_pending_messages == 0))
    {
      q_pending_messages = g_quark_from_static_string ("PendingMessages");
      q_supported_content_types =
          g_quark_from_static_string ("SupportedContentTypes");
      q_message_part_support_flags =
          g_quark_from_static_string ("MessagePartSupportFlags");
      q_delivery_reporting_support_flags =
          g_quark_from_static_string ("DeliveryReportingSupport");
      q_message_types =
          g_quark_from_static_string ("MessageTypes");
    }

  mixin = TP_MESSAGE_MIXIN (object);

  g_return_if_fail (interface == TP_IFACE_QUARK_CHANNEL_INTERFACE_MESSAGES);
  g_return_if_fail (object != NULL);
  g_return_if_fail (name != 0);
  g_return_if_fail (value != NULL);
  g_return_if_fail (mixin != NULL);

  if (name == q_pending_messages)
    {
      GPtrArray *arrays = g_ptr_array_sized_new (g_queue_get_length (
            mixin->priv->pending));
      GList *l;
      GType type = dbus_g_type_get_collection ("GPtrArray",
          TP_HASH_TYPE_MESSAGE_PART);

      for (l = g_queue_peek_head_link (mixin->priv->pending);
           l != NULL;
           l = g_list_next (l))
        {
          TpMessage *msg = l->data;

          g_ptr_array_add (arrays, g_boxed_copy (type, msg->parts));
        }

      g_value_take_boxed (value, arrays);
    }
  else if (name == q_message_part_support_flags)
    {
      g_value_set_uint (value, mixin->priv->message_part_support_flags);
    }
  else if (name == q_delivery_reporting_support_flags)
    {
      g_value_set_uint (value, mixin->priv->delivery_reporting_support_flags);
    }
  else if (name == q_supported_content_types)
    {
      g_value_set_boxed (value, mixin->priv->supported_content_types);
    }
  else if (name == q_message_types)
    {
      g_value_set_boxed (value, mixin->priv->msg_types);
    }
}


/**
 * tp_message_mixin_text_iface_init:
 * @g_iface: A pointer to the #TpSvcChannelTypeTextClass in an object class
 * @iface_data: Ignored
 *
 * Fill in this mixin's Text method implementations in the given interface
 * vtable.
 *
 * Since: 0.7.21
 */
void
tp_message_mixin_text_iface_init (gpointer g_iface,
                                  gpointer iface_data)
{
  TpSvcChannelTypeTextClass *klass = g_iface;

#define IMPLEMENT(x) tp_svc_channel_type_text_implement_##x (klass,\
    tp_message_mixin_##x##_async)
  IMPLEMENT (acknowledge_pending_messages);
  IMPLEMENT (get_message_types);
  IMPLEMENT (list_pending_messages);
  IMPLEMENT (send);
#undef IMPLEMENT
}

/**
 * tp_message_mixin_messages_iface_init:
 * @g_iface: A pointer to the #TpSvcChannelInterfaceMessagesClass in an object
 *  class
 * @iface_data: Ignored
 *
 * Fill in this mixin's Messages method implementations in the given interface
 * vtable.
 *
 * Since: 0.7.21
 */
void
tp_message_mixin_messages_iface_init (gpointer g_iface,
                                      gpointer iface_data)
{
  TpSvcChannelInterfaceMessagesClass *klass = g_iface;

#define IMPLEMENT(x) tp_svc_channel_interface_messages_implement_##x (\
    klass, tp_message_mixin_##x##_async)
  IMPLEMENT (send_message);
  IMPLEMENT (get_pending_message_content);
#undef IMPLEMENT
}<|MERGE_RESOLUTION|>--- conflicted
+++ resolved
@@ -435,16 +435,9 @@
 
   for (i = 0; i < links->len; i++)
     {
-<<<<<<< HEAD
-      TpMessage *item = nodes[i]->data;
-      TpCMMessage *cm_msg = nodes[i]->data;
-=======
       GList *link_ = g_ptr_array_index (links, i);
       TpMessage *item = link_->data;
-#ifdef ENABLE_DEBUG
       TpCMMessage *cm_msg = link_->data;
-#endif
->>>>>>> 41be1c9d
 
       DEBUG ("acknowledging message id %u", cm_msg->incoming_id);
 
