/*
 * message.h - Header for TpMessage
 * Copyright (C) 2006-2010 Collabora Ltd.
 * Copyright (C) 2006-2008 Nokia Corporation
 *
 * This library is free software; you can redistribute it and/or
 * modify it under the terms of the GNU Lesser General Public
 * License as published by the Free Software Foundation; either
 * version 2.1 of the License, or (at your option) any later version.
 *
 * This library is distributed in the hope that it will be useful,
 * but WITHOUT ANY WARRANTY; without even the implied warranty of
 * MERCHANTABILITY or FITNESS FOR A PARTICULAR PURPOSE.  See the GNU
 * Lesser General Public License for more details.
 *
 * You should have received a copy of the GNU Lesser General Public
 * License along with this library; if not, write to the Free Software
 * Foundation, Inc., 51 Franklin St, Fifth Floor, Boston, MA  02110-1301  USA
 */

#ifndef __TP_MESSAGE_H__
#define __TP_MESSAGE_H__

#include <telepathy-glib/defs.h>
#include <telepathy-glib/enums.h>
#include <telepathy-glib/handle.h>

G_BEGIN_DECLS

#define TP_TYPE_MESSAGE (tp_message_get_type ())
#define TP_MESSAGE(obj) (G_TYPE_CHECK_INSTANCE_CAST ((obj), TP_TYPE_MESSAGE, TpMessage))
#define TP_MESSAGE_CLASS(obj) (G_TYPE_CHECK_CLASS_CAST ((obj), TP_TYPE_MESSAGE, TpMessageClass))
#define TP_IS_MESSAGE(obj) (G_TYPE_CHECK_INSTANCE_TYPE ((obj), TP_TYPE_MESSAGE))
#define TP_IS_MESSAGE_CLASS(obj) (G_TYPE_CHECK_CLASS_TYPE ((obj), TP_TYPE_MESSAGE))
#define TP_MESSAGE_GET_CLASS(obj) (G_TYPE_INSTANCE_GET_CLASS ((obj), TP_TYPE_MESSAGE, TpMessageClass))

typedef struct _TpMessage TpMessage;
typedef struct _TpMessageClass TpMessageClass;

GType tp_message_get_type (void);

guint tp_message_count_parts (TpMessage *self);
const GHashTable *tp_message_peek (TpMessage *self, guint part);
guint tp_message_append_part (TpMessage *self);
void tp_message_delete_part (TpMessage *self, guint part);

gboolean tp_message_delete_key (TpMessage *self, guint part, const gchar *key);
void tp_message_set_boolean (TpMessage *self, guint part, const gchar *key,
    gboolean b);
void tp_message_set_int32 (TpMessage *self, guint part, const gchar *key,
    gint32 i);
#define tp_message_set_int16(s, p, k, i) \
    tp_message_set_int32 (s, p, k, (gint16) i)
void tp_message_set_int64 (TpMessage *self, guint part, const gchar *key,
    gint64 i);
void tp_message_set_uint32 (TpMessage *self, guint part, const gchar *key,
    guint32 u);
#define tp_message_set_uint16(s, p, k, u) \
    tp_message_set_uint32 (s, p, k, (guint16) u)
void tp_message_set_uint64 (TpMessage *self, guint part, const gchar *key,
    guint64 u);
void tp_message_set_string (TpMessage *self, guint part, const gchar *key,
    const gchar *s);
void tp_message_set_string_printf (TpMessage *self, guint part,
    const gchar *key, const gchar *fmt, ...) G_GNUC_PRINTF (4, 5);
void tp_message_set_bytes (TpMessage *self, guint part, const gchar *key,
    guint len, gconstpointer bytes);
void tp_message_set (TpMessage *self, guint part, const gchar *key,
    const GValue *source);

<<<<<<< HEAD
gchar * tp_message_to_text (TpMessage *message) G_GNUC_WARN_UNUSED_RESULT;
=======
gchar * tp_message_to_text (TpMessage *message,
    TpChannelTextMessageFlags *out_flags) G_GNUC_WARN_UNUSED_RESULT;

#ifndef TP_DISABLE_DEPRECATED
/* Takes a TpCMMessage */
_TP_DEPRECATED_FOR (tp_cm_message_set_sender)
void tp_message_set_handle (TpMessage *self, guint part, const gchar *key,
    TpHandleType handle_type, TpHandle handle_or_0);

_TP_DEPRECATED_FOR (tp_cm_message_take_message)
void tp_message_take_message (TpMessage *self, guint part, const gchar *key,
    TpMessage *message);

_TP_DEPRECATED_FOR (tp_cm_message_set_sender)
void tp_message_ref_handle (TpMessage *self, TpHandleType handle_type,
    TpHandle handle);
#endif
>>>>>>> 72514214

gboolean tp_message_is_mutable (TpMessage *self);

TpChannelTextMessageType tp_message_get_message_type (TpMessage *self);
const gchar *tp_message_get_token (TpMessage *self);
gint64 tp_message_get_sent_timestamp (TpMessage *self);
gint64 tp_message_get_received_timestamp (TpMessage *self);
gboolean tp_message_is_scrollback (TpMessage *self);
gboolean tp_message_is_rescued (TpMessage *self);
const gchar *tp_message_get_supersedes (TpMessage *self);
const gchar *tp_message_get_specific_to_interface (TpMessage *self);
gboolean tp_message_is_delivery_report (TpMessage *self);
_TP_AVAILABLE_IN_0_16
guint32 tp_message_get_pending_message_id (TpMessage *self,
    gboolean *valid);

G_END_DECLS

#endif /* __TP_MESSAGE_H__ */<|MERGE_RESOLUTION|>--- conflicted
+++ resolved
@@ -68,27 +68,7 @@
 void tp_message_set (TpMessage *self, guint part, const gchar *key,
     const GValue *source);
 
-<<<<<<< HEAD
 gchar * tp_message_to_text (TpMessage *message) G_GNUC_WARN_UNUSED_RESULT;
-=======
-gchar * tp_message_to_text (TpMessage *message,
-    TpChannelTextMessageFlags *out_flags) G_GNUC_WARN_UNUSED_RESULT;
-
-#ifndef TP_DISABLE_DEPRECATED
-/* Takes a TpCMMessage */
-_TP_DEPRECATED_FOR (tp_cm_message_set_sender)
-void tp_message_set_handle (TpMessage *self, guint part, const gchar *key,
-    TpHandleType handle_type, TpHandle handle_or_0);
-
-_TP_DEPRECATED_FOR (tp_cm_message_take_message)
-void tp_message_take_message (TpMessage *self, guint part, const gchar *key,
-    TpMessage *message);
-
-_TP_DEPRECATED_FOR (tp_cm_message_set_sender)
-void tp_message_ref_handle (TpMessage *self, TpHandleType handle_type,
-    TpHandle handle);
-#endif
->>>>>>> 72514214
 
 gboolean tp_message_is_mutable (TpMessage *self);
 
