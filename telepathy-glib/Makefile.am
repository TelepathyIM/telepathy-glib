include $(top_srcdir)/tools/flymake.mk

tpgincludedir=$(includedir)/telepathy-glib-1/telepathy-glib
genincludedir=$(tpgincludedir)/_gen
tpgdbusincludedir=$(includedir)/telepathy-glib-1-dbus/telepathy-glib
gendbusincludedir=$(tpgdbusincludedir)/_gen

pkgconfigdir = ${libdir}/pkgconfig
pkgconfig_DATA = telepathy-glib-1.pc telepathy-glib-1-dbus.pc

EXTRA_DIST = \
    $(ABI_LISTS) \
    $(codegen_extra_dist) \
    $(introspection_extra_dist) \
    extra-gtkdoc.h

# libtelepathy-glib-1 is just a shared version of
# libtelepathy-glib-main-internal, produced by abi.am. Similarly,
# libtelepathy-glib-1-core and libtelepathy-glib-1-dbus are shared versions of
# libtelepathy-glib-core-internal and -dbus-internal.
#
# The static version is necessary because one of the tests wants to use
# internal symbols (_tp_log) which are made invisible by GNU ld, and it
# makes checking consistency of the ABI easier.

# Put the lowest-level library first, so that libtool will be able to relink
# them during installation.
lib_LTLIBRARIES = \
    libtelepathy-glib-1-core.la \
    libtelepathy-glib-1-dbus.la \
    libtelepathy-glib-1.la \
    $(NULL)

noinst_LTLIBRARIES = \
    libtelepathy-glib-main-internal.la \
    libtelepathy-glib-dbus-internal.la \
    libtelepathy-glib-core-internal.la \
    libtelepathy-glib-reentrants.la \
    $(NULL)

# headers that are subject to coding-style checks
tpginclude_HEADERS = \
    account.h \
    account-channel-request.h \
    account-manager.h \
    automatic-client-factory.h \
    add-dispatch-operation-context.h \
    base-call-channel.h \
    base-call-content.h \
    base-call-stream.h \
    base-client.h \
    base-channel.h \
    base-connection.h \
    base-connection-manager.h \
    base-media-call-channel.h \
    base-media-call-content.h \
    base-media-call-stream.h \
    base-password-channel.h \
    base-protocol.h \
    base-room-config.h \
    call-channel.h \
    call-content.h \
    call-content-media-description.h \
    call-misc.h \
    call-stream.h \
    call-stream-endpoint.h \
    channel.h \
    channel-iface.h \
    channel-dispatcher.h \
    channel-dispatch-operation.h \
    channel-manager.h \
    channel-request.h \
    client.h \
    client-factory.h \
    client-message.h \
    cm-message.h \
    connection.h \
    connection-contact-list.h \
    connection-manager.h \
    contact-search.h \
    contact-search-result.h \
    capabilities.h \
    contact.h \
    contact-operations.h \
    base-contact-list.h \
    contacts-mixin.h \
    dbus.h \
    dbus-daemon.h \
    dbus-properties-mixin.h \
    dbus-tube-channel.h \
    defs.h \
    debug.h \
    debug-sender.h \
    debug-client.h \
    debug-message.h \
    dtmf.h \
    enums.h \
    errors.h \
    exportable-channel.h \
    file-transfer-channel.h \
    gnio-util.h \
    group-mixin.h \
    handle.h \
    handle-channels-context.h \
    handle-repo.h \
    handle-repo-static.h \
    handle-repo-dynamic.h \
    heap.h \
    intset.h \
    message.h \
    message-mixin.h \
    observe-channels-context.h \
    presence-mixin.h \
    protocol.h \
    proxy.h \
    proxy-subclass.h \
    room-info.h \
    room-list.h \
    run.h \
    signalled-message.h \
    simple-approver.h \
    simple-handler.h \
    simple-observer.h \
    simple-password-manager.h \
    stream-tube-channel.h \
    stream-tube-connection.h \
    telepathy-glib.h \
    text-channel.h \
    util.h \
    $(NULL)

tpgdbusinclude_HEADERS = \
    cli-call.h \
    cli-channel.h \
    cli-connection.h \
    cli-misc.h \
    gtypes.h \
    interfaces.h \
    svc-account.h \
    svc-account-manager.h \
    svc-call.h \
    svc-channel-dispatcher.h \
    svc-channel-dispatch-operation.h \
    svc-channel.h \
    svc-channel-request.h \
    svc-client.h \
    svc-connection.h \
    svc-connection-manager.h \
    svc-debug.h \
    svc-generic.h \
    svc-properties-interface.h \
    svc-protocol.h \
    svc-tls.h \
    telepathy-glib-dbus.h \
<<<<<<< HEAD
    $(NULL)
=======
    text-channel.h \
    text-mixin.h \
    tls-certificate.h \
    tls-certificate-rejection.h \
    util.h

tpginclude_HEADERS = \
    $(our_headers) \
    verify.h
>>>>>>> 53cf9df1

BUILT_SOURCES = $(codegen_sources)

CLEANFILES = \
    $(BUILT_SOURCES)

nodist_tpginclude_HEADERS = \
    version.h \
    $(NULL)

distclean-local:
	rm -rf _gen

clean-local:
	rm -rf tmp-introspect*

check_c_sources = \
    $(tpginclude_HEADERS) \
    $(tpgdbusinclude_HEADERS) \
    $(libtelepathy_glib_core_internal_la_SOURCES) \
    $(libtelepathy_glib_dbus_internal_la_SOURCES) \
    $(libtelepathy_glib_main_internal_la_SOURCES) \
    $(NULL)

include $(top_srcdir)/tools/check-coding-style.mk
check-local: check-coding-style

libtelepathy_glib_core_internal_la_LIBADD = $(ALL_LIBS)
libtelepathy_glib_core_internal_la_SOURCES = \
    core-dbus.c \
    core-proxy.c \
    errors.c \
    $(NULL)

libtelepathy_glib_dbus_internal_la_LIBADD = \
    $(ALL_LIBS) \
    libtelepathy-glib-1-core.la \
    $(NULL)
libtelepathy_glib_dbus_internal_la_SOURCES = \
    cli-channel.c \
    cli-connection.c \
    cli-misc.c \
    gtypes.c \
    interfaces.c \
    $(NULL)

libtelepathy_glib_main_internal_la_LIBADD = \
    $(ALL_LIBS) \
    libtelepathy-glib-1-dbus.la \
    $(NULL)

libtelepathy_glib_main_internal_la_SOURCES = \
    account.c \
    account-channel-request.c \
    account-channel-request-internal.h \
    account-internal.h \
    account-manager.c \
    account-manager-internal.h \
    automatic-client-factory-internal.h \
    automatic-client-factory.c \
    add-dispatch-operation-context-internal.h \
    add-dispatch-operation-context.c \
    base-call-channel.c \
    base-call-content.c \
    base-call-stream.c \
    base-call-internal.h \
    base-channel.c \
    base-client.c \
    base-client-internal.h \
    base-connection.c \
    base-connection-internal.h \
    base-connection-manager.c \
    base-media-call-channel.c \
    base-media-call-content.c \
    base-media-call-stream.c \
    base-password-channel.c \
    base-protocol-internal.h \
    base-protocol.c \
    base-room-config.c \
    capabilities.c \
    capabilities-internal.h \
    call-channel.c \
    call-content.c \
    call-content-media-description.c \
    call-internal.h \
    call-misc.c \
    call-stream.c \
    call-stream-endpoint.c \
    channel.c \
    channel-contacts.c \
    channel-group.c \
    channel-internal.h \
    channel-dispatcher.c \
    channel-dispatch-operation.c \
    channel-dispatch-operation-internal.h \
    channel-manager.c \
    channel-request.c \
    client.c \
    client-factory.c \
    client-factory-internal.h \
    client-message.c \
    client-message-internal.h \
    connection.c \
    connection-aliasing.c \
    connection-avatars.c \
    connection-contact-info.c \
    connection-contact-list.c \
    connection-internal.h \
    connection-handles.c \
    connection-manager.c \
    contact.c \
    contact-internal.h \
    contact-operations.c \
    contact-search.c \
    contact-search-internal.h \
    contact-search-result.c \
    base-contact-list-internal.h \
    base-contact-list.c \
    cm-message.c \
    cm-message-internal.h \
    contacts-mixin.c \
    dbus.c \
    dbus-daemon.c \
    dbus-internal.h \
    dbus-properties-mixin.c \
    dbus-properties-mixin-internal.h \
    dbus-tube-channel.c \
    debug.c \
    debug-client.c \
    debug-sender.c \
    debug-message.c \
    debug-message-internal.h \
    dtmf.c \
    debug-internal.h \
    exportable-channel.c \
    file-transfer-channel.c \
    gnio-util.c \
    group-mixin.c \
    handle.c \
    handle-channels-context-internal.h \
    handle-channels-context.c \
    handle-repo.c \
    handle-repo-dynamic.c \
    handle-repo-internal.h \
    handle-repo-static.c \
    handle-set.c \
    heap.c \
    intset.c \
    channel-iface.c \
    message.c \
    message-internal.h \
    message-mixin.c \
    observe-channels-context-internal.h \
    observe-channels-context.c \
    presence-mixin.c \
    protocol.c \
    protocol-internal.h \
    proxy.c \
    proxy-internal.h \
    proxy-methods.c \
    proxy-signals.c \
    room-info.c \
    room-info-internal.h \
    room-list.c \
    run.c \
    signalled-message.c \
    signalled-message-internal.h \
    simple-approver.c \
    simple-handler.c \
    simple-observer.c \
    simple-password-manager.c \
    stream-tube-channel.c \
    stream-tube-connection-internal.h \
    stream-tube-connection.c \
    text-channel.c \
<<<<<<< HEAD
=======
    text-mixin.c \
    tls-certificate.c \
    tls-certificate-rejection.c \
    tls-certificate-rejection-internal.h \
>>>>>>> 53cf9df1
    util.c \
    util-internal.h

libtelepathy_glib_reentrants_la_SOURCES = \
    reentrants.c \
    reentrants.h

AM_CPPFLAGS = \
    -DG_LOG_DOMAIN=\"tp-glib\" \
    -D_TP_COMPILATION \
    $(NULL)

AM_CFLAGS = \
    $(ERROR_CFLAGS) \
    @DBUS_CFLAGS@ \
    @GLIB_CFLAGS@ \
    -I$(top_builddir) \
    -I$(top_srcdir)
AM_LDFLAGS = \
    $(ERROR_LDFLAGS) \
    $(NULL)

ALL_LIBS = \
    @DBUS_LIBS@ \
    @GLIB_LIBS@

include abi.am
include codegen.am
include introspection.am

Android.mk: Makefile.am $(codegen_sources)
	androgenizer -:PROJECT telepathy-glib \
	\
	-:SHARED libtelepathy-glib-1-core -:TAGS eng debug \
	 -:REL_TOP $(top_srcdir) -:ABS_TOP $(abs_top_srcdir) \
	 -:SOURCES $(libtelepathy_glib_core_internal_la_SOURCES) \
	  $(nodist_libtelepathy_glib_core_internal_la_SOURCES) \
	 -:CFLAGS $(DEFAULT_INCLUDES) $(DEFS) $(CFLAGS) $(GIO_UNIX_CFLAGS) $(DBUS_CFLAGS) $(AM_CFLAGS) \
	 -:CPPFLAGS $(CPPFLAGS) $(AM_CPPFLAGS) $(INCLUDES) \
	 -:LDFLAGS $(ALL_LIBS) \
	  $(libtelepathy_glib_core_internal_la_LDFLAGS) \
	\
	 -:SHARED libtelepathy-glib-1-dbus -:TAGS eng debug \
	 -:REL_TOP $(top_srcdir) -:ABS_TOP $(abs_top_srcdir) \
	 -:SOURCES $(libtelepathy_glib_dbus_internal_la_SOURCES) \
	  $(nodist_libtelepathy_glib_dbus_internal_la_SOURCES) \
	 -:CFLAGS $(DEFAULT_INCLUDES) $(DEFS) $(CFLAGS) $(GIO_UNIX_CFLAGS) $(DBUS_CFLAGS) $(AM_CFLAGS) \
	 -:CPPFLAGS $(CPPFLAGS) $(AM_CPPFLAGS) $(INCLUDES) \
	 -:LDFLAGS $(ALL_LIBS) -ltelepathy-glib-1-core \
	  $(libtelepathy_glib_dbus_internal_la_LDFLAGS) \
	\
	 -:SHARED libtelepathy-glib-1 -:TAGS eng debug \
	 -:REL_TOP $(top_srcdir) -:ABS_TOP $(abs_top_srcdir) \
	 -:SOURCES $(libtelepathy_glib_main_internal_la_SOURCES) \
	  $(nodist_libtelepathy_glib_main_internal_la_SOURCES) \
	 -:CFLAGS $(DEFAULT_INCLUDES) $(DEFS) $(CFLAGS) $(GIO_UNIX_CFLAGS) $(DBUS_CFLAGS) $(AM_CFLAGS) \
	 -:CPPFLAGS $(CPPFLAGS) $(AM_CPPFLAGS) $(INCLUDES) \
	 -:LDFLAGS $(ALL_LIBS) -ltelepathy-glib-1-dbus -ltelepathy-glib-1-core \
	  $(libtelepathy_glib_main_internal_la_LDFLAGS) \
	\
	> $@<|MERGE_RESOLUTION|>--- conflicted
+++ resolved
@@ -126,6 +126,8 @@
     stream-tube-connection.h \
     telepathy-glib.h \
     text-channel.h \
+    tls-certificate.h \
+    tls-certificate-rejection.h \
     util.h \
     $(NULL)
 
@@ -152,19 +154,7 @@
     svc-protocol.h \
     svc-tls.h \
     telepathy-glib-dbus.h \
-<<<<<<< HEAD
-    $(NULL)
-=======
-    text-channel.h \
-    text-mixin.h \
-    tls-certificate.h \
-    tls-certificate-rejection.h \
-    util.h
-
-tpginclude_HEADERS = \
-    $(our_headers) \
-    verify.h
->>>>>>> 53cf9df1
+    $(NULL)
 
 BUILT_SOURCES = $(codegen_sources)
 
@@ -340,13 +330,9 @@
     stream-tube-connection-internal.h \
     stream-tube-connection.c \
     text-channel.c \
-<<<<<<< HEAD
-=======
-    text-mixin.c \
     tls-certificate.c \
     tls-certificate-rejection.c \
     tls-certificate-rejection-internal.h \
->>>>>>> 53cf9df1
     util.c \
     util-internal.h
 
