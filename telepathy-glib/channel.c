--- conflicted
+++ resolved
@@ -1789,81 +1789,6 @@
   return ret;
 }
 
-<<<<<<< HEAD
-=======
-/**
- * tp_channel_run_until_ready: (skip)
- * @self: a channel
- * @error: if not %NULL and %FALSE is returned, used to raise an error
- * @loop: if not %NULL, a #GMainLoop is placed here while it is being run
- *  (so calling code can call g_main_loop_quit() to abort), and %NULL is
- *  placed here after the loop has been run
- *
- * If @self is ready for use (introspection has finished, etc.), return
- * immediately. Otherwise, re-enter the main loop until the channel either
- * becomes invalid or becomes ready for use, or until the main loop stored
- * via @loop is cancelled.
- *
- * Returns: %TRUE if the channel has been introspected and is ready for use,
- *  %FALSE if the channel has become invalid.
- *
- * Since: 0.7.1
- * Deprecated: 0.11.0: Use tp_proxy_prepare_async() and re-enter the main
- *  loop yourself, or restructure your program in such a way as to avoid
- *  re-entering the main loop.
- */
-gboolean
-tp_channel_run_until_ready (TpChannel *self,
-                            GError **error,
-                            GMainLoop **loop)
-{
-  TpProxy *as_proxy = (TpProxy *) self;
-  GMainLoop *my_loop;
-  gulong invalidated_id, ready_id;
-
-  g_return_val_if_fail (TP_IS_CHANNEL (self), FALSE);
-
-  if (as_proxy->invalidated)
-    goto raise_invalidated;
-
-  if (self->priv->ready)
-    return TRUE;
-
-  my_loop = g_main_loop_new (NULL, FALSE);
-  invalidated_id = g_signal_connect_swapped (self, "invalidated",
-      G_CALLBACK (g_main_loop_quit), my_loop);
-  ready_id = g_signal_connect_swapped (self, "notify::channel-ready",
-      G_CALLBACK (g_main_loop_quit), my_loop);
-
-  if (loop != NULL)
-    *loop = my_loop;
-
-  g_main_loop_run (my_loop);
-
-  if (loop != NULL)
-    *loop = NULL;
-
-  g_signal_handler_disconnect (self, invalidated_id);
-  g_signal_handler_disconnect (self, ready_id);
-  g_main_loop_unref (my_loop);
-
-  if (as_proxy->invalidated)
-    goto raise_invalidated;
-
-  g_assert (self->priv->ready);
-  return TRUE;
-
-raise_invalidated:
-  if (error != NULL)
-    {
-      g_return_val_if_fail (*error == NULL, FALSE);
-      *error = g_error_copy (as_proxy->invalidated);
-    }
-
-  return FALSE;
-}
-
->>>>>>> 2b35afc0
 typedef struct {
     TpChannelWhenReadyCb callback;
     gpointer user_data;
