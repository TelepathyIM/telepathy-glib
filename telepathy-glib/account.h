/*
 * account-manager.h - proxy for an account in the Telepathy account manager
 *
 * Copyright (C) 2009-2012 Collabora Ltd. <http://www.collabora.co.uk/>
 * Copyright (C) 2009 Nokia Corporation
 *
 * This library is free software; you can redistribute it and/or
 * modify it under the terms of the GNU Lesser General Public
 * License as published by the Free Software Foundation; either
 * version 2.1 of the License, or (at your option) any later version.
 *
 * This library is distributed in the hope that it will be useful,
 * but WITHOUT ANY WARRANTY; without even the implied warranty of
 * MERCHANTABILITY or FITNESS FOR A PARTICULAR PURPOSE.  See the GNU
 * Lesser General Public License for more details.
 *
 * You should have received a copy of the GNU Lesser General Public
 * License along with this library; if not, write to the Free Software
 * Foundation, Inc., 51 Franklin St, Fifth Floor, Boston, MA  02110-1301  USA
 */

#ifndef TP_ACCOUNT_H
#define TP_ACCOUNT_H

#include <gio/gio.h>

#include <telepathy-glib/connection.h>
#include <telepathy-glib/dbus.h>
#include <telepathy-glib/defs.h>
#include <telepathy-glib/proxy.h>

G_BEGIN_DECLS

/* TpAccount is forward-declared in connection.h */
typedef struct _TpAccountClass TpAccountClass;
typedef struct _TpAccountPrivate TpAccountPrivate;
typedef struct _TpAccountClassPrivate TpAccountClassPrivate;

struct _TpAccount {
    /*<private>*/
    TpProxy parent;
    TpAccountPrivate *priv;
};

struct _TpAccountClass {
    /*<private>*/
    TpProxyClass parent_class;
    GCallback _padding[7];
    TpAccountClassPrivate *priv;
};

GType tp_account_get_type (void);

#define TP_TYPE_ACCOUNT \
  (tp_account_get_type ())
#define TP_ACCOUNT(obj) \
  (G_TYPE_CHECK_INSTANCE_CAST ((obj), TP_TYPE_ACCOUNT, \
                               TpAccount))
#define TP_ACCOUNT_CLASS(klass) \
  (G_TYPE_CHECK_CLASS_CAST ((klass), TP_TYPE_ACCOUNT, \
                            TpAccountClass))
#define TP_IS_ACCOUNT(obj) \
  (G_TYPE_CHECK_INSTANCE_TYPE ((obj), TP_TYPE_ACCOUNT))
#define TP_IS_ACCOUNT_CLASS(klass) \
  (G_TYPE_CHECK_CLASS_TYPE ((klass), TP_TYPE_ACCOUNT))
#define TP_ACCOUNT_GET_CLASS(obj) \
  (G_TYPE_INSTANCE_GET_CLASS ((obj), TP_TYPE_ACCOUNT, \
                              TpAccountClass))

#define TP_ACCOUNT_FEATURE_CORE \
  tp_account_get_feature_quark_core ()
#define TP_ACCOUNT_FEATURE_CONNECTION \
  tp_account_get_feature_quark_connection ()
#define TP_ACCOUNT_FEATURE_STORAGE \
  tp_account_get_feature_quark_storage ()
#define TP_ACCOUNT_FEATURE_ADDRESSING \
  tp_account_get_feature_quark_addressing ()

GQuark tp_account_get_feature_quark_core (void) G_GNUC_CONST;
_TP_AVAILABLE_IN_0_16
GQuark tp_account_get_feature_quark_connection (void) G_GNUC_CONST;
GQuark tp_account_get_feature_quark_storage (void) G_GNUC_CONST;
GQuark tp_account_get_feature_quark_addressing (void) G_GNUC_CONST;

TpAccount *tp_account_new (TpDBusDaemon *bus_daemon, const gchar *object_path,
    GError **error) G_GNUC_WARN_UNUSED_RESULT;

gboolean tp_account_parse_object_path (const gchar *object_path,
    gchar **cm, gchar **protocol, gchar **account_id, GError **error);
const gchar *tp_account_get_path_suffix (TpAccount *account);

void tp_account_init_known_interfaces (void);

TpConnection *tp_account_get_connection (TpAccount *account);

TpConnection *tp_account_ensure_connection (TpAccount *account,
    const gchar *path);

const gchar *tp_account_get_display_name (TpAccount *account);

const gchar *tp_account_get_connection_manager (TpAccount *account);

const gchar *tp_account_get_protocol (TpAccount *account);
const gchar *tp_account_get_service (TpAccount *self);

const gchar *tp_account_get_icon_name (TpAccount *account);

const gchar *tp_account_get_normalized_name (TpAccount *self);

void tp_account_set_enabled_async (TpAccount *account,
    gboolean enabled, GAsyncReadyCallback callback, gpointer user_data);

gboolean tp_account_set_enabled_finish (TpAccount *account,
    GAsyncResult *result, GError **error);

void tp_account_reconnect_async (TpAccount *account,
    GAsyncReadyCallback callback, gpointer user_data);

gboolean tp_account_reconnect_finish (TpAccount *account,
    GAsyncResult *result, GError **error);

gboolean tp_account_is_enabled (TpAccount *account);

gboolean tp_account_is_usable (TpAccount *account);

void tp_account_update_parameters_async (TpAccount *account,
    GHashTable *parameters, const gchar **unset_parameters,
    GAsyncReadyCallback callback, gpointer user_data);
gboolean tp_account_update_parameters_finish (TpAccount *account,
    GAsyncResult *result, gchar ***reconnect_required, GError **error);
_TP_AVAILABLE_IN_0_18
void tp_account_update_parameters_vardict_async (TpAccount *account,
    GVariant *parameters, const gchar **unset_parameters,
    GAsyncReadyCallback callback, gpointer user_data);
_TP_AVAILABLE_IN_0_18
gboolean tp_account_update_parameters_vardict_finish (TpAccount *account,
    GAsyncResult *result, gchar ***reconnect_required, GError **error);

void tp_account_remove_async (TpAccount *account,
    GAsyncReadyCallback callback, gpointer user_data);

gboolean tp_account_remove_finish (TpAccount *account,
    GAsyncResult *result, GError **error);

void tp_account_set_display_name_async (TpAccount *account,
    const gchar *display_name, GAsyncReadyCallback callback,
    gpointer user_data);

gboolean tp_account_set_display_name_finish (TpAccount *account,
    GAsyncResult *result, GError **error);

void tp_account_set_icon_name_async (TpAccount *account,
    const gchar *icon_name, GAsyncReadyCallback callback,
    gpointer user_data);

gboolean tp_account_set_icon_name_finish (TpAccount *account,
    GAsyncResult *result, GError **error);

void tp_account_set_service_async (TpAccount *self,
    const gchar *service, GAsyncReadyCallback callback,
    gpointer user_data);

gboolean tp_account_set_service_finish (TpAccount *self,
    GAsyncResult *result, GError **error);

void tp_account_request_presence_async (TpAccount *account,
    TpConnectionPresenceType type, const gchar *status, const gchar *message,
    GAsyncReadyCallback callback, gpointer user_data);

gboolean tp_account_request_presence_finish (TpAccount *account,
    GAsyncResult *result, GError **error);

void tp_account_set_automatic_presence_async (TpAccount *account,
    TpConnectionPresenceType type, const gchar *status, const gchar *message,
    GAsyncReadyCallback callback, gpointer user_data);

gboolean tp_account_set_automatic_presence_finish (TpAccount *account,
    GAsyncResult *result, GError **error);

gboolean tp_account_get_connect_automatically (TpAccount *account);

void tp_account_set_connect_automatically_async (TpAccount *account,
    gboolean connect_automatically, GAsyncReadyCallback callback,
    gpointer user_data);

gboolean tp_account_set_connect_automatically_finish (TpAccount *account,
    GAsyncResult *result, GError **error);

gboolean tp_account_get_has_been_online (TpAccount *account);

TpConnectionStatus tp_account_get_connection_status (TpAccount *account,
    TpConnectionStatusReason *reason);

const gchar *tp_account_get_detailed_error (TpAccount *self,
    const GHashTable **details);
_TP_AVAILABLE_IN_0_18
gchar *tp_account_dup_detailed_error_vardict (TpAccount *self,
    GVariant **details);

TpConnectionPresenceType tp_account_get_current_presence (TpAccount *account,
    gchar **status, gchar **status_message);

TpConnectionPresenceType tp_account_get_requested_presence (
    TpAccount *account, gchar **status, gchar **status_message);

TpConnectionPresenceType tp_account_get_automatic_presence (
    TpAccount *self, gchar **status, gchar **status_message);

const GHashTable *tp_account_get_parameters (TpAccount *account);
_TP_AVAILABLE_IN_0_18
GVariant *tp_account_dup_parameters_vardict (TpAccount *account);

const gchar *tp_account_get_nickname (TpAccount *account);

void tp_account_set_nickname_async (TpAccount *account,
    const gchar *nickname, GAsyncReadyCallback callback, gpointer user_data);

gboolean tp_account_set_nickname_finish (TpAccount *account,
    GAsyncResult *result, GError **error);

_TP_AVAILABLE_IN_0_18
const gchar * const *
/* ugh, gtk-doc */
tp_account_get_supersedes (TpAccount *self);

void tp_account_get_avatar_async (TpAccount *account,
    GAsyncReadyCallback callback, gpointer user_data);

const GArray *tp_account_get_avatar_finish (TpAccount *account,
    GAsyncResult *result, GError **error);

<<<<<<< HEAD
=======
gboolean tp_account_is_prepared (TpAccount *account, GQuark feature);

#ifndef TP_DISABLE_DEPRECATED
_TP_DEPRECATED_IN_0_16_FOR (tp_proxy_prepare_async)
void tp_account_prepare_async (TpAccount *account,
    const GQuark *features,
    GAsyncReadyCallback callback,
    gpointer user_data);

_TP_DEPRECATED_IN_0_16_FOR (tp_proxy_prepare_finish)
gboolean tp_account_prepare_finish (TpAccount *account,
    GAsyncResult *result,
    GError **error);
#endif

>>>>>>> 72514214
void tp_account_set_avatar_async (TpAccount *self,
    const guchar *avatar,
    gsize len,
    const gchar *mime_type,
    GAsyncReadyCallback callback,
    gpointer user_data);

gboolean tp_account_set_avatar_finish (TpAccount *self,
    GAsyncResult *result,
    GError **error);

gboolean tp_account_get_changing_presence (TpAccount *self);

const gchar *tp_account_get_storage_provider (TpAccount *self);
const GValue *tp_account_get_storage_identifier (TpAccount *self);
GVariant *tp_account_dup_storage_identifier_variant (TpAccount *self);
TpStorageRestrictionFlags tp_account_get_storage_restrictions (TpAccount *self);
void tp_account_get_storage_specific_information_async (TpAccount *self,
    GAsyncReadyCallback callback, gpointer user_data);
GHashTable *tp_account_get_storage_specific_information_finish (TpAccount *self,
    GAsyncResult *result, GError **error);
_TP_AVAILABLE_IN_0_18
void tp_account_dup_storage_specific_information_vardict_async (
    TpAccount *self,
    GAsyncReadyCallback callback,
    gpointer user_data);
_TP_AVAILABLE_IN_0_18
GVariant *tp_account_dup_storage_specific_information_vardict_finish (
    TpAccount *self,
    GAsyncResult *result,
    GError **error);

const gchar * const *
/* ugh, gtk-doc */
tp_account_get_uri_schemes (TpAccount *self);
gboolean tp_account_associated_with_uri_scheme (TpAccount *self,
    const gchar *scheme);
void tp_account_set_uri_scheme_association_async (TpAccount *self,
    const gchar *scheme, gboolean associate,
    GAsyncReadyCallback callback, gpointer user_data);
gboolean tp_account_set_uri_scheme_association_finish (TpAccount *self,
    GAsyncResult *result, GError **error);

GBinding *tp_account_bind_connection_status_to_property (TpAccount *self,
    gpointer target, const char *target_property, gboolean invert);

G_END_DECLS

#endif<|MERGE_RESOLUTION|>--- conflicted
+++ resolved
@@ -229,24 +229,6 @@
 const GArray *tp_account_get_avatar_finish (TpAccount *account,
     GAsyncResult *result, GError **error);
 
-<<<<<<< HEAD
-=======
-gboolean tp_account_is_prepared (TpAccount *account, GQuark feature);
-
-#ifndef TP_DISABLE_DEPRECATED
-_TP_DEPRECATED_IN_0_16_FOR (tp_proxy_prepare_async)
-void tp_account_prepare_async (TpAccount *account,
-    const GQuark *features,
-    GAsyncReadyCallback callback,
-    gpointer user_data);
-
-_TP_DEPRECATED_IN_0_16_FOR (tp_proxy_prepare_finish)
-gboolean tp_account_prepare_finish (TpAccount *account,
-    GAsyncResult *result,
-    GError **error);
-#endif
-
->>>>>>> 72514214
 void tp_account_set_avatar_async (TpAccount *self,
     const guchar *avatar,
     gsize len,
