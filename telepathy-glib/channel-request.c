--- conflicted
+++ resolved
@@ -38,13 +38,8 @@
 #include "telepathy-glib/dbus-internal.h"
 #include "telepathy-glib/debug-internal.h"
 #include "telepathy-glib/proxy-internal.h"
-<<<<<<< HEAD
 #include "telepathy-glib/client-factory-internal.h"
-=======
-#include "telepathy-glib/simple-client-factory-internal.h"
 #include "telepathy-glib/variant-util-internal.h"
-#include "telepathy-glib/_gen/tp-cli-channel-request-body.h"
->>>>>>> b203d236
 
 /**
  * SECTION:channel-request
@@ -105,13 +100,8 @@
 };
 
 enum {
-<<<<<<< HEAD
   PROP_IMMUTABLE_PROPERTIES = 1,
-=======
-  PROP_CHANNEL_FACTORY = 1,
-  PROP_IMMUTABLE_PROPERTIES,
   PROP_IMMUTABLE_PROPERTIES_VARDICT,
->>>>>>> b203d236
   PROP_ACCOUNT,
   PROP_USER_ACTION_TIME,
   PROP_PREFERRED_HANDLER,
@@ -601,8 +591,6 @@
   return self->priv->immutable_properties;
 }
 
-<<<<<<< HEAD
-=======
 /**
  * tp_channel_request_dup_immutable_properties:
  * @self: a #TpChannelRequest
@@ -625,18 +613,6 @@
   return _tp_asv_to_vardict (self->priv->immutable_properties);
 }
 
-void
-_tp_channel_request_ensure_immutable_properties (TpChannelRequest *self,
-    GHashTable *immutable_properties)
-{
-  if (self->priv->immutable_properties == NULL && immutable_properties != NULL)
-    {
-      self->priv->immutable_properties = g_hash_table_ref (immutable_properties);
-      g_object_notify ((GObject *) self, "immutable-properties");
-    }
-}
-
->>>>>>> b203d236
 /**
  * tp_channel_request_get_account:
  * @self: a #tpchannelrequest
