/*
 * TpConnection - proxy for a Telepathy connection (internals)
 *
 * Copyright (C) 2008 Collabora Ltd. <http://www.collabora.co.uk/>
 * Copyright (C) 2008 Nokia Corporation
 *
 * This library is free software; you can redistribute it and/or
 * modify it under the terms of the GNU Lesser General Public
 * License as published by the Free Software Foundation; either
 * version 2.1 of the License, or (at your option) any later version.
 *
 * This library is distributed in the hope that it will be useful,
 * but WITHOUT ANY WARRANTY; without even the implied warranty of
 * MERCHANTABILITY or FITNESS FOR A PARTICULAR PURPOSE.  See the GNU
 * Lesser General Public License for more details.
 *
 * You should have received a copy of the GNU Lesser General Public
 * License along with this library; if not, write to the Free Software
 * Foundation, Inc., 51 Franklin St, Fifth Floor, Boston, MA  02110-1301  USA
 */

#ifndef TP_CONNECTION_INTERNAL_H
#define TP_CONNECTION_INTERNAL_H

#include <telepathy-glib/capabilities.h>
#include <telepathy-glib/connection.h>
#include <telepathy-glib/contact.h>
#include <telepathy-glib/intset.h>

G_BEGIN_DECLS

typedef void (*TpConnectionProc) (TpConnection *self);

struct _TpConnectionPrivate {
    /* list of TpConnectionProc */
    GList *introspect_needed;

    gchar *cm_name;
    gchar *proto_name;

    TpHandle last_known_self_handle;
    TpContact *self_contact;
    TpConnectionStatus status;
    TpConnectionStatusReason status_reason;
    gchar *connection_error;
    /* a TP_HASH_TYPE_STRING_VARIANT_MAP */
    GHashTable *connection_error_details;

    /* GArray of GQuark */
    GArray *contact_attribute_interfaces;

    /* items are GQuarks that represent arguments to
     * Connection.AddClientInterests */
    TpIntSet *interests;

    /* TpHandle => weak ref to TpContact */
    GHashTable *contacts;

    TpCapabilities *capabilities;

    TpAvatarRequirements *avatar_requirements;
    GArray *avatar_request_queue;
    guint avatar_request_idle_id;

    TpContactInfoFlags contact_info_flags;
    GList *contact_info_supported_fields;

    gint balance;
    guint balance_scale;
    gchar *balance_currency;
    gchar *balance_uri;

    TpProxyPendingCall *introspection_call;
<<<<<<< HEAD
=======
    unsigned fetching_rcc:1;
    unsigned fetching_avatar_requirements:1;
    unsigned contact_info_fetched:1;
    unsigned fetching_balance:1;
>>>>>>> bbe027c0

    unsigned ready:1;
    unsigned has_immortal_handles:1;
    unsigned tracking_aliases_changed:1;
    unsigned tracking_avatar_updated:1;
    unsigned tracking_avatar_retrieved:1;
    unsigned tracking_presences_changed:1;
    unsigned tracking_presence_update:1;
    unsigned tracking_location_changed:1;
    unsigned tracking_contact_caps_changed:1;
    unsigned tracking_contact_info_changed:1;
    unsigned introspecting_after_connected:1;
    unsigned tracking_client_types_updated:1;
    unsigned introspecting_self_contact:1;
    unsigned tracking_contacts_changed:1;
    unsigned tracking_contact_groups_changed:1;
};

void _tp_connection_status_reason_to_gerror (TpConnectionStatusReason reason,
    TpConnectionStatus prev_status,
    const gchar **ret_str,
    GError **error);

void _tp_connection_add_contact (TpConnection *self, TpHandle handle,
    TpContact *contact);
void _tp_connection_remove_contact (TpConnection *self, TpHandle handle,
    TpContact *contact);
TpContact *_tp_connection_lookup_contact (TpConnection *self, TpHandle handle);

/* Actually implemented in contact.c, but having a contact-internal header
 * just for this would be overkill */
void _tp_contact_connection_invalidated (TpContact *contact);

/* connection-contact-info.c */
void _tp_connection_prepare_contact_info_async (TpProxy *proxy,
    const TpProxyFeature *feature,
    GAsyncReadyCallback callback,
    gpointer user_data);

TpContactInfoFieldSpec *_tp_contact_info_field_spec_new (const gchar *name,
    GStrv parameters, TpContactInfoFieldFlags flags, guint max);

/* connection-avatars.c */
void _tp_connection_prepare_avatar_requirements_async (TpProxy *proxy,
    const TpProxyFeature *feature,
    GAsyncReadyCallback callback,
    gpointer user_data);

G_END_DECLS

#endif<|MERGE_RESOLUTION|>--- conflicted
+++ resolved
@@ -71,13 +71,6 @@
     gchar *balance_uri;
 
     TpProxyPendingCall *introspection_call;
-<<<<<<< HEAD
-=======
-    unsigned fetching_rcc:1;
-    unsigned fetching_avatar_requirements:1;
-    unsigned contact_info_fetched:1;
-    unsigned fetching_balance:1;
->>>>>>> bbe027c0
 
     unsigned ready:1;
     unsigned has_immortal_handles:1;
