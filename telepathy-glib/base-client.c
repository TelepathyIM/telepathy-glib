--- conflicted
+++ resolved
@@ -2760,11 +2760,7 @@
  * Check if @self is currently handling @channel.
  *
  * Returns: %TRUE if @self is handling @channel, %FALSE otherwise
-<<<<<<< HEAD
- * Since: 0.15.UNRELEASED
-=======
  * Since: 0.14.5
->>>>>>> eefcf8ad
  */
 gboolean
 tp_base_client_is_handling_channel (TpBaseClient *self,
