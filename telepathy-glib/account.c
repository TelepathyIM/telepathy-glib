/*
 * account.c - proxy for an account in the Telepathy account manager
 *
 * Copyright (C) 2009 Collabora Ltd. <http://www.collabora.co.uk/>
 * Copyright (C) 2009 Nokia Corporation
 *
 * This library is free software; you can redistribute it and/or
 * modify it under the terms of the GNU Lesser General Public
 * License as published by the Free Software Foundation; either
 * version 2.1 of the License, or (at your option) any later version.
 *
 * This library is distributed in the hope that it will be useful,
 * but WITHOUT ANY WARRANTY; without even the implied warranty of
 * MERCHANTABILITY or FITNESS FOR A PARTICULAR PURPOSE.  See the GNU
 * Lesser General Public License for more details.
 *
 * You should have received a copy of the GNU Lesser General Public
 * License along with this library; if not, write to the Free Software
 * Foundation, Inc., 51 Franklin St, Fifth Floor, Boston, MA  02110-1301  USA
 */

#include <string.h>

#include "telepathy-glib/account-internal.h"
#include "telepathy-glib/account.h"

#include <telepathy-glib/dbus.h>
#include <telepathy-glib/defs.h>
#include <telepathy-glib/errors.h>
#include <telepathy-glib/gtypes.h>
#include <telepathy-glib/interfaces.h>
#include <telepathy-glib/proxy-subclass.h>
#include <telepathy-glib/util-internal.h>
#include <telepathy-glib/util.h>

#define DEBUG_FLAG TP_DEBUG_ACCOUNTS
#include "telepathy-glib/debug-internal.h"
#include "telepathy-glib/proxy-internal.h"

#include "telepathy-glib/_gen/signals-marshal.h"
#include "telepathy-glib/_gen/tp-cli-account-body.h"

/**
 * SECTION:account
 * @title: TpAccount
 * @short_description: proxy object for an account in the Telepathy account
 *  manager
 * @see_also: #TpAccountManager
 *
 * The Telepathy Account Manager stores the user's configured real-time
 * communication accounts. The #TpAccount object represents a stored account.
 *
 * Since: 0.7.32
 */

/**
 * TpAccount:
 *
 * The Telepathy Account Manager stores the user's configured real-time
 * communication accounts. This object represents a stored account.
 *
 * If this account is deleted from the account manager, the
 * #TpProxy::invalidated signal will be emitted
 * with the domain %TP_DBUS_ERRORS and the error code
 * %TP_DBUS_ERROR_OBJECT_REMOVED.
 *
 * One can connect to the #GObject::notify signal to get change notifications
 * for many of the properties on this object. Refer to each property's
 * documentation for whether it can be used in this way.
 *
 * Since: 0.7.32
 */

/**
 * TpAccountClass:
 *
 * The class of a #TpAccount.
 */

struct _TpAccountPrivate {
  gboolean dispose_has_run;

  TpConnection *connection;
  gchar *connection_object_path;

  TpConnectionStatus connection_status;
  TpConnectionStatusReason reason;

  TpConnectionPresenceType presence;
  gchar *status;
  gchar *message;

  TpConnectionPresenceType requested_presence;
  gchar *requested_status;
  gchar *requested_message;

  gboolean connect_automatically;
  gboolean has_been_online;

  gchar *nickname;

  gboolean enabled;
  gboolean valid;
  gboolean removed;

  gchar *cm_name;
  gchar *proto_name;
  gchar *icon_name;

  gchar *display_name;

  GHashTable *parameters;
};

G_DEFINE_TYPE (TpAccount, tp_account, TP_TYPE_PROXY);

/* signals */
enum {
  STATUS_CHANGED,
  PRESENCE_CHANGED,
  LAST_SIGNAL
};

static guint signals[LAST_SIGNAL];

/* properties */
enum {
  PROP_ENABLED = 1,
  PROP_CURRENT_PRESENCE_TYPE,
  PROP_CURRENT_STATUS,
  PROP_CURRENT_STATUS_MESSAGE,
  PROP_CONNECTION_STATUS,
  PROP_CONNECTION_STATUS_REASON,
  PROP_CONNECTION,
  PROP_DISPLAY_NAME,
  PROP_CONNECTION_MANAGER,
  PROP_PROTOCOL,
  PROP_ICON_NAME,
  PROP_CONNECT_AUTOMATICALLY,
  PROP_HAS_BEEN_ONLINE,
  PROP_VALID,
  PROP_REQUESTED_PRESENCE_TYPE,
  PROP_REQUESTED_STATUS,
  PROP_REQUESTED_STATUS_MESSAGE,
  PROP_NICKNAME
};

/**
 * TP_ACCOUNT_FEATURE_CORE:
 *
 * Expands to a call to a function that returns a quark for the "core" feature
 * on a #TpAccount.
 *
 * When this feature is prepared, the basic properties of the Account have
 * been retrieved and are available for use, and change-notification has been
 * set up.
 *
 * One can ask for a feature to be prepared using the
 * tp_proxy_prepare_async() function, and waiting for it to callback.
 *
 * Since: 0.9.0
 */

/**
 * tp_account_get_feature_quark_core:
 *
 * <!-- -->
 *
 * Returns: the quark used for representing the core feature of a
 *          #TpAccount
 *
 * Since: 0.9.0
 */
GQuark
tp_account_get_feature_quark_core (void)
{
  return g_quark_from_static_string ("tp-account-feature-core");
}

enum {
    FEAT_CORE,
    N_FEAT
};

static const TpProxyFeature *
_tp_account_list_features (TpProxyClass *cls G_GNUC_UNUSED)
{
  static TpProxyFeature features[N_FEAT + 1] = { { 0 } };

  if (G_UNLIKELY (features[0].name == 0))
    {
      features[FEAT_CORE].name = TP_ACCOUNT_FEATURE_CORE;
      features[FEAT_CORE].core = TRUE;
      /* no need for a start_preparing function - the constructor starts it */

      /* assert that the terminator at the end is there */
      g_assert (features[N_FEAT].name == 0);
    }

  return features;
}

static void
tp_account_init (TpAccount *self)
{
  self->priv = G_TYPE_INSTANCE_GET_PRIVATE (self, TP_TYPE_ACCOUNT,
      TpAccountPrivate);

  self->priv->connection_status = TP_CONNECTION_STATUS_DISCONNECTED;
}

static void
_tp_account_invalidated_cb (TpAccount *self,
    guint domain,
    guint code,
    gchar *message)
{
  TpAccountPrivate *priv = self->priv;

  /* The connection will get disconnected as a result of account deletion,
   * but by then we will no longer be telling the API user about changes -
   * so claim the disconnection already happened (see fd.o#25149) */
  if (priv->connection_status != TP_CONNECTION_STATUS_DISCONNECTED)
    {
      priv->connection_status = TP_CONNECTION_STATUS_DISCONNECTED;

      if (domain == TP_DBUS_ERRORS && code == TP_DBUS_ERROR_OBJECT_REMOVED)
        {
          /* presumably the user asked for it to be deleted... */
          priv->reason = TP_CONNECTION_STATUS_REASON_REQUESTED;
        }
      else
        {
          priv->reason = TP_CONNECTION_STATUS_REASON_NONE_SPECIFIED;
        }

      g_object_notify ((GObject *) self, "connection-status");
      g_object_notify ((GObject *) self, "connection-status-reason");
    }
}

static void
_tp_account_removed_cb (TpAccount *self,
    gpointer unused G_GNUC_UNUSED,
    GObject *object G_GNUC_UNUSED)
{
  GError e = { TP_DBUS_ERRORS, TP_DBUS_ERROR_OBJECT_REMOVED,
               "Account removed" };

  if (self->priv->removed)
    return;

  self->priv->removed = TRUE;

  tp_proxy_invalidate ((TpProxy *) self, &e);
}

static void
_tp_account_free_connection (TpAccount *account)
{
  TpAccountPrivate *priv = account->priv;

  if (priv->connection == NULL)
    return;

  g_object_unref (priv->connection);
  priv->connection = NULL;
}

static void
_tp_account_set_connection (TpAccount *account,
    const gchar *path)
{
  TpAccountPrivate *priv = account->priv;

  if (priv->connection != NULL)
    {
      const gchar *current;

      current = tp_proxy_get_object_path (priv->connection);
      if (!tp_strdiff (current, path))
        return;
    }

  _tp_account_free_connection (account);

  if (tp_strdiff ("/", path))
    {
      GError *error = NULL;
      priv->connection = tp_connection_new (tp_proxy_get_dbus_daemon (account),
          NULL, path, &error);

      if (priv->connection == NULL)
        {
          DEBUG ("Failed to create a new TpConnection: %s",
              error->message);
          g_error_free (error);
        }
    }

  if (tp_strdiff (priv->connection_object_path, path))
    {
      g_free (priv->connection_object_path);
      priv->connection_object_path = g_strdup (path);
      g_object_notify (G_OBJECT (account), "connection");
    }
}

static void
_tp_account_update (TpAccount *account,
    GHashTable *properties)
{
  TpAccountPrivate *priv = account->priv;
  GValueArray *arr;
  TpConnectionStatus old_s = priv->connection_status;
  gboolean presence_changed = FALSE;

  if (g_hash_table_lookup (properties, "Interfaces") != NULL)
    {
      gchar **interfaces, **iter;

      interfaces = tp_asv_get_boxed (properties, "Interfaces", G_TYPE_STRV);

      for (iter = interfaces; *iter != NULL; iter++)
        {
          if (tp_dbus_check_valid_interface_name (*iter, NULL))
            {
              GQuark q = g_quark_from_string (*iter);

              tp_proxy_add_interface_by_id ((TpProxy *) account, q);
            }
          else
            {
              DEBUG ("\t\tInterface %s not valid", *iter);
            }
        }
    }

  if (g_hash_table_lookup (properties, "ConnectionStatus") != NULL)
    priv->connection_status =
      tp_asv_get_uint32 (properties, "ConnectionStatus", NULL);


  if (g_hash_table_lookup (properties, "ConnectionStatusReason") != NULL)
    priv->reason = tp_asv_get_int32 (properties,
        "ConnectionStatusReason", NULL);

  if (g_hash_table_lookup (properties, "CurrentPresence") != NULL)
    {
      presence_changed = TRUE;
      arr = tp_asv_get_boxed (properties, "CurrentPresence",
          TP_STRUCT_TYPE_SIMPLE_PRESENCE);
      priv->presence = g_value_get_uint (g_value_array_get_nth (arr, 0));

      g_free (priv->status);
      priv->status = g_value_dup_string (g_value_array_get_nth (arr, 1));

      g_free (priv->message);
      priv->message = g_value_dup_string (g_value_array_get_nth (arr, 2));
    }

  if (g_hash_table_lookup (properties, "RequestedPresence") != NULL)
    {
      arr = tp_asv_get_boxed (properties, "RequestedPresence",
          TP_STRUCT_TYPE_SIMPLE_PRESENCE);
      priv->requested_presence =
        g_value_get_uint (g_value_array_get_nth (arr, 0));

      g_free (priv->requested_status);
      priv->requested_status =
        g_value_dup_string (g_value_array_get_nth (arr, 1));

      g_free (priv->requested_message);
      priv->requested_message =
        g_value_dup_string (g_value_array_get_nth (arr, 2));
    }

  if (g_hash_table_lookup (properties, "DisplayName") != NULL)
    {
      gchar *old = priv->display_name;

      priv->display_name =
        g_strdup (tp_asv_get_string (properties, "DisplayName"));

      if (tp_strdiff (old, priv->display_name))
        g_object_notify (G_OBJECT (account), "display-name");

      g_free (old);
    }

  if (g_hash_table_lookup (properties, "Nickname") != NULL)
    {
      gchar *old = priv->nickname;

      priv->nickname = g_strdup (tp_asv_get_string (properties, "Nickname"));

      if (tp_strdiff (old, priv->nickname))
        g_object_notify (G_OBJECT (account), "nickname");

      g_free (old);
    }

  if (g_hash_table_lookup (properties, "Icon") != NULL)
    {
      const gchar *icon_name;
      gchar *old = priv->icon_name;

      icon_name = tp_asv_get_string (properties, "Icon");

      if (tp_str_empty (icon_name))
        priv->icon_name = g_strdup_printf ("im-%s", priv->proto_name);
      else
        priv->icon_name = g_strdup (icon_name);

      if (tp_strdiff (old, priv->icon_name))
        g_object_notify (G_OBJECT (account), "icon-name");

      g_free (old);
    }

  if (g_hash_table_lookup (properties, "Enabled") != NULL)
    {
      gboolean enabled = tp_asv_get_boolean (properties, "Enabled", NULL);
      if (priv->enabled != enabled)
        {
          priv->enabled = enabled;
          g_object_notify (G_OBJECT (account), "enabled");
        }
    }

  if (g_hash_table_lookup (properties, "Valid") != NULL)
    {
      gboolean old = priv->valid;

      priv->valid = tp_asv_get_boolean (properties, "Valid", NULL);

      if (old != priv->valid)
        g_object_notify (G_OBJECT (account), "valid");
    }

  if (g_hash_table_lookup (properties, "Parameters") != NULL)
    {
      GHashTable *parameters;

      parameters = tp_asv_get_boxed (properties, "Parameters",
          TP_HASH_TYPE_STRING_VARIANT_MAP);

      if (priv->parameters != NULL)
        g_hash_table_unref (priv->parameters);

      priv->parameters = g_boxed_copy (TP_HASH_TYPE_STRING_VARIANT_MAP,
          parameters);
    }

  if (priv->connection_status != old_s)
    {
      g_signal_emit (account, signals[STATUS_CHANGED], 0,
          old_s, priv->connection_status, priv->reason, NULL, NULL);

      g_object_notify (G_OBJECT (account), "connection-status");
      g_object_notify (G_OBJECT (account), "connection-status-reason");
    }

  if (presence_changed)
    {
      g_signal_emit (account, signals[PRESENCE_CHANGED], 0,
          priv->presence, priv->status, priv->message);
      g_object_notify (G_OBJECT (account), "current-presence-type");
      g_object_notify (G_OBJECT (account), "current-status");
      g_object_notify (G_OBJECT (account), "current-status-message");
    }

  if (g_hash_table_lookup (properties, "Connection") != NULL)
    {
      const gchar *path = tp_asv_get_object_path (properties, "Connection");

      if (tp_strdiff (path, priv->connection_object_path))
        {
          g_free (priv->connection_object_path);

          priv->connection_object_path = g_strdup (path);

          if (priv->connection != NULL)
            _tp_account_free_connection (account);

          g_object_notify (G_OBJECT (account), "connection");
        }
    }

  if (g_hash_table_lookup (properties, "ConnectAutomatically") != NULL)
    {
      gboolean old = priv->connect_automatically;

      priv->connect_automatically =
        tp_asv_get_boolean (properties, "ConnectAutomatically", NULL);

      if (old != priv->connect_automatically)
        g_object_notify (G_OBJECT (account), "connect-automatically");
    }

  if (g_hash_table_lookup (properties, "HasBeenOnline") != NULL)
    {
      gboolean old = priv->has_been_online;

      priv->has_been_online =
        tp_asv_get_boolean (properties, "HasBeenOnline", NULL);

      if (old != priv->has_been_online)
        g_object_notify (G_OBJECT (account), "has-been-online");
    }

  _tp_proxy_set_feature_prepared ((TpProxy *) account,
      TP_ACCOUNT_FEATURE_CORE, TRUE);
}

static void
_tp_account_properties_changed (TpAccount *proxy,
    GHashTable *properties,
    gpointer user_data,
    GObject *weak_object)
{
  TpAccount *self = TP_ACCOUNT (weak_object);

  if (!tp_proxy_is_prepared (self, TP_ACCOUNT_FEATURE_CORE))
    return;

  _tp_account_update (self, properties);
}

static void
_tp_account_got_all_cb (TpProxy *proxy,
    GHashTable *properties,
    const GError *error,
    gpointer user_data,
    GObject *weak_object)
{
  TpAccount *self = TP_ACCOUNT (weak_object);

  DEBUG ("Got whole set of properties for %s",
      tp_proxy_get_object_path (self));

  if (error != NULL)
    {
      DEBUG ("Failed to get the initial set of account properties: %s",
          error->message);
      tp_proxy_invalidate ((TpProxy *) self, error);
      return;
    }

  _tp_account_update (self, properties);
}

static void
_tp_account_constructed (GObject *object)
{
  TpAccount *self = TP_ACCOUNT (object);
  TpAccountPrivate *priv = self->priv;
  void (*chain_up) (GObject *) =
    ((GObjectClass *) tp_account_parent_class)->constructed;
  GError *error = NULL;
  TpProxySignalConnection *sc;

  if (chain_up != NULL)
    chain_up (object);

  g_return_if_fail (tp_proxy_get_dbus_daemon (self) != NULL);

  sc = tp_cli_account_connect_to_removed (self, _tp_account_removed_cb,
      NULL, NULL, NULL, &error);

  if (sc == NULL)
    {
      g_critical ("Couldn't connect to Removed: %s", error->message);
      g_error_free (error);
    }

  tp_account_parse_object_path (tp_proxy_get_object_path (self),
      &(priv->cm_name), &(priv->proto_name), NULL, NULL);

  priv->icon_name = g_strdup_printf ("im-%s", priv->proto_name);

  g_signal_connect (self, "invalidated",
      G_CALLBACK (_tp_account_invalidated_cb), NULL);

  tp_cli_account_connect_to_account_property_changed (self,
      _tp_account_properties_changed, NULL, NULL, object, NULL);

  tp_cli_dbus_properties_call_get_all (self, -1, TP_IFACE_ACCOUNT,
      _tp_account_got_all_cb, NULL, NULL, G_OBJECT (self));
}

static void
_tp_account_get_property (GObject *object,
    guint prop_id,
    GValue *value,
    GParamSpec *pspec)
{
  TpAccount *self = TP_ACCOUNT (object);

  switch (prop_id)
    {
    case PROP_ENABLED:
      g_value_set_boolean (value, self->priv->enabled);
      break;
    case PROP_CURRENT_PRESENCE_TYPE:
      g_value_set_uint (value, self->priv->presence);
      break;
    case PROP_CURRENT_STATUS:
      g_value_set_string (value, self->priv->status);
      break;
    case PROP_CURRENT_STATUS_MESSAGE:
      g_value_set_string (value, self->priv->message);
      break;
    case PROP_CONNECTION_STATUS:
      g_value_set_uint (value, self->priv->connection_status);
      break;
    case PROP_CONNECTION_STATUS_REASON:
      g_value_set_uint (value, self->priv->reason);
      break;
    case PROP_CONNECTION:
      g_value_set_object (value,
          tp_account_get_connection (self));
      break;
    case PROP_DISPLAY_NAME:
      g_value_set_string (value,
          tp_account_get_display_name (self));
      break;
    case PROP_CONNECTION_MANAGER:
      g_value_set_string (value, self->priv->cm_name);
      break;
    case PROP_PROTOCOL:
      g_value_set_string (value, self->priv->proto_name);
      break;
    case PROP_ICON_NAME:
      g_value_set_string (value, self->priv->icon_name);
      break;
    case PROP_CONNECT_AUTOMATICALLY:
      g_value_set_boolean (value, self->priv->connect_automatically);
      break;
    case PROP_HAS_BEEN_ONLINE:
      g_value_set_boolean (value, self->priv->has_been_online);
      break;
    case PROP_VALID:
      g_value_set_boolean (value, self->priv->valid);
      break;
    case PROP_REQUESTED_PRESENCE_TYPE:
      g_value_set_uint (value, self->priv->requested_presence);
      break;
    case PROP_REQUESTED_STATUS:
      g_value_set_string (value, self->priv->requested_status);
      break;
    case PROP_REQUESTED_STATUS_MESSAGE:
      g_value_set_string (value, self->priv->requested_message);
      break;
    case PROP_NICKNAME:
      g_value_set_string (value, self->priv->nickname);
      break;
    default:
      G_OBJECT_WARN_INVALID_PROPERTY_ID (object, prop_id, pspec);
      break;
    }
}

static void
_tp_account_dispose (GObject *object)
{
  TpAccount *self = TP_ACCOUNT (object);
  TpAccountPrivate *priv = self->priv;

  if (priv->dispose_has_run)
    return;

  priv->dispose_has_run = TRUE;

  _tp_account_free_connection (self);

  /* release any references held by the object here */
  if (G_OBJECT_CLASS (tp_account_parent_class)->dispose != NULL)
    G_OBJECT_CLASS (tp_account_parent_class)->dispose (object);
}

static void
_tp_account_finalize (GObject *object)
{
  TpAccount *self = TP_ACCOUNT (object);
  TpAccountPrivate *priv = self->priv;

  g_free (priv->connection_object_path);
  g_free (priv->status);
  g_free (priv->message);
  g_free (priv->requested_status);
  g_free (priv->requested_message);

  g_free (priv->nickname);

  g_free (priv->cm_name);
  g_free (priv->proto_name);
  g_free (priv->icon_name);
  g_free (priv->display_name);

<<<<<<< HEAD
=======
  g_list_foreach (priv->features, _tp_account_feature_free, NULL);
  g_list_free (priv->features);
  priv->features = NULL;

  /* GSimpleAsyncResult keeps a ref to the source GObject, so this list
   * should be empty. */
  g_assert_cmpuint (g_list_length (priv->callbacks), ==, 0);

  g_list_free (priv->callbacks);
  priv->callbacks = NULL;

  g_array_free (priv->requested_features, TRUE);
  g_array_free (priv->actual_features, TRUE);
  g_array_free (priv->missing_features, TRUE);

  if (priv->parameters != NULL)
    g_hash_table_unref (priv->parameters);

>>>>>>> ee2120c7
  /* free any data held directly by the object here */
  if (G_OBJECT_CLASS (tp_account_parent_class)->finalize != NULL)
    G_OBJECT_CLASS (tp_account_parent_class)->finalize (object);
}

static void
tp_account_class_init (TpAccountClass *klass)
{
  TpProxyClass *proxy_class = (TpProxyClass *) klass;
  GObjectClass *object_class = (GObjectClass *) klass;

  g_type_class_add_private (klass, sizeof (TpAccountPrivate));

  object_class->constructed = _tp_account_constructed;
  object_class->get_property = _tp_account_get_property;
  object_class->dispose = _tp_account_dispose;
  object_class->finalize = _tp_account_finalize;

  /**
   * TpAccount:enabled:
   *
   * Whether this account is enabled or not.
   *
   * One can receive change notifications on this property by connecting
   * to the #GObject::notify signal and using this property as the signal
   * detail.
   *
   * This is not guaranteed to have been retrieved until
   * tp_proxy_prepare_async() has finished; until then, the value is FALSE.
   *
   * Since: 0.9.0
   */
  g_object_class_install_property (object_class, PROP_ENABLED,
      g_param_spec_boolean ("enabled",
          "Enabled",
          "Whether this account is enabled or not",
          FALSE,
          G_PARAM_STATIC_STRINGS | G_PARAM_READABLE));

  /**
   * TpAccount:current-presence-type:
   *
   * The account connection's current presence type
   * (a %TpConnectionPresenceType).
   *
   * One can receive change notifications on this property by connecting
   * to the #GObject::notify signal and using this property as the signal
   * detail.
   *
   * This is not guaranteed to have been retrieved until
   * tp_proxy_prepare_async() has finished; until then, the value is
   * %TP_CONNECTION_PRESENCE_TYPE_UNSET.
   *
   * Since: 0.9.0
   */
  g_object_class_install_property (object_class, PROP_CURRENT_PRESENCE_TYPE,
      g_param_spec_uint ("current-presence-type",
          "Presence",
          "The account connection's current presence type",
          0,
          NUM_TP_CONNECTION_PRESENCE_TYPES,
          TP_CONNECTION_PRESENCE_TYPE_UNSET,
          G_PARAM_STATIC_STRINGS | G_PARAM_READABLE));

  /**
   * TpAccount:current-status:
   *
   * The current Status string of the account.
   *
   * One can receive change notifications on this property by connecting
   * to the #GObject::notify signal and using this property as the signal
   * detail.
   *
   * This is not guaranteed to have been retrieved until
   * tp_proxy_prepare_async() has finished; until then, the value is
   * %NULL.
   *
   * Since: 0.9.0
   */
  g_object_class_install_property (object_class, PROP_CURRENT_STATUS,
      g_param_spec_string ("current-status",
          "Current Status",
          "The Status string of the account",
          NULL,
          G_PARAM_STATIC_STRINGS | G_PARAM_READABLE));

  /**
   * TpAccount:current-status-message:
   *
   * The current status message message of the account.
   *
   * One can receive change notifications on this property by connecting
   * to the #GObject::notify signal and using this property as the signal
   * detail.
   *
   * This is not guaranteed to have been retrieved until
   * tp_proxy_prepare_async() has finished; until then, the value is
   * %NULL.
   *
   * Since: 0.9.0
   */
  g_object_class_install_property (object_class, PROP_CURRENT_STATUS_MESSAGE,
      g_param_spec_string ("current-status-message",
          "current-status-message",
          "The Status message string of the account",
          NULL,
          G_PARAM_STATIC_STRINGS | G_PARAM_READABLE));

  /**
   * TpAccount:connection-status:
   *
   * The account's connection status type (a %TpConnectionStatus).
   *
   * One can receive change notifications on this property by connecting
   * to the #GObject::notify signal and using this property as the signal
   * detail.
   *
   * This is not guaranteed to have been retrieved until
   * tp_proxy_prepare_async() has finished; until then, the value is
   * %TP_CONNECTION_STATUS_DISCONNECTED.
   *
   * Since: 0.9.0
   */
  g_object_class_install_property (object_class, PROP_CONNECTION_STATUS,
      g_param_spec_uint ("connection-status",
          "ConnectionStatus",
          "The account's connection status type",
          0,
          NUM_TP_CONNECTION_STATUSES,
          TP_CONNECTION_STATUS_DISCONNECTED,
          G_PARAM_STATIC_STRINGS | G_PARAM_READABLE));

  /**
   * TpAccount:connection-status-reason:
   *
   * The account's connection status reason (a %TpConnectionStatusReason).
   *
   * One can receive change notifications on this property by connecting
   * to the #GObject::notify signal and using this property as the signal
   * detail.
   *
   * This is not guaranteed to have been retrieved until
   * tp_proxy_prepare_async() has finished; until then, the value is
   * %TP_CONNECTION_STATUS_REASON_NONE_SPECIFIED.
   *
   * Since: 0.9.0
   */
  g_object_class_install_property (object_class, PROP_CONNECTION_STATUS_REASON,
      g_param_spec_uint ("connection-status-reason",
          "ConnectionStatusReason",
          "The account's connection status reason",
          0,
          NUM_TP_CONNECTION_STATUS_REASONS,
          TP_CONNECTION_STATUS_REASON_NONE_SPECIFIED,
          G_PARAM_STATIC_STRINGS | G_PARAM_READABLE));

  /**
   * TpAccount:connection:
   *
   * The connection of the account, or NULL if account is offline.
   * It is not guaranteed that the returned #TpConnection object is ready.
   *
   * One can receive change notifications on this property by connecting
   * to the #GObject::notify signal and using this property as the signal
   * detail.
   *
   * This is not guaranteed to have been retrieved until
   * tp_proxy_prepare_async() has finished; until then, the value is
   * %NULL.
   *
   * Since: 0.9.0
   */
  g_object_class_install_property (object_class, PROP_CONNECTION,
      g_param_spec_object ("connection",
          "Connection",
          "The account's connection",
          TP_TYPE_CONNECTION,
          G_PARAM_STATIC_STRINGS | G_PARAM_READABLE));

  /**
   * TpAccount:display-name:
   *
   * The account's display name, from the DisplayName property.
   *
   * One can receive change notifications on this property by connecting
   * to the #GObject::notify signal and using this property as the signal
   * detail.
   *
   * This is not guaranteed to have been retrieved until
   * tp_proxy_prepare_async() has finished; until then, the value is
   * %NULL.
   *
   * Since: 0.9.0
   */
  g_object_class_install_property (object_class, PROP_DISPLAY_NAME,
      g_param_spec_string ("display-name",
          "DisplayName",
          "The account's display name",
          NULL,
          G_PARAM_STATIC_STRINGS | G_PARAM_READABLE));

  /**
   * TpAccount:connection-manager:
   *
   * The account's connection manager name.
   *
   * Since: 0.9.0
   */
  g_object_class_install_property (object_class, PROP_CONNECTION_MANAGER,
      g_param_spec_string ("connection-manager",
          "Connection manager",
          "The account's connection manager name",
          NULL,
          G_PARAM_STATIC_STRINGS | G_PARAM_READABLE));

  /**
   * TpAccount:protocol:
   *
   * The account's protocol name.
   *
   * Since: 0.9.0
   */
  g_object_class_install_property (object_class, PROP_PROTOCOL,
      g_param_spec_string ("protocol",
          "Protocol",
          "The account's protocol name",
          NULL,
          G_PARAM_STATIC_STRINGS | G_PARAM_READABLE));

  /**
   * TpAccount:icon-name:
   *
   * The account's icon name. To change this propery, use
   * tp_account_set_icon_name_async().
   *
   * One can receive change notifications on this property by connecting
   * to the #GObject::notify signal and using this property as the signal
   * detail.
   *
   * This is not guaranteed to have been retrieved until
   * tp_proxy_prepare_async() has finished; until then, the value is
   * %NULL.
   *
   * Since: 0.9.0
   */
  g_object_class_install_property (object_class, PROP_ICON_NAME,
      g_param_spec_string ("icon-name",
          "Icon",
          "The account's icon name",
          NULL,
          G_PARAM_STATIC_STRINGS | G_PARAM_READABLE));

  /**
   * TpAccount:connect-automatically:
   *
   * Whether the account should connect automatically or not. To change this
   * property, use tp_account_set_connect_automatically_async().
   *
   * One can receive change notifications on this property by connecting
   * to the #GObject::notify signal and using this property as the signal
   * detail.
   *
   * This is not guaranteed to have been retrieved until
   * tp_proxy_prepare_async() has finished; until then, the value is
   * %FALSE.
   *
   * Since: 0.9.0
   */
  g_object_class_install_property (object_class, PROP_CONNECT_AUTOMATICALLY,
      g_param_spec_boolean ("connect-automatically",
          "ConnectAutomatically",
          "Whether this account should connect automatically or not",
          FALSE,
          G_PARAM_STATIC_STRINGS | G_PARAM_READABLE));

  /**
   * TpAccount:has-been-online:
   *
   * Whether this account has been online or not.
   *
   * One can receive change notifications on this property by connecting
   * to the #GObject::notify signal and using this property as the signal
   * detail.
   *
   * This is not guaranteed to have been retrieved until
   * tp_proxy_prepare_async() has finished; until then, the value is
   * %FALSE.
   *
   * Since: 0.9.0
   */
  g_object_class_install_property (object_class, PROP_HAS_BEEN_ONLINE,
      g_param_spec_boolean ("has-been-online",
          "HasBeenOnline",
          "Whether this account has been online or not",
          FALSE,
          G_PARAM_STATIC_STRINGS | G_PARAM_READABLE));

  /**
   * TpAccount:valid:
   *
   * Whether this account is valid.
   *
   * One can receive change notifications on this property by connecting
   * to the #GObject::notify signal and using this property as the signal
   * detail.
   *
   * This is not guaranteed to have been retrieved until
   * tp_proxy_prepare_async() has finished; until then, the value is
   * %FALSE.
   *
   * Since: 0.9.0
   */
  g_object_class_install_property (object_class, PROP_VALID,
      g_param_spec_boolean ("valid",
          "Valid",
          "Whether this account is valid",
          FALSE,
          G_PARAM_STATIC_STRINGS | G_PARAM_READABLE));

  /**
   * TpAccount:requested-presence-type:
   *
   * The account's requested presence type (a #TpConnectionPresenceType).
   *
   * One can receive change notifications on this property by connecting
   * to the #GObject::notify signal and using this property as the signal
   * detail.
   *
   * Since: 0.9.0
   */
  g_object_class_install_property (object_class, PROP_REQUESTED_PRESENCE_TYPE,
      g_param_spec_uint ("requested-presence-type",
          "RequestedPresence",
          "The account's requested presence type",
          0,
          NUM_TP_CONNECTION_PRESENCE_TYPES,
          TP_CONNECTION_PRESENCE_TYPE_UNSET,
          G_PARAM_STATIC_STRINGS | G_PARAM_READABLE));

  /**
   * TpAccount:requested-status:
   *
   * The requested Status string of the account.
   *
   * One can receive change notifications on this property by connecting
   * to the #GObject::notify signal and using this property as the signal
   * detail.
   *
   * Since: 0.9.0
   */
  g_object_class_install_property (object_class, PROP_REQUESTED_STATUS,
      g_param_spec_string ("requested-status",
          "RequestedStatus",
          "The account's requested status string",
          NULL,
          G_PARAM_STATIC_STRINGS | G_PARAM_READABLE));

  /**
   * TpAccount:requested-status-message:
   *
   * The requested status message message of the account.
   *
   * One can receive change notifications on this property by connecting
   * to the #GObject::notify signal and using this property as the signal
   * detail.
   *
   * Since: 0.9.0
   */
  g_object_class_install_property (object_class, PROP_REQUESTED_STATUS_MESSAGE,
      g_param_spec_string ("requested-status-message",
          "RequestedStatusMessage",
          "The requested Status message string of the account",
          NULL,
          G_PARAM_STATIC_STRINGS | G_PARAM_READABLE));

  /**
   * TpAccount:nickname
   *
   * The nickname that should be set for the user on this account.
   *
   * One can receive change notifications on this property by connecting
   * to the #GObject::notify signal and using this property as the signal
   * detail.
   *
   * This is not guaranteed to have been retrieved until
   * tp_proxy_prepare_async() has finished; until then, the value is
   * %NULL.
   *
   * Since: 0.9.0
   */
  g_object_class_install_property (object_class, PROP_NICKNAME,
      g_param_spec_string ("nickname",
          "Nickname",
          "The account's nickname",
          NULL,
          G_PARAM_STATIC_STRINGS | G_PARAM_READABLE));

  /**
   * TpAccount::status-changed:
   * @account: the #TpAccount
   * @old_status: old connection status
   * @new_status: new connection status
   * @reason: the reason for the status change
   * @dbus_error_name: currently unused, but for exposing the dbus error name
   *                   on a connection error in the future
   * @details: currently unused, but for exposing the error details
   *           on a connection error in the future
   *
   * Emitted when the connection status on the account changes.
   *
   * Since: 0.9.0
   */
  signals[STATUS_CHANGED] = g_signal_new ("status-changed",
      G_TYPE_FROM_CLASS (object_class),
      G_SIGNAL_RUN_LAST,
      0, NULL, NULL,
      _tp_marshal_VOID__UINT_UINT_UINT_STRING_POINTER,
      G_TYPE_NONE, 5, G_TYPE_UINT, G_TYPE_UINT, G_TYPE_UINT, G_TYPE_STRING,
      G_TYPE_HASH_TABLE);

  /**
   * TpAccount::presence-changed:
   * @account: the #TpAccount
   * @presence: the new presence
   * @status: the new presence status
   * @status_message: the new presence status message
   *
   * Emitted when the presence of the account changes.
   *
   * Since: 0.9.0
   */
  signals[PRESENCE_CHANGED] = g_signal_new ("presence-changed",
      G_TYPE_FROM_CLASS (object_class),
      G_SIGNAL_RUN_LAST,
      0, NULL, NULL,
      _tp_marshal_VOID__UINT_STRING_STRING,
      G_TYPE_NONE, 3, G_TYPE_UINT, G_TYPE_STRING, G_TYPE_STRING);

  proxy_class->interface = TP_IFACE_QUARK_ACCOUNT;
  proxy_class->list_features = _tp_account_list_features;
  tp_account_init_known_interfaces ();
}

/**
 * tp_account_init_known_interfaces:
 *
 * Ensure that the known interfaces for TpAccount have been set up.
 * This is done automatically when necessary, but for correct
 * overriding of library interfaces by local extensions, you should
 * call this function before calling
 * tp_proxy_or_subclass_hook_on_interface_add() with first argument
 * %TP_TYPE_ACCOUNT.
 *
 * Since: 0.7.32
 */
void
tp_account_init_known_interfaces (void)
{
  static gsize once = 0;

  if (g_once_init_enter (&once))
    {
      GType tp_type = TP_TYPE_ACCOUNT;

      tp_proxy_init_known_interfaces ();
      tp_proxy_or_subclass_hook_on_interface_add (tp_type,
          tp_cli_account_add_signals);
      tp_proxy_subclass_add_error_mapping (tp_type,
          TP_ERROR_PREFIX, TP_ERRORS, TP_TYPE_ERROR);

      g_once_init_leave (&once, 1);
    }
}

/**
 * tp_account_new:
 * @bus_daemon: Proxy for the D-Bus daemon
 * @object_path: The non-NULL object path of this account
 * @error: Used to raise an error if @object_path is not valid
 *
 * Convenience function to create a new account proxy. The returned #TpAccount
 * is not guaranteed to be ready at the point of return.
 *
 * Returns: a new reference to an account proxy, or %NULL if @object_path is
 *    not valid
 */
TpAccount *
tp_account_new (TpDBusDaemon *bus_daemon,
    const gchar *object_path,
    GError **error)
{
  TpAccount *self;

  g_return_val_if_fail (TP_IS_DBUS_DAEMON (bus_daemon), NULL);
  g_return_val_if_fail (object_path != NULL, NULL);
  g_return_val_if_fail (error == NULL || *error == NULL, NULL);

  if (!tp_account_parse_object_path (object_path, NULL, NULL, NULL, error))
    return NULL;

  self = TP_ACCOUNT (g_object_new (TP_TYPE_ACCOUNT,
          "dbus-daemon", bus_daemon,
          "dbus-connection", ((TpProxy *) bus_daemon)->dbus_connection,
          "bus-name", TP_ACCOUNT_MANAGER_BUS_NAME,
          "object-path", object_path,
          NULL));

  return self;
}

static gchar *
unescape_protocol (gchar *protocol)
{
  if (strstr (protocol, "_2d") != NULL)
    {
      /* Work around MC5 bug where it escapes with tp_escape_as_identifier
       * rather than doing it properly. MC5 saves the object path in your
       * config, so if you've ever used a buggy MC5, the path will be wrong
       * forever.
       */
      gchar **chunks = g_strsplit (protocol, "_2d", 0);
      gchar *new = g_strjoinv ("-", chunks);

      g_strfreev (chunks);
      g_free (protocol);
      protocol = new;
    }

  g_strdelimit (protocol, "_", '-');

  return protocol;
}

/**
 * tp_account_get_connection:
 * @account: a #TpAccount
 *
 * <!-- -->
 *
 * Returns: the same as the #TpAccount:connection property
 *
 * Since: 0.9.0
 **/
TpConnection *
tp_account_get_connection (TpAccount *account)
{
  TpAccountPrivate *priv;

  g_return_val_if_fail (TP_IS_ACCOUNT (account), NULL);

  priv = account->priv;

  if (priv->connection == NULL && priv->connection_object_path != NULL)
    _tp_account_set_connection (account, priv->connection_object_path);

  return priv->connection;
}

/**
 * tp_account_ensure_connection:
 * @account: a #TpAccount
 * @path: the path to connection object for #TpAccount
 *
 * Set the connection of the account by specifying the connection object path.
 * This function does not return a new ref and it is not guaranteed that the
 * returned #TpConnection object is ready.
 *
 * The use-case for this function is in a HandleChannels callback and you
 * already know the object path for the connection, so you can let @account
 * create its #TpConnection and return it for use.
 *
 * Returns: the connection of the account, or %NULL if either the object path
 *   @path is invalid or it is the null-value "/"
 *
 * Since: 0.9.0
 **/
TpConnection *
tp_account_ensure_connection (TpAccount *account,
    const gchar *path)
{
  TpAccountPrivate *priv;

  g_return_val_if_fail (TP_IS_ACCOUNT (account), NULL);

  priv = account->priv;

  /* double-check that the object path is valid */
  if (!tp_dbus_check_valid_object_path (path, NULL))
    return NULL;

  /* Should be a full object path, not the special "/" value */
  if (!tp_strdiff (path, "/"))
    return NULL;

  _tp_account_set_connection (account, path);

  return priv->connection;
}

/**
 * tp_account_get_display_name:
 * @account: a #TpAccount
 *
 * <!-- -->
 *
 * Returns: the same as the #TpAccount:display-name property
 *
 * Since: 0.9.0
 **/
const gchar *
tp_account_get_display_name (TpAccount *account)
{
  g_return_val_if_fail (TP_IS_ACCOUNT (account), NULL);

  return account->priv->display_name;
}

/**
 * tp_account_is_valid:
 * @account: a #TpAccount
 *
 * <!-- -->
 *
 * Returns: the same as the #TpAccount:valid property
 *
 * Since: 0.9.0
 */
gboolean
tp_account_is_valid (TpAccount *account)
{
  g_return_val_if_fail (TP_IS_ACCOUNT (account), FALSE);

  return account->priv->valid;
}

/**
 * tp_account_get_connection_manager:
 * @account: a #TpAccount
 *
 * <!-- -->
 *
 * Returns: the same as the #TpAccount:connection-manager property
 *
 * Since: 0.9.0
 */
const gchar *
tp_account_get_connection_manager (TpAccount *account)
{
  g_return_val_if_fail (TP_IS_ACCOUNT (account), NULL);

  return account->priv->cm_name;
}

/**
 * tp_account_get_protocol:
 * @account: a #TpAccount
 *
 * <!-- -->
 *
 * Returns: the same as the #TpAccount:protocol property
 *
 * Since: 0.9.0
 */
const gchar *
tp_account_get_protocol (TpAccount *account)
{
  g_return_val_if_fail (TP_IS_ACCOUNT (account), NULL);

  return account->priv->proto_name;
}

/**
 * tp_account_get_icon_name:
 * @account: a #TpAccount
 *
 * <!-- -->
 *
 * Returns: the same as the #TpAccount:icon-name property
 *
 * Since: 0.9.0
 */
const gchar *
tp_account_get_icon_name (TpAccount *account)
{
  g_return_val_if_fail (TP_IS_ACCOUNT (account), NULL);

  return account->priv->icon_name;
}

/**
 * tp_account_get_parameters:
 * @account: a #TpAccount
 *
 * Returns the parameters of the account, in a hash table where each string
 * is the parameter name (account, password, require-encryption etc.), and
 * each value is a #GValue. Using the tp_asv_get family of functions
 * (tp_asv_get_uint32(), tp_asv_get_string() etc.) to access the parameters is
 * recommended.
 *
 * The allowed parameters depend on the connection manager, and can be found
 * via tp_connection_manager_get_protocol() and
 * tp_connection_manager_protocol_get_param(). Well-known parameters are
 * listed
 * <ulink url="http://telepathy.freedesktop.org/spec/org.freedesktop.Telepathy.ConnectionManager.html#org.freedesktop.Telepathy.ConnectionManager.RequestConnection">in
 * the Telepathy D-Bus Interface Specification</ulink>.
 *
 * Returns: the hash table of parameters on @account
 *
 * Since: 0.9.0
 */
const GHashTable *
tp_account_get_parameters (TpAccount *account)
{
  g_return_val_if_fail (TP_IS_ACCOUNT (account), NULL);

  return account->priv->parameters;
}

/**
 * tp_account_is_enabled:
 * @account: a #TpAccount
 *
 * <!-- -->
 *
 * Returns: the same as the #TpAccount:enabled property
 *
 * Since: 0.9.0
 */
gboolean
tp_account_is_enabled (TpAccount *account)
{
  g_return_val_if_fail (TP_IS_ACCOUNT (account), FALSE);

  return account->priv->enabled;
}

static void
_tp_account_property_set_cb (TpProxy *proxy,
    const GError *error,
    gpointer user_data,
    GObject *weak_object)
{
  GSimpleAsyncResult *result = user_data;

  if (error != NULL)
    {
      DEBUG ("Failed to set property: %s", error->message);
      g_simple_async_result_set_from_error (result, error);
    }

  g_simple_async_result_complete (result);
  g_object_unref (result);
}

/**
 * tp_account_set_enabled_finish:
 * @account: a #TpAccount
 * @result: a #GAsyncResult
 * @error: a #GError to fill
 *
 * Finishes an async set of the Enabled property.
 *
 * Returns: %TRUE if the set was successful, otherwise %FALSE
 *
 * Since: 0.9.0
 */
gboolean
tp_account_set_enabled_finish (TpAccount *account,
    GAsyncResult *result,
    GError **error)
{
  GSimpleAsyncResult *simple;

  g_return_val_if_fail (TP_IS_ACCOUNT (account), FALSE);
  g_return_val_if_fail (G_IS_SIMPLE_ASYNC_RESULT (result), FALSE);

  simple = G_SIMPLE_ASYNC_RESULT (result);

  if (g_simple_async_result_propagate_error (simple, error))
    return FALSE;

  g_return_val_if_fail (g_simple_async_result_is_valid (result,
          G_OBJECT (account), tp_account_set_enabled_finish), FALSE);

  return TRUE;
}

/**
 * tp_account_set_enabled_async:
 * @account: a #TpAccount
 * @enabled: the new enabled value of @account
 * @callback: a callback to call when the request is satisfied
 * @user_data: data to pass to @callback
 *
 * Requests an asynchronous set of the Enabled property of @account. When the
 * operation is finished, @callback will be called. You can then call
 * tp_account_set_enabled_finish() to get the result of the operation.
 *
 * Since: 0.9.0
 */
void
tp_account_set_enabled_async (TpAccount *account,
    gboolean enabled,
    GAsyncReadyCallback callback,
    gpointer user_data)
{
  TpAccountPrivate *priv;
  GValue value = {0, };
  GSimpleAsyncResult *result;

  g_return_if_fail (TP_IS_ACCOUNT (account));

  priv = account->priv;

  result = g_simple_async_result_new (G_OBJECT (account),
      callback, user_data, tp_account_set_enabled_finish);

  if (priv->enabled == enabled)
    {
      g_simple_async_result_complete_in_idle (result);
      return;
    }

  g_value_init (&value, G_TYPE_BOOLEAN);
  g_value_set_boolean (&value, enabled);

  tp_cli_dbus_properties_call_set (TP_PROXY (account),
      -1, TP_IFACE_ACCOUNT, "Enabled", &value,
      _tp_account_property_set_cb, result, NULL, G_OBJECT (account));

  g_value_reset (&value);
}

static void
_tp_account_reconnected_cb (TpAccount *proxy,
    const GError *error,
    gpointer user_data,
    GObject *weak_object)
{
  GSimpleAsyncResult *result = user_data;

  if (error != NULL)
    g_simple_async_result_set_from_error (result, error);

  g_simple_async_result_complete (result);
  g_object_unref (result);
}

/**
 * tp_account_reconnect_finish:
 * @account: a #TpAccount
 * @result: a #GAsyncResult
 * @error: a #GError to be filled
 *
 * Finishes an async reconnect of @account.
 *
 * Returns: %TRUE if the reconnect call was successful, otherwise %FALSE
 *
 * Since: 0.9.0
 */
gboolean
tp_account_reconnect_finish (TpAccount *account,
    GAsyncResult *result,
    GError **error)
{
  GSimpleAsyncResult *simple;

  g_return_val_if_fail (TP_IS_ACCOUNT (account), FALSE);
  g_return_val_if_fail (G_IS_SIMPLE_ASYNC_RESULT (result), FALSE);

  simple = G_SIMPLE_ASYNC_RESULT (result);

  if (g_simple_async_result_propagate_error (simple, error))
    return FALSE;

  g_return_val_if_fail (g_simple_async_result_is_valid (result,
          G_OBJECT (account), tp_account_reconnect_finish), FALSE);

  return TRUE;
}

/**
 * tp_account_reconnect_async:
 * @account: a #TpAccount
 * @callback: a callback to call when the request is satisfied
 * @user_data: data to pass to @callback
 *
 * Requests an asynchronous reconnect of @account. When the operation is
 * finished, @callback will be called. You can then call
 * tp_account_reconnect_finish() to get the result of the operation.
 *
 * Since: 0.9.0
 */
void
tp_account_reconnect_async (TpAccount *account,
    GAsyncReadyCallback callback,
    gpointer user_data)
{
  GSimpleAsyncResult *result;

  g_return_if_fail (TP_IS_ACCOUNT (account));

  result = g_simple_async_result_new (G_OBJECT (account),
      callback, user_data, tp_account_reconnect_finish);

  tp_cli_account_call_reconnect (account, -1, _tp_account_reconnected_cb,
      result, NULL, G_OBJECT (account));
}

/**
 * tp_account_request_presence_finish:
 * @account: a #TpAccount
 * @result: a #GAsyncResult
 * @error: a #GError to fill
 *
 * Finishes an async presence change request on @account.
 *
 * Returns: %TRUE if the operation was successful, otherwise %FALSE
 *
 * Since: 0.9.0
 */
gboolean
tp_account_request_presence_finish (TpAccount *account,
    GAsyncResult *result,
    GError **error)
{
  GSimpleAsyncResult *simple;

  g_return_val_if_fail (TP_IS_ACCOUNT (account), FALSE);
  g_return_val_if_fail (G_IS_SIMPLE_ASYNC_RESULT (result), FALSE);

  simple = G_SIMPLE_ASYNC_RESULT (result);

  if (g_simple_async_result_propagate_error (simple, error))
    return FALSE;

  g_return_val_if_fail (g_simple_async_result_is_valid (result,
          G_OBJECT (account), tp_account_request_presence_finish), FALSE);

  return TRUE;
}

/**
 * tp_account_request_presence_async:
 * @account: a #TpAccount
 * @type: the requested presence
 * @status: a status message to set, or %NULL
 * @message: a message for the change, or %NULL
 * @callback: a callback to call when the request is satisfied
 * @user_data: data to pass to @callback
 *
 * Requests an asynchronous change of presence on @account. When the
 * operation is finished, @callback will be called. You can then call
 * tp_account_request_presence_finish() to get the result of the operation.
 *
 * Since: 0.9.0
 */
void
tp_account_request_presence_async (TpAccount *account,
    TpConnectionPresenceType type,
    const gchar *status,
    const gchar *message,
    GAsyncReadyCallback callback,
    gpointer user_data)
{
  GValue value = {0, };
  GValueArray *arr;
  GSimpleAsyncResult *result;

  g_return_if_fail (TP_IS_ACCOUNT (account));

  result = g_simple_async_result_new (G_OBJECT (account),
      callback, user_data, tp_account_request_presence_finish);

  g_value_init (&value, TP_STRUCT_TYPE_SIMPLE_PRESENCE);
  g_value_take_boxed (&value, dbus_g_type_specialized_construct (
          TP_STRUCT_TYPE_SIMPLE_PRESENCE));
  arr = (GValueArray *) g_value_get_boxed (&value);

  g_value_set_uint (arr->values, type);
  g_value_set_static_string (arr->values + 1, status);
  g_value_set_static_string (arr->values + 2, message);

  tp_cli_dbus_properties_call_set (TP_PROXY (account), -1,
      TP_IFACE_ACCOUNT, "RequestedPresence", &value,
      _tp_account_property_set_cb, result, NULL, G_OBJECT (account));

  g_value_unset (&value);
}

static void
_tp_account_updated_cb (TpAccount *proxy,
    const gchar **reconnect_required,
    const GError *error,
    gpointer user_data,
    GObject *weak_object)
{
  GSimpleAsyncResult *result = G_SIMPLE_ASYNC_RESULT (user_data);

  if (error != NULL)
    g_simple_async_result_set_from_error (result, error);
  else
    g_simple_async_result_set_op_res_gpointer (result, reconnect_required, NULL);

  g_simple_async_result_complete (result);
  g_object_unref (G_OBJECT (result));
}

/**
 * tp_account_update_parameters_async:
 * @account: a #TpAccount
 * @parameters: new parameters to set on @account
 * @unset_parameters: list of parameters to unset on @account
 * @callback: a callback to call when the request is satisfied
 * @user_data: data to pass to @callback
 *
 * Requests an asynchronous update of parameters of @account. When the
 * operation is finished, @callback will be called. You can then call
 * tp_account_update_parameters_finish() to get the result of the operation.
 *
 * Since: 0.9.0
 */
void
tp_account_update_parameters_async (TpAccount *account,
    GHashTable *parameters,
    const gchar **unset_parameters,
    GAsyncReadyCallback callback,
    gpointer user_data)
{
  GSimpleAsyncResult *result;

  g_return_if_fail (TP_IS_ACCOUNT (account));

  result = g_simple_async_result_new (G_OBJECT (account),
      callback, user_data, tp_account_update_parameters_finish);

  tp_cli_account_call_update_parameters (account, -1, parameters,
      unset_parameters, _tp_account_updated_cb, result,
      NULL, G_OBJECT (account));
}

/**
 * tp_account_update_parameters_finish:
 * @account: a #TpAccount
 * @result: a #GAsyncResult
 * @reconnect_required: a #GStrv to fill with properties that need a reconnect
 *                      to take effect
 * @error: a #GError to fill
 *
 * Finishes an async update of the parameters on @account.
 *
 * Returns: %TRUE if the request succeeded, otherwise %FALSE
 *
 * Since: 0.9.0
 */
gboolean
tp_account_update_parameters_finish (TpAccount *account,
    GAsyncResult *result,
    gchar ***reconnect_required,
    GError **error)
{
  GSimpleAsyncResult *simple;

  g_return_val_if_fail (TP_IS_ACCOUNT (account), FALSE);
  g_return_val_if_fail (G_IS_SIMPLE_ASYNC_RESULT (result), FALSE);

  simple = G_SIMPLE_ASYNC_RESULT (result);

  if (g_simple_async_result_propagate_error (simple, error))
    return FALSE;

  g_return_val_if_fail (g_simple_async_result_is_valid (result,
          G_OBJECT (account), tp_account_update_parameters_finish), FALSE);

  if (reconnect_required != NULL)
    *reconnect_required =
      g_strdupv (g_simple_async_result_get_op_res_gpointer (simple));

  return TRUE;
}

/**
 * tp_account_set_display_name_async:
 * @account: a #TpAccount
 * @display_name: a new display name, or %NULL to unset the display name
 * @callback: a callback to call when the request is satisfied
 * @user_data: data to pass to @callback
 *
 * Requests an asynchronous set of the DisplayName property of @account. When
 * the operation is finished, @callback will be called. You can then call
 * tp_account_set_display_name_finish() to get the result of the operation.
 *
 * Since: 0.9.0
 */
void
tp_account_set_display_name_async (TpAccount *account,
    const char *display_name,
    GAsyncReadyCallback callback,
    gpointer user_data)
{
  GSimpleAsyncResult *result;
  GValue value = {0, };
  const gchar *display_name_set;

  g_return_if_fail (TP_IS_ACCOUNT (account));

  if (display_name == NULL)
    display_name_set = "";
  else
    display_name_set = display_name;

  result = g_simple_async_result_new (G_OBJECT (account), callback,
      user_data, tp_account_set_display_name_finish);

  g_value_init (&value, G_TYPE_STRING);
  g_value_set_string (&value, display_name_set);

  tp_cli_dbus_properties_call_set (account, -1, TP_IFACE_ACCOUNT,
      "DisplayName", &value, _tp_account_property_set_cb, result, NULL,
      G_OBJECT (account));

  g_value_unset (&value);
}

/**
 * tp_account_set_display_name_finish:
 * @account: a #TpAccount
 * @result: a #GAsyncResult
 * @error: a #GError to fill
 *
 * Finishes an async set of the DisplayName property.
 *
 * Returns: %TRUE if the call was successful, otherwise %FALSE
 *
 * Since: 0.9.0
 */
gboolean
tp_account_set_display_name_finish (TpAccount *account,
    GAsyncResult *result,
    GError **error)
{
  GSimpleAsyncResult *simple;

  g_return_val_if_fail (TP_IS_ACCOUNT (account), FALSE);
  g_return_val_if_fail (G_IS_SIMPLE_ASYNC_RESULT (result), FALSE);

  simple = G_SIMPLE_ASYNC_RESULT (result);

  if (g_simple_async_result_propagate_error (simple, error))
    return FALSE;

  g_return_val_if_fail (g_simple_async_result_is_valid (result,
          G_OBJECT (account), tp_account_set_display_name_finish), FALSE);

  return TRUE;
}

/**
 * tp_account_set_icon_name_async:
 * @account: a #TpAccount
 * @icon_name: a new icon name, or %NULL to unset the icon name
 * @callback: a callback to call when the request is satisfied
 * @user_data: data to pass to @callback
 *
 * Requests an asynchronous set of the Icon property of @account. When
 * the operation is finished, @callback will be called. You can then call
 * tp_account_set_icon_name_finish() to get the result of the operation.
 *
 * Since: 0.9.0
 */
void
tp_account_set_icon_name_async (TpAccount *account,
    const char *icon_name,
    GAsyncReadyCallback callback,
    gpointer user_data)
{
  GSimpleAsyncResult *result;
  GValue value = {0, };
  const char *icon_name_set;

  g_return_if_fail (TP_IS_ACCOUNT (account));

  if (icon_name == NULL)
    /* settings an empty icon name is allowed */
    icon_name_set = "";
  else
    icon_name_set = icon_name;

  result = g_simple_async_result_new (G_OBJECT (account), callback,
      user_data, tp_account_set_icon_name_finish);

  g_value_init (&value, G_TYPE_STRING);
  g_value_set_string (&value, icon_name_set);

  tp_cli_dbus_properties_call_set (account, -1, TP_IFACE_ACCOUNT,
      "Icon", &value, _tp_account_property_set_cb, result, NULL,
      G_OBJECT (account));

  g_value_unset (&value);
}

/**
 * tp_account_set_icon_name_finish:
 * @account: a #TpAccount
 * @result: a #GAsyncResult
 * @error: a #GError to fill
 *
 * Finishes an async set of the Icon parameter.
 *
 * Returns: %TRUE if the operation was successful, otherwise %FALSE
 *
 * Since: 0.9.0
 */
gboolean
tp_account_set_icon_name_finish (TpAccount *account,
    GAsyncResult *result,
    GError **error)
{
  GSimpleAsyncResult *simple;

  g_return_val_if_fail (TP_IS_ACCOUNT (account), FALSE);
  g_return_val_if_fail (G_IS_SIMPLE_ASYNC_RESULT (result), FALSE);

  simple = G_SIMPLE_ASYNC_RESULT (result);

  if (g_simple_async_result_propagate_error (simple, error))
    return FALSE;

  g_return_val_if_fail (g_simple_async_result_is_valid (result,
          G_OBJECT (account), tp_account_set_icon_name_finish), FALSE);

  return TRUE;
}

static void
_tp_account_remove_cb (TpAccount *proxy,
    const GError *error,
    gpointer user_data,
    GObject *weak_object)
{
  GSimpleAsyncResult *result = G_SIMPLE_ASYNC_RESULT (user_data);

  if (error != NULL)
    g_simple_async_result_set_from_error (result, error);

  g_simple_async_result_complete (result);
  g_object_unref (G_OBJECT (result));
}

/**
 * tp_account_remove_async:
 * @account: a #TpAccount
 * @callback: a callback to call when the request is satisfied
 * @user_data: data to pass to @callback
 *
 * Requests an asynchronous removal of @account. When the operation is
 * finished, @callback will be called. You can then call
 * tp_account_remove_finish() to get the result of the operation.
 *
 * Since: 0.9.0
 */
void
tp_account_remove_async (TpAccount *account,
    GAsyncReadyCallback callback,
    gpointer user_data)
{
  GSimpleAsyncResult *result;

  g_return_if_fail (TP_IS_ACCOUNT (account));

  result = g_simple_async_result_new (G_OBJECT (account),
      callback, user_data, tp_account_remove_finish);

  tp_cli_account_call_remove (account, -1, _tp_account_remove_cb, result, NULL,
      G_OBJECT (account));
}

/**
 * tp_account_remove_finish:
 * @account: a #TpAccount
 * @result: a #GAsyncResult
 * @error: a #GError to fill
 *
 * Finishes an async removal of @account.
 *
 * Returns: %TRUE if the operation was successful, otherwise %FALSE
 *
 * Since: 0.9.0
 */
gboolean
tp_account_remove_finish (TpAccount *account,
    GAsyncResult *result,
    GError **error)
{
  GSimpleAsyncResult *simple;

  g_return_val_if_fail (TP_IS_ACCOUNT (account), FALSE);
  g_return_val_if_fail (G_IS_SIMPLE_ASYNC_RESULT (result), FALSE);

  simple = G_SIMPLE_ASYNC_RESULT (result);

  if (g_simple_async_result_propagate_error (simple, error))
    return FALSE;

  g_return_val_if_fail (g_simple_async_result_is_valid (result,
          G_OBJECT (account), tp_account_remove_finish), FALSE);

  return TRUE;
}

/**
 * tp_account_get_connect_automatically:
 * @account: a #TpAccount
 *
 * <!-- -->
 *
 * Returns: the same as the #TpAccount:connect-automatically property
 *
 * Since: 0.9.0
 */
gboolean
tp_account_get_connect_automatically (TpAccount *account)
{
  g_return_val_if_fail (TP_IS_ACCOUNT (account), FALSE);

  return account->priv->connect_automatically;
}

/**
 * tp_account_set_connect_automatically_async:
 * @account: a #TpAccount
 * @connect_automatically: new value for the parameter
 * @callback: a callback to call when the request is satisfied
 * @user_data: data to pass to @callback
 *
 * Requests an asynchronous set of the ConnectAutomatically property of
 * @account. When the operation is finished, @callback will be called. You can
 * then call tp_account_set_display_name_finish() to get the result of the
 * operation.
 *
 * Since: 0.9.0
 */
void
tp_account_set_connect_automatically_async (TpAccount *account,
    gboolean connect_automatically,
    GAsyncReadyCallback callback,
    gpointer user_data)
{
  GSimpleAsyncResult *result;
  GValue value = {0, };

  g_return_if_fail (TP_IS_ACCOUNT (account));

  result = g_simple_async_result_new (G_OBJECT (account), callback,
      user_data, tp_account_set_connect_automatically_finish);

  g_value_init (&value, G_TYPE_BOOLEAN);
  g_value_set_boolean (&value, connect_automatically);

  tp_cli_dbus_properties_call_set (account, -1, TP_IFACE_ACCOUNT,
      "ConnectAutomatically", &value, _tp_account_property_set_cb, result,
      NULL, G_OBJECT (account));

  g_value_unset (&value);
}

/**
 * tp_account_set_connect_automatically_finish:
 * @account: a #TpAccount
 * @result: a #GAsyncResult
 * @error: a #GError to fill
 *
 * Finishes an async set of the ConnectAutomatically property.
 *
 * Returns: %TRUE if the call was successful, otherwise %FALSE
 *
 * Since: 0.9.0
 */
gboolean
tp_account_set_connect_automatically_finish (TpAccount *account,
    GAsyncResult *result,
    GError **error)
{
  GSimpleAsyncResult *simple;

  g_return_val_if_fail (TP_IS_ACCOUNT (account), FALSE);
  g_return_val_if_fail (G_IS_SIMPLE_ASYNC_RESULT (result), FALSE);

  simple = G_SIMPLE_ASYNC_RESULT (result);

  if (g_simple_async_result_propagate_error (simple, error))
    return FALSE;

  g_return_val_if_fail (g_simple_async_result_is_valid (result,
          G_OBJECT (account), tp_account_set_connect_automatically_finish), FALSE);

  return TRUE;
}

/**
 * tp_account_get_has_been_online:
 * @account: a #TpAccount
 *
 * <!-- -->
 *
 * Returns: the same as the #TpAccount:has-been-online property
 *
 * Since: 0.9.0
 */
gboolean
tp_account_get_has_been_online (TpAccount *account)
{
  g_return_val_if_fail (TP_IS_ACCOUNT (account), FALSE);

  return account->priv->has_been_online;
}

/**
 * tp_account_get_connection_status:
 * @account: a #TpAccount
 * @reason: a #TpConnectionStatusReason to fill, or %NULL
 *
 * Gets the connection status and reason from @account. The two values
 * are the same as the #TpAccount:connection-status and
 * #TpAccount:connection-status-reason properties.
 *
 * Returns: the same as the #TpAccount:connection-status property
 *
 * Since: 0.9.0
 */
TpConnectionStatus
tp_account_get_connection_status (TpAccount *account,
    TpConnectionStatusReason *reason)
{
  g_return_val_if_fail (TP_IS_ACCOUNT (account),
      TP_CONNECTION_STATUS_DISCONNECTED); /* there's no _UNSET */

  if (reason != NULL)
    *reason = account->priv->reason;

  return account->priv->connection_status;
}

/**
 * tp_account_get_current_presence:
 * @account: a #TpAccount
 * @status: return location for the current status
 * @status_message: return location for the current status message
 *
 * Gets the current presence, status and status message of @account. These
 * values are the same as the #TpAccount:current-presence-type,
 * #TpAccount:current-status and #TpAccount:current-status-message properties.
 *
 * Returns: the same as the #TpAccount:current-presence-type property
 *
 * Since: 0.9.0
 */
TpConnectionPresenceType
tp_account_get_current_presence (TpAccount *account,
    gchar **status,
    gchar **status_message)
{
  g_return_val_if_fail (TP_IS_ACCOUNT (account),
      TP_CONNECTION_PRESENCE_TYPE_UNSET);

  if (status != NULL)
    *status = g_strdup (account->priv->status);

  if (status_message != NULL)
    *status_message = g_strdup (account->priv->message);

  return account->priv->presence;
}

/**
 * tp_account_get_requested_presence:
 * @account: a #TpAccount
 * @status: return location for the requested status
 * @status_message: return location for the requested status message
 *
 * Gets the requested presence, status and status message of @account. These
 * values are the same as the #TpAccount:requested-presence-type,
 * #TpAccount:requested-status and #TpAccount:requested-status-message
 * properties.
 *
 * Returns: the same as the #TpAccount:requested-presence-type property
 *
 * Since: 0.9.0
 */
TpConnectionPresenceType
tp_account_get_requested_presence (TpAccount *account,
    gchar **status,
    gchar **status_message)
{
  g_return_val_if_fail (TP_IS_ACCOUNT (account),
      TP_CONNECTION_PRESENCE_TYPE_UNSET);

  if (status != NULL)
    *status = g_strdup (account->priv->requested_status);

  if (status_message != NULL)
    *status_message = g_strdup (account->priv->requested_message);

  return account->priv->requested_presence;
}

/**
 * tp_account_get_nickname:
 * @account: a #TpAccount
 *
 * <!-- -->
 *
 * Returns: the same as the #TpAccount:nickname property
 *
 * Since: 0.9.0
 */
const gchar *
tp_account_get_nickname (TpAccount *account)
{
  g_return_val_if_fail (TP_IS_ACCOUNT (account), NULL);

  return account->priv->nickname;
}

/**
 * tp_account_set_nickname_finish:
 * @account: a #TpAccount
 * @result: a #GAsyncResult
 * @error: a #GError to fill
 *
 * Finishes an async nickname change request on @account.
 *
 * Returns: %TRUE if the operation was successful, otherwise %FALSE
 *
 * Since: 0.9.0
 */
gboolean
tp_account_set_nickname_finish (TpAccount *account,
    GAsyncResult *result,
    GError **error)
{
  GSimpleAsyncResult *simple;

  g_return_val_if_fail (TP_IS_ACCOUNT (account), FALSE);
  g_return_val_if_fail (G_IS_SIMPLE_ASYNC_RESULT (result), FALSE);

  simple = G_SIMPLE_ASYNC_RESULT (result);

  if (g_simple_async_result_propagate_error (simple, error))
    return FALSE;

  g_return_val_if_fail (g_simple_async_result_is_valid (result,
          G_OBJECT (account), tp_account_set_nickname_finish), FALSE);

  return TRUE;
}

/**
 * tp_account_set_nickname_async:
 * @account: a #TpAccount
 * @nickname: a new nickname to set
 * @callback: a callback to call when the request is satisfied
 * @user_data: data to pass to @callback
 *
 * Requests an asynchronous change of the Nickname parameter on @account. When
 * the operation is finished, @callback will be called. You can then call
 * tp_account_set_nickname_finish() to get the result of the operation.
 *
 * Since: 0.9.0
 */
void
tp_account_set_nickname_async (TpAccount *account,
    const gchar *nickname,
    GAsyncReadyCallback callback,
    gpointer user_data)
{
  GValue value = {0, };
  GSimpleAsyncResult *result;

  g_return_if_fail (TP_IS_ACCOUNT (account));
  g_return_if_fail (nickname != NULL);

  result = g_simple_async_result_new (G_OBJECT (account),
      callback, user_data, tp_account_set_nickname_finish);

  if (nickname == NULL)
    {
      g_simple_async_report_error_in_idle (G_OBJECT (account),
          callback, user_data, G_IO_ERROR, G_IO_ERROR_INVALID_ARGUMENT,
          "Can't set an empty nickname");
      return;
    }

  g_value_init (&value, G_TYPE_STRING);
  g_value_set_string (&value, nickname);

  tp_cli_dbus_properties_call_set (TP_PROXY (account), -1,
      TP_IFACE_ACCOUNT, "Nickname", &value,
      _tp_account_property_set_cb, result, NULL, G_OBJECT (account));

  g_value_unset (&value);
}

static void
_tp_account_got_avatar_cb (TpProxy *proxy,
    const GValue *out_Value,
    const GError *error,
    gpointer user_data,
    GObject *weak_object)
{
  GSimpleAsyncResult *result = G_SIMPLE_ASYNC_RESULT (user_data);
  GValueArray *avatar;
  GArray *res;

  if (error != NULL)
    {
      DEBUG ("Failed to get avatar: %s", error->message);
      g_simple_async_result_set_from_error (result, error);
    }
  else
    {
      avatar = g_value_get_boxed (out_Value);
      res = g_value_get_boxed (g_value_array_get_nth (avatar, 0));
      g_simple_async_result_set_op_res_gpointer (result, res, NULL);
    }

  g_simple_async_result_complete (result);
  g_object_unref (result);
}

/**
 * tp_account_get_avatar_async:
 * @account: a #TpAccount
 * @callback: a callback to call when the request is satisfied
 * @user_data: data to pass to @callback
 *
 * Requests an asynchronous get of @account's avatar. When
 * the operation is finished, @callback will be called. You can then call
 * tp_account_get_avatar_finish() to get the result of the operation.
 *
 * Since: 0.9.0
 */
void
tp_account_get_avatar_async (TpAccount *account,
    GAsyncReadyCallback callback,
    gpointer user_data)
{
  GSimpleAsyncResult *result;

  g_return_if_fail (TP_IS_ACCOUNT (account));

  result = g_simple_async_result_new (G_OBJECT (account),
      callback, user_data, tp_account_get_avatar_finish);

  tp_cli_dbus_properties_call_get (account, -1,
      TP_IFACE_ACCOUNT_INTERFACE_AVATAR, "Avatar", _tp_account_got_avatar_cb,
      result, NULL, G_OBJECT (account));
}

/**
 * tp_account_get_avatar_finish:
 * @account: a #TpAccount
 * @result: a #GAsyncResult
 * @error: a #GError to fill
 *
 * Finishes an async get operation of @account's avatar.
 *
 * Returns: a #GArray of #guchar containing the bytes of the account's avatar,
 *  or %NULL on failure
 *
 * Since: 0.9.0
 */
const GArray *
tp_account_get_avatar_finish (TpAccount *account,
    GAsyncResult *result,
    GError **error)
{
  GSimpleAsyncResult *simple;

  g_return_val_if_fail (TP_IS_ACCOUNT (account), FALSE);
  g_return_val_if_fail (G_IS_SIMPLE_ASYNC_RESULT (result), FALSE);

  simple = G_SIMPLE_ASYNC_RESULT (result);

  if (g_simple_async_result_propagate_error (simple, error))
    return NULL;

  g_return_val_if_fail (g_simple_async_result_is_valid (result,
          G_OBJECT (account), tp_account_get_avatar_finish), NULL);

  return g_simple_async_result_get_op_res_gpointer (
      G_SIMPLE_ASYNC_RESULT (result));
}

/**
 * tp_account_is_prepared:
 * @account: a #TpAccount
 * @feature: a feature which is required
 *
 * <!-- -->
 *
 * Returns: the same thing as tp_proxy_is_prepared()
 *
 * Since: 0.9.0
 */
gboolean
tp_account_is_prepared (TpAccount *account,
    GQuark feature)
{
  return tp_proxy_is_prepared (account, feature);
}

/**
 * tp_account_prepare_async:
 * @account: a #TpAccount
 * @features: a 0-terminated list of features, or %NULL
 * @callback: a callback to call when the request is satisfied
 * @user_data: data to pass to @callback
 *
 * Requests an asynchronous preparation of @account with the features specified
 * by @features. When the operation is finished, @callback will be called. You
 * can then call tp_account_prepare_finish() to get the result of the
 * operation.
 *
 * If @features is %NULL, then @callback will be called when the implied
 * %TP_ACCOUNT_FEATURE_CORE feature is ready.
 *
 * If %NULL is given to @callback, then no callback will be called when the
 * operation is finished. Instead, it will simply set @features on @manager.
 * Note that if @callback is %NULL, then @user_data must also be %NULL.
 *
 * Since 0.11.3, this is equivalent to calling the new function
 * tp_proxy_prepare_async() with the same arguments.
 *
 * Since: 0.9.0
 */
void
tp_account_prepare_async (TpAccount *account,
    const GQuark *features,
    GAsyncReadyCallback callback,
    gpointer user_data)
{
  tp_proxy_prepare_async (account, features, callback, user_data);
}

/**
 * tp_account_prepare_finish:
 * @account: a #TpAccount
 * @result: a #GAsyncResult
 * @error: a #GError to fill
 *
 * Finishes an async preparation of the account @account.
 *
 * Returns: %TRUE if the preparation was successful, otherwise %FALSE
 *
 * Since: 0.9.0
 */
gboolean
tp_account_prepare_finish (TpAccount *account,
    GAsyncResult *result,
    GError **error)
{
  return tp_proxy_prepare_finish (account, result, error);
}

static void
set_or_free (gchar **target,
    gchar *source)
{
  if (target != NULL)
    *target = source;
  else
    g_free (source);
}

/**
 * tp_account_parse_object_path:
 * @object_path: a Telepathy Account's object path
 * @cm: location at which to store the account's connection manager's name
 * @protocol: location at which to store the account's protocol
 * @account_id: location at which to store the account's unique identifier
 * @error: location at which to return an error
 *
 * Validates and parses a Telepathy Account's object path, extracting the
 * connection manager's name, the protocol, and the account's unique identifier
 * from the path. This includes replacing underscores with hyphens in the
 * protocol name, as defined in the Account specification.
 *
 * Any of the out parameters may be %NULL if not needed. If %TRUE is returned,
 * the caller is responsible for freeing the strings stored in any non-%NULL
 * out parameters, using g_free().
 *
 * Returns: %TRUE if @object_path was successfully parsed; %FALSE and sets
 *          @error otherwise.
 *
 * Since: 0.9.0
 */
gboolean
tp_account_parse_object_path (const gchar *object_path,
    gchar **cm,
    gchar **protocol,
    gchar **account_id,
    GError **error)
{
  const gchar *suffix;
  gchar **segments;

  if (!tp_dbus_check_valid_object_path (object_path, error))
    return FALSE;

  if (!g_str_has_prefix (object_path, TP_ACCOUNT_OBJECT_PATH_BASE))
    {
      g_set_error (error, TP_ERRORS, TP_ERROR_INVALID_ARGUMENT,
          "Account path does not start with the right prefix: %s",
          object_path);
      return FALSE;
    }

  suffix = object_path + strlen (TP_ACCOUNT_OBJECT_PATH_BASE);

  segments = g_strsplit (suffix, "/", 0);

  if (g_strv_length (segments) != 3)
    {
      g_set_error (error, TP_ERRORS, TP_ERROR_INVALID_ARGUMENT,
          "Account path '%s' is malformed: should have 3 trailing components, "
          "not %u", object_path, g_strv_length (segments));
      goto free_segments_and_fail;
    }

  if (!g_ascii_isalpha (segments[0][0]))
    {
      g_set_error (error, TP_ERRORS, TP_ERROR_INVALID_ARGUMENT,
          "Account path '%s' is malformed: CM name should start with a letter",
          object_path);
      goto free_segments_and_fail;
    }

  if (!g_ascii_isalpha (segments[1][0]))
    {
      g_set_error (error, TP_ERRORS, TP_ERROR_INVALID_ARGUMENT,
          "Account path '%s' is malformed: "
          "protocol name should start with a letter",
          object_path);
      goto free_segments_and_fail;
    }

  if (!g_ascii_isalpha (segments[2][0]) && segments[2][0] != '_')
    {
      g_set_error (error, TP_ERRORS, TP_ERROR_INVALID_ARGUMENT,
          "Account path '%s' is malformed: "
          "account ID should start with a letter or underscore",
          object_path);
      goto free_segments_and_fail;
    }

  set_or_free (cm, segments[0]);
  set_or_free (protocol, unescape_protocol (segments[1]));
  set_or_free (account_id, segments[2]);

  /* Not g_strfreev because we stole or freed the individual strings */
  g_free (segments);
  return TRUE;

free_segments_and_fail:
  g_strfreev (segments);
  return FALSE;
}

/**
 * _tp_account_refresh_properties:
 * @account: a #TpAccount
 *
 * Refreshes @account's hashtable of properties with what actually exists on
 * the account manager.
 *
 * Since: 0.9.0
 */
void
_tp_account_refresh_properties (TpAccount *account)
{
  g_return_if_fail (TP_IS_ACCOUNT (account));

  tp_cli_dbus_properties_call_get_all (account, -1, TP_IFACE_ACCOUNT,
      _tp_account_got_all_cb, NULL, NULL, G_OBJECT (account));
}

/**
 * tp_account_set_avatar_finish:
 * @self: a #TpAccount
 * @result: a #GAsyncResult
 * @error: a #GError to fill
 *
 * Finishes an async avatar change request on @account.
 *
 * Returns: %TRUE if the operation was successful, otherwise %FALSE
 *
 * Since: 0.11.1
 */
gboolean
tp_account_set_avatar_finish (TpAccount *self,
    GAsyncResult *result,
    GError **error)
{
  GSimpleAsyncResult *simple;

  g_return_val_if_fail (TP_IS_ACCOUNT (self), FALSE);
  g_return_val_if_fail (G_IS_SIMPLE_ASYNC_RESULT (result), FALSE);

  simple = G_SIMPLE_ASYNC_RESULT (result);

  if (g_simple_async_result_propagate_error (simple, error))
    return FALSE;

  g_return_val_if_fail (g_simple_async_result_is_valid (result,
          G_OBJECT (self), tp_account_set_avatar_async), FALSE);

  return TRUE;
}

/**
 * tp_account_set_avatar_async:
 * @self: a #TpAccount
 * @avatar: a new avatar to set; can be %NULL only if @len equals 0
 * @len: the length of the new avatar
 * @mime_type: the MIME type of the new avatar; can be %NULL only if
 * @len equals 0
 * @callback: a callback to call when the request is satisfied
 * @user_data: data to pass to @callback
 *
 * Requests an asynchronous change of the Avatar parameter on @self. When
 * the operation is finished, @callback will be called. You can then call
 * tp_account_set_avatar_finish() to get the result of the operation.
 *
 * If @len equals 0, the avatar is cleared.
 *
 * Since: 0.11.1
 */
void
tp_account_set_avatar_async (TpAccount *self,
    const guchar *avatar,
    gsize len,
    const gchar *mime_type,
    GAsyncReadyCallback callback,
    gpointer user_data)
{
  GValue value = {0, };
  GSimpleAsyncResult *result;
  GValueArray *arr;
  GArray *tmp;

  g_return_if_fail (TP_IS_ACCOUNT (self));
  g_return_if_fail (avatar != NULL || len == 0);
  g_return_if_fail (mime_type != NULL || len == 0);

  result = g_simple_async_result_new (G_OBJECT (self),
      callback, user_data, tp_account_set_avatar_async);

  tmp = g_array_new (FALSE, FALSE, sizeof (guchar));

  if (len > 0)
    g_array_append_vals (tmp, avatar, len);

  arr = tp_value_array_build (2,
      TP_TYPE_UCHAR_ARRAY, tmp,
      G_TYPE_STRING, mime_type,
      G_TYPE_INVALID);

  g_value_init (&value, TP_STRUCT_TYPE_AVATAR);
  g_value_take_boxed (&value, arr);

  tp_cli_dbus_properties_call_set (self, -1,
      TP_IFACE_ACCOUNT_INTERFACE_AVATAR, "Avatar", &value,
      _tp_account_property_set_cb, result, NULL, NULL);

  g_value_unset (&value);
}<|MERGE_RESOLUTION|>--- conflicted
+++ resolved
@@ -698,27 +698,9 @@
   g_free (priv->icon_name);
   g_free (priv->display_name);
 
-<<<<<<< HEAD
-=======
-  g_list_foreach (priv->features, _tp_account_feature_free, NULL);
-  g_list_free (priv->features);
-  priv->features = NULL;
-
-  /* GSimpleAsyncResult keeps a ref to the source GObject, so this list
-   * should be empty. */
-  g_assert_cmpuint (g_list_length (priv->callbacks), ==, 0);
-
-  g_list_free (priv->callbacks);
-  priv->callbacks = NULL;
-
-  g_array_free (priv->requested_features, TRUE);
-  g_array_free (priv->actual_features, TRUE);
-  g_array_free (priv->missing_features, TRUE);
-
   if (priv->parameters != NULL)
     g_hash_table_unref (priv->parameters);
 
->>>>>>> ee2120c7
   /* free any data held directly by the object here */
   if (G_OBJECT_CLASS (tp_account_parent_class)->finalize != NULL)
     G_OBJECT_CLASS (tp_account_parent_class)->finalize (object);
