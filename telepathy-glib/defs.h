--- conflicted
+++ resolved
@@ -26,132 +26,6 @@
 #include <telepathy-glib/version.h>
 
 G_BEGIN_DECLS
-
-<<<<<<< HEAD
-/* telepathy-glib-specific version of G_GNUC_DEPRECATED so our regression
-=======
-/**
- * TP_CM_BUS_NAME_BASE:
- *
- * The prefix for a connection manager's bus name, to which the CM's name
- * (e.g. "gabble") should be appended.
- */
-#define TP_CM_BUS_NAME_BASE    "org.freedesktop.Telepathy.ConnectionManager."
-
-/**
- * TP_CM_OBJECT_PATH_BASE:
- *
- * The prefix for a connection manager's object path, to which the CM's name
- * (e.g. "gabble") should be appended.
- */
-#define TP_CM_OBJECT_PATH_BASE "/org/freedesktop/Telepathy/ConnectionManager/"
-
-/**
- * TP_CONN_BUS_NAME_BASE:
- *
- * The prefix for a connection's bus name, to which the CM's name
- * (e.g. "gabble"), the protocol (e.g. "jabber") and an element or sequence
- * of elements representing the account should be appended.
- */
-#define TP_CONN_BUS_NAME_BASE "org.freedesktop.Telepathy.Connection."
-
-/**
- * TP_CONN_OBJECT_PATH_BASE:
- *
- * The prefix for a connection's object path, to which the CM's name
- * (e.g. "gabble"), the protocol (e.g. "jabber") and an element or sequence
- * of elements representing the account should be appended.
- */
-#define TP_CONN_OBJECT_PATH_BASE "/org/freedesktop/Telepathy/Connection/"
-
-/**
- * TP_ACCOUNT_MANAGER_BUS_NAME:
- *
- * The account manager's well-known bus name
- */
-#define TP_ACCOUNT_MANAGER_BUS_NAME "org.freedesktop.Telepathy.AccountManager"
-
-/**
- * TP_ACCOUNT_MANAGER_OBJECT_PATH:
- *
- * The account manager's standard object path
- */
-#define TP_ACCOUNT_MANAGER_OBJECT_PATH "/org/freedesktop/Telepathy/AccountManager"
-
-/**
- * TP_ACCOUNT_OBJECT_PATH_BASE:
- *
- * The common prefix of the object path for all Account objects.
- */
-#define TP_ACCOUNT_OBJECT_PATH_BASE "/org/freedesktop/Telepathy/Account/"
-
-/**
- * TP_CHANNEL_DISPATCHER_BUS_NAME:
- *
- * The channel dispatcher's well-known bus name
- */
-#define TP_CHANNEL_DISPATCHER_BUS_NAME "org.freedesktop.Telepathy.ChannelDispatcher"
-
-/**
- * TP_CHANNEL_DISPATCHER_OBJECT_PATH:
- *
- * The channel dispatcher's standard object path
- */
-#define TP_CHANNEL_DISPATCHER_OBJECT_PATH "/org/freedesktop/Telepathy/ChannelDispatcher"
-
-/**
- * TP_CLIENT_BUS_NAME_BASE:
- *
- * The common prefix of the well-known bus name for any Telepathy Client.
- */
-#define TP_CLIENT_BUS_NAME_BASE "org.freedesktop.Telepathy.Client."
-
-/**
- * TP_CLIENT_OBJECT_PATH_BASE:
- *
- * The common prefix of the well-known object path for any Telepathy Client.
- */
-#define TP_CLIENT_OBJECT_PATH_BASE "/org/freedesktop/Telepathy/Client/"
-
-/**
- * TP_DEBUG_OBJECT_PATH:
- *
- * The standard path for objects implementing the Telepathy Debug interface
- * (#TpSvcDebug).
- */
-#define TP_DEBUG_OBJECT_PATH "/org/freedesktop/Telepathy/debug"
-
-/**
- * TP_USER_ACTION_TIME_NOT_USER_ACTION:
- *
- * The "user action time" used by methods like
- * tp_account_channel_request_new() to represent channel requests that are
- * not a result of user action.
- *
- * See also #TpAccountChannelRequest:user-action-time,
- * tp_user_action_time_from_x11(), tp_user_action_time_should_present() and
- * %TP_USER_ACTION_TIME_CURRENT_TIME.
- *
- * Since: 0.11.13
- */
-#define TP_USER_ACTION_TIME_NOT_USER_ACTION (G_GINT64_CONSTANT (0))
-
-/**
- * TP_USER_ACTION_TIME_CURRENT_TIME:
- *
- * The "user action time" used by methods like
- * tp_account_channel_request_new() to represent channel requests that should
- * be treated as though they happened at the current time. This is the same
- * concept as %GDK_CURRENT_TIME in GDK (but note that the numerical value used
- * in Telepathy is not the same).
- *
- * See also #TpAccountChannelRequest:user-action-time,
- * tp_user_action_time_from_x11(), tp_user_action_time_should_present() and
- * %TP_USER_ACTION_TIME_NOT_USER_ACTION.
- *
- * Since: 0.11.13
- */
-#define TP_USER_ACTION_TIME_CURRENT_TIME (G_MAXINT64)
 
 #define _TP_ENCODE_VERSION(major, minor) (((major) << 16) | ((minor) << 8))
 
@@ -267,7 +141,6 @@
 #endif
 
 /* telepathy-glib-specific macros so our regression
->>>>>>> 72514214
  * tests can continue to test deprecated functionality, while avoiding
  * deprecated bits of other libraries */
 #ifdef _TP_IGNORE_DEPRECATIONS
