/*
 * connection-manager.c - proxy for a Telepathy connection manager
 *
 * Copyright (C) 2007-2009 Collabora Ltd. <http://www.collabora.co.uk/>
 * Copyright (C) 2007-2009 Nokia Corporation
 *
 * This library is free software; you can redistribute it and/or
 * modify it under the terms of the GNU Lesser General Public
 * License as published by the Free Software Foundation; either
 * version 2.1 of the License, or (at your option) any later version.
 *
 * This library is distributed in the hope that it will be useful,
 * but WITHOUT ANY WARRANTY; without even the implied warranty of
 * MERCHANTABILITY or FITNESS FOR A PARTICULAR PURPOSE.  See the GNU
 * Lesser General Public License for more details.
 *
 * You should have received a copy of the GNU Lesser General Public
 * License along with this library; if not, write to the Free Software
 * Foundation, Inc., 51 Franklin St, Fifth Floor, Boston, MA  02110-1301  USA
 */

#include "config.h"

#include "telepathy-glib/connection-manager.h"

#include <string.h>

#include <telepathy-glib/cli-misc.h>
#include "telepathy-glib/defs.h"
#include "telepathy-glib/enums.h"
#include "telepathy-glib/errors.h"
#include "telepathy-glib/gtypes.h"
#include <telepathy-glib/interfaces.h>
#include <telepathy-glib/proxy-internal.h>
#include <telepathy-glib/proxy-subclass.h>
#include "telepathy-glib/util.h"

#define DEBUG_FLAG TP_DEBUG_MANAGER
#include "telepathy-glib/debug-internal.h"
#include "telepathy-glib/protocol-internal.h"
#include "telepathy-glib/util-internal.h"

/**
 * SECTION:connection-manager
 * @title: TpConnectionManager
 * @short_description: proxy object for a Telepathy connection manager
 * @see_also: #TpConnection
 *
 * #TpConnectionManager objects represent Telepathy connection managers. They
 * can be used to open connections.
 *
 * Since: 0.7.1
 */

/**
 * TP_CONNECTION_MANAGER_FEATURE_CORE:
 *
 * Expands to a call to a function that returns a quark for the "core" feature
 * on a #TpConnectionManager.
 *
 * After this feature is prepared, basic information about the connection
 * manager's protocols (tp_connection_manager_dup_protocols()), and their
 * available parameters, will have been retrieved, either by activating the
 * connection manager over D-Bus or by reading the .manager file in which
 * that information is cached.
 *
 * Since 0.11.11, this feature also finds any extra interfaces that
 * this connection manager has, and adds them to #TpProxy:interfaces (where
 * they can be queried with tp_proxy_has_interface()).
 *
 * One can ask for a feature to be prepared using the
 * tp_proxy_prepare_async() function, and waiting for it to callback.
 *
 * Since: 0.11.3
 */

GQuark
tp_connection_manager_get_feature_quark_core (void)
{
  return g_quark_from_static_string ("tp-connection-manager-feature-core");
}

/**
 * TpCMInfoSource:
 * @TP_CM_INFO_SOURCE_NONE: no information available
 * @TP_CM_INFO_SOURCE_FILE: information came from a .manager file
 * @TP_CM_INFO_SOURCE_LIVE: information came from the connection manager
 *
 * Describes possible sources of information on connection managers'
 * supported protocols.
 *
 * Since 0.11.5, there is a corresponding #GEnumClass type,
 * %TP_TYPE_CM_INFO_SOURCE.
 *
 * Since: 0.7.1
 */

/**
 * TP_TYPE_CM_INFO_SOURCE:
 *
 * The #GEnumClass type of a #TpCMInfoSource.
 *
 * Since: 0.11.5
 */

/**
 * TpConnectionManagerClass:
 *
 * The class of a #TpConnectionManager.
 *
 * Since: 0.7.1
 */

enum
{
  SIGNAL_ACTIVATED,
  SIGNAL_GOT_INFO,
  SIGNAL_EXITED,
  N_SIGNALS
};

static guint signals[N_SIGNALS] = {0};

enum
{
  PROP_INFO_SOURCE = 1,
  PROP_MANAGER_FILE,
  PROP_ALWAYS_INTROSPECT,
  PROP_CM_NAME,
  N_PROPS
};

/**
 * TpConnectionManager:
 *
 * A proxy object for a Telepathy connection manager.
 *
 * This might represent a connection manager which is currently running
 * (in which case it can be introspected) or not (in which case its
 * capabilities can be read from .manager files in the filesystem).
 * Accordingly, this object never emits #TpProxy::invalidated unless all
 * references to it are discarded.
 *
 * Various fields and methods on this object do not work until
 * %TP_CONNECTION_MANAGER_FEATURE_CORE is prepared. Use
 * tp_proxy_prepare_async() to wait for this to happen.
 *
 * Since: 0.7.1
 */

/**
 * TpConnectionManagerParam:
 *
 * Structure representing a connection manager parameter.
 *
 * Since: 0.7.1
 */

typedef enum {
    INTROSPECT_IDLE,
    INTROSPECT_GETTING_PROPERTIES,
    INTROSPECT_LISTING_PROTOCOLS,
    INTROSPECT_GETTING_PARAMETERS
} IntrospectionStep;

struct _TpConnectionManagerPrivate {
    const gchar *name;

    gboolean running;
    gboolean always_introspect;
    TpCMInfoSource info_source;

    /* absolute path to .manager file */
    gchar *manager_file;

    /* source ID for reading the manager file later */
    guint manager_file_read_idle_id;

    /* source ID for introspecting later */
    guint introspect_idle_id;

    /* TRUE if dispose() has run already */
    unsigned disposed:1;

    /* dup'd name => referenced TpProtocol */
    GHashTable *protocols;

    /* dup'd name => referenced TpProtocol
     *
     * If we're waiting for a GetParameters, protocols we found so far for
     * the introspection that is in progress (will replace protocols
     * when finished). Otherwise NULL */
    GHashTable *found_protocols;

    /* list of WhenReadyContext */
    GList *waiting_for_ready;

    /* things we introspected so far */
    IntrospectionStep introspection_step;

    /* the method call currently pending, or NULL if none. */
    TpProxyPendingCall *introspection_call;

    /* FALSE if initial name-owner (if any) hasn't been found yet */
    gboolean name_known;
    /* TRUE if someone asked us to activate but we're putting it off until
     * name_known */
    gboolean want_activation;
    /* TRUE if the CM exited (crashed?) during introspection.
     * We'll retry, but only once. */
    gboolean retried_introspection;
};

G_DEFINE_TYPE (TpConnectionManager,
    tp_connection_manager,
    TP_TYPE_PROXY)


/**
 * tp_connection_manager_param_copy:
 * @in: the #TpConnectionManagerParam to copy
 *
 * <!-- Returns: says it all -->
 *
 * Returns: a newly (slice) allocated #TpConnectionManagerParam, free with
 *  tp_connection_manager_param_free()
 *
 * Since: 0.11.3
 */
TpConnectionManagerParam *
tp_connection_manager_param_copy (const TpConnectionManagerParam *in)
{
  TpConnectionManagerParam *out = g_slice_new0 (TpConnectionManagerParam);

  out->name = g_strdup (in->name);
  out->dbus_signature = g_strdup (in->dbus_signature);
  out->flags = in->flags;

  if (G_IS_VALUE (&in->default_value))
    {
      g_value_init (&out->default_value, G_VALUE_TYPE (&in->default_value));
      g_value_copy (&in->default_value, &out->default_value);
    }

  return out;
}

/**
 * tp_connection_manager_param_free:
 * @param: the #TpConnectionManagerParam to free
 *
 * Frees @param, which was copied with tp_connection_manager_param_copy().
 *
 * Since: 0.11.3
 */
void
tp_connection_manager_param_free (TpConnectionManagerParam *param)
{
  g_free (param->name);
  g_free (param->dbus_signature);

  if (G_IS_VALUE (&param->default_value))
    g_value_unset (&param->default_value);

  g_slice_free (TpConnectionManagerParam, param);
}

/**
 * TP_TYPE_CONNECTION_MANAGER_PARAM:
 *
 * The boxed type of a #TpConnectionManagerParam.
 *
 * Since: 0.11.3
 */

G_DEFINE_BOXED_TYPE (TpConnectionManagerParam, tp_connection_manager_param,
    tp_connection_manager_param_copy, tp_connection_manager_param_free)

static void
tp_connection_manager_ready_or_failed (TpConnectionManager *self,
                                       const GError *error)
{
  if (self->priv->info_source > TP_CM_INFO_SOURCE_NONE)
    {
      /* we have info already, so suppress any error and return the old info */
      error = NULL;
    }
  else
    {
      g_assert (error != NULL);
    }

  if (error == NULL)
    {
      _tp_proxy_set_feature_prepared ((TpProxy *) self,
          TP_CONNECTION_MANAGER_FEATURE_CORE, TRUE);
    }
  else
    {
      _tp_proxy_set_features_failed ((TpProxy *) self, error);
    }
}

static void tp_connection_manager_continue_introspection
    (TpConnectionManager *self);

<<<<<<< HEAD
=======
static void
tp_connection_manager_got_parameters (TpConnectionManager *self,
                                      const GPtrArray *parameters,
                                      const GError *error,
                                      gpointer user_data,
                                      GObject *user_object)
{
  gchar *protocol = user_data;
  TpProtocol *proto_object;
  GHashTable *immutables;

  g_assert (self->priv->introspection_step == INTROSPECT_GETTING_PARAMETERS);
  g_assert (self->priv->introspection_call != NULL);
  self->priv->introspection_call = NULL;

  if (error != NULL)
    {
      DEBUG ("%s/%s: error from legacy GetParameters, skipping protocol: "
          "%s #%d: %s",
          self->name, protocol,
          g_quark_to_string (error->domain), error->code, error->message);
      goto out;
    }

  DEBUG ("%s/%s: legacy GetParameters() returned %d parameters",
      self->name, protocol, parameters->len);

  immutables = tp_asv_new (
      TP_PROP_PROTOCOL_PARAMETERS, TP_ARRAY_TYPE_PARAM_SPEC_LIST, parameters,
      NULL);
  proto_object = tp_protocol_new (tp_proxy_get_dbus_daemon (self),
      self->name, protocol, immutables, NULL);
  g_hash_table_unref (immutables);

  /* tp_protocol_new can currently only fail because of malformed names,
   * and we already checked those */
  g_assert (proto_object != NULL);

  g_hash_table_insert (self->priv->found_protocols,
      g_strdup (protocol), proto_object);

out:
  tp_connection_manager_continue_introspection (self);
}

>>>>>>> b0a00c67
static void tp_connection_manager_ready_or_failed (TpConnectionManager *self,
                                       const GError *error);

static void
tp_connection_manager_reset_introspection (TpConnectionManager *self)
{
  self->priv->introspection_step = INTROSPECT_IDLE;

  if (self->priv->introspection_call != NULL)
    {
      tp_proxy_pending_call_cancel (self->priv->introspection_call);
      self->priv->introspection_call = NULL;
    }

  if (self->priv->found_protocols != NULL)
    {
      g_hash_table_unref (self->priv->found_protocols);
      self->priv->found_protocols = NULL;
    }
}

static void
tp_connection_manager_end_introspection (TpConnectionManager *self,
                                         const GError *error)
{
  tp_connection_manager_reset_introspection (self);

<<<<<<< HEAD
  DEBUG ("End of introspection, info source %u", self->priv->info_source);
  g_signal_emit (self, signals[SIGNAL_GOT_INFO], 0, self->priv->info_source);
=======
  DEBUG ("%s: end of introspection, info source %s (%d)",
      self->name,
      _tp_enum_to_nick_nonnull (TP_TYPE_CM_INFO_SOURCE, self->info_source),
      self->info_source);
  g_signal_emit (self, signals[SIGNAL_GOT_INFO], 0, self->info_source);
>>>>>>> b0a00c67
  tp_connection_manager_ready_or_failed (self, error);
}

static void
tp_connection_manager_get_all_cb (TpProxy *proxy,
    GHashTable *properties,
    const GError *error,
    gpointer nil G_GNUC_UNUSED,
    GObject *object G_GNUC_UNUSED)
{
  TpConnectionManager *self = (TpConnectionManager *) proxy;

  g_assert (TP_IS_CONNECTION_MANAGER (self));
  g_assert (self->priv->introspection_step == INTROSPECT_GETTING_PROPERTIES);
  g_assert (self->priv->introspection_call != NULL);
  self->priv->introspection_call = NULL;

  if (error == NULL)
    {
      GHashTable *protocols;

      tp_proxy_add_interfaces (proxy,
          tp_asv_get_strv (properties, "Interfaces"));

      protocols = tp_asv_get_boxed (properties, "Protocols",
          TP_HASH_TYPE_PROTOCOL_PROPERTIES_MAP);

      if (protocols != NULL)
        {
          GHashTableIter iter;
          gpointer k, v;

          DEBUG ("%s: %u Protocols from GetAll()",
              self->name, g_hash_table_size (protocols));

          g_assert (self->priv->found_protocols == NULL);
          self->priv->found_protocols = g_hash_table_new_full (g_str_hash,
              g_str_equal, g_free, g_object_unref);

          g_hash_table_iter_init (&iter, protocols);

          while (g_hash_table_iter_next (&iter, &k, &v))
            {
              const gchar *name = k;
              GHashTable *protocol_properties = v;

              if (tp_connection_manager_check_valid_protocol_name (name, NULL))
                {
                  TpProtocol *proto_object = tp_protocol_new (
                      tp_proxy_get_dbus_daemon (self), self->priv->name, name,
                      protocol_properties, NULL);

                  /* tp_protocol_new can currently only fail because of
                   * malformed names, and we already checked for that */
                  g_assert (proto_object != NULL);

                  g_hash_table_insert (self->priv->found_protocols,
                      g_strdup (name), proto_object);
                }
              else
                {
                  INFO ("ignoring invalid Protocol name %s from %s",
                      name, tp_proxy_get_object_path (self));
                }
            }
        }
<<<<<<< HEAD

      tp_connection_manager_continue_introspection (self);
    }
  else
    {
      DEBUG ("Error getting ConnectionManager properties: %s %d: %s",
=======
      else
        {
          DEBUG ("%s: no Protocols property in GetAll() (old CM?)",
              self->name);
        }
    }
  else
    {
      DEBUG ("%s: ignoring error getting CM properties (old CM?): "
          "%s %d: %s",
          self->name,
>>>>>>> b0a00c67
          g_quark_to_string (error->domain), error->code, error->message);

      if (!self->priv->running)
        {
          /* GetAll failed to start it - we assume this is because
           * activation failed. */
          g_signal_emit (self, signals[SIGNAL_EXITED], 0);
        }

      tp_connection_manager_end_introspection (self, error);
    }
}

static void
tp_connection_manager_continue_introspection (TpConnectionManager *self)
{
  GHashTable *tmp;
  guint old;

  DEBUG ("%s", self->name);

  if (self->priv->introspection_step == INTROSPECT_IDLE)
    {
      DEBUG ("%s: calling GetAll on CM", self->name);
      self->priv->introspection_step = INTROSPECT_GETTING_PROPERTIES;
      self->priv->introspection_call = tp_cli_dbus_properties_call_get_all (
          self, -1, TP_IFACE_CONNECTION_MANAGER,
          tp_connection_manager_get_all_cb, NULL, NULL, NULL);
      return;
    }

<<<<<<< HEAD
=======
  if (self->priv->introspection_step == INTROSPECT_GETTING_PROPERTIES)
    {
      g_assert (self->priv->pending_protocols == NULL);

      if (self->priv->found_protocols == NULL)
        {
          DEBUG ("%s: calling legacy ListProtocols on CM", self->name);
          self->priv->introspection_step = INTROSPECT_LISTING_PROTOCOLS;
          self->priv->introspection_call =
            tp_cli_connection_manager_call_list_protocols (self, -1,
                tp_connection_manager_got_protocols, NULL, NULL, NULL);
          return;
        }
      /* else we already found the protocols and their parameters, so behave
       * as though we'd already called GetParameters n times */
    }

  if (self->priv->pending_protocols == NULL ||
      self->priv->pending_protocols->len == 0)
    {
      GHashTable *tmp;
      guint old;

      /* swap found_protocols and protocol_objects, so we'll free the old
       * protocol_objects as part of end_introspection */
      tmp = self->priv->protocol_objects;
      self->priv->protocol_objects = self->priv->found_protocols;
      self->priv->found_protocols = tmp;
>>>>>>> b0a00c67

  /* swap found_protocols and protocols, so we'll free the old
   * protocols as part of end_introspection */
  tmp = self->priv->protocols;
  self->priv->protocols = self->priv->found_protocols;
  self->priv->found_protocols = tmp;

  old = self->priv->info_source;
  self->priv->info_source = TP_CM_INFO_SOURCE_LIVE;

  if (old != TP_CM_INFO_SOURCE_LIVE)
    g_object_notify ((GObject *) self, "info-source");

  tp_connection_manager_end_introspection (self, NULL);

<<<<<<< HEAD
  g_assert (self->priv->introspection_step == INTROSPECT_IDLE);
=======
      g_assert (self->priv->introspection_step == INTROSPECT_IDLE);
    }
  else
    {
      next_protocol = g_ptr_array_remove_index_fast (
          self->priv->pending_protocols, 0);
      self->priv->introspection_step = INTROSPECT_GETTING_PARAMETERS;
      DEBUG ("%s/%s: calling legacy ListProtocols",
          self->name, next_protocol);
      self->priv->introspection_call =
          tp_cli_connection_manager_call_get_parameters (self, -1,
              next_protocol, tp_connection_manager_got_parameters,
              next_protocol, g_free, NULL);
    }
}

static void
tp_connection_manager_got_protocols (TpConnectionManager *self,
                                     const gchar **protocols,
                                     const GError *error,
                                     gpointer user_data,
                                     GObject *user_object)
{
  guint i = 0;
  const gchar **iter;

  g_assert (self->priv->introspection_call != NULL);
  self->priv->introspection_call = NULL;

  if (error != NULL)
    {
      DEBUG ("%s: legacy GetProtocols() failed: %s #%d: %s",
          self->name,
          g_quark_to_string (error->domain), error->code, error->message);

      if (!self->running)
        {
          /* ListProtocols failed to start it - we assume this is because
           * activation failed */
          DEBUG ("%s: ListProtocols didn't start it: activation failure?",
              self->name);
          g_signal_emit (self, signals[SIGNAL_EXITED], 0);
        }

      tp_connection_manager_end_introspection (self, error);
      return;
    }

  for (iter = protocols; *iter != NULL; iter++)
    i++;

  DEBUG ("%s: legacy GetProtocols() returned %u protocols", self->name, i);

  g_assert (self->priv->found_protocols == NULL);
  self->priv->found_protocols = g_hash_table_new_full (g_str_hash,
      g_str_equal, g_free, g_object_unref);

  g_assert (self->priv->pending_protocols == NULL);
  self->priv->pending_protocols = g_ptr_array_sized_new (i);

  for (iter = protocols; *iter != NULL; iter++)
    {
      if (!tp_connection_manager_check_valid_protocol_name (*iter, NULL))
        {
          DEBUG ("%s: protocol %s has an invalid name", self->name, *iter);
          continue;
        }

      g_ptr_array_add (self->priv->pending_protocols, g_strdup (*iter));
    }

  tp_connection_manager_continue_introspection (self);
>>>>>>> b0a00c67
}

static gboolean
introspection_in_progress (TpConnectionManager *self)
{
  return (self->priv->introspection_call != NULL ||
      self->priv->found_protocols != NULL);
}

static gboolean
tp_connection_manager_idle_introspect (gpointer data)
{
  TpConnectionManager *self = data;

  /* Start introspecting if we want to and we're not already */
  if (!introspection_in_progress (self) &&
      (self->priv->always_introspect ||
       self->priv->info_source == TP_CM_INFO_SOURCE_NONE))
    {
      tp_connection_manager_continue_introspection (self);
    }

  self->priv->introspect_idle_id = 0;

  return FALSE;
}

static gboolean tp_connection_manager_idle_read_manager_file (gpointer data);

static void
tp_connection_manager_name_owner_changed_cb (TpDBusDaemon *bus,
                                             const gchar *name,
                                             const gchar *new_owner,
                                             gpointer user_data)
{
  TpConnectionManager *self = user_data;

  /* make sure self exists for the duration of this callback */
  g_object_ref (self);

  if (new_owner[0] == '\0')
    {
      GError e = { TP_DBUS_ERRORS, TP_DBUS_ERROR_NAME_OWNER_LOST,
          "Connection manager process exited during introspection" };

      self->priv->running = FALSE;

      /* cancel pending introspection, if any */
      if (introspection_in_progress (self))
        {
          if (self->priv->retried_introspection)
            {
              DEBUG ("%s: %s, twice: assuming fatal and not retrying",
                  self->name, e.message);
              tp_connection_manager_end_introspection (self, &e);
            }
          else
            {
              self->priv->retried_introspection = TRUE;
              DEBUG ("%s: %s: retrying", self->name, e.message);
              tp_connection_manager_reset_introspection (self);
              tp_connection_manager_continue_introspection (self);
            }
        }

      /* If our name wasn't known already, a change to "" is just the initial
       * state, so we didn't *exit* as such. */
      if (self->priv->name_known)
        {
          DEBUG ("%s: exited", self->name);
          g_signal_emit (self, signals[SIGNAL_EXITED], 0);
        }
    }
  else
    {
      /* represent an atomic change of ownership as if it was an exit and
       * restart */
<<<<<<< HEAD
      if (self->priv->running)
        tp_connection_manager_name_owner_changed_cb (bus, name, "", self);

      self->priv->running = TRUE;
=======
      if (self->running)
        {
          DEBUG ("%s: atomic name owner change, behaving as if it exited",
              self->name);
          tp_connection_manager_name_owner_changed_cb (bus, name, "", self);
          DEBUG ("%s: back to normal handling", self->name);
        }

      DEBUG ("%s: is now running", self->name);
      self->running = TRUE;
>>>>>>> b0a00c67
      g_signal_emit (self, signals[SIGNAL_ACTIVATED], 0);

      if (self->priv->introspect_idle_id == 0)
        self->priv->introspect_idle_id = g_idle_add (
            tp_connection_manager_idle_introspect, self);
    }

  /* if we haven't started introspecting yet, now would be a good time */
  if (!self->priv->name_known)
    {
      DEBUG ("%s: starting introspection now we know the name owner",
          self->name);

      g_assert (self->priv->manager_file_read_idle_id == 0);

      /* now we know whether we're running or not, we can try reading the
       * .manager file... */
      self->priv->manager_file_read_idle_id = g_idle_add (
          tp_connection_manager_idle_read_manager_file, self);

      if (self->priv->want_activation && self->priv->introspect_idle_id == 0)
        {
          DEBUG ("%s: forcing introspection for its side-effect of "
              "activation",
              self->name);
          /* ... but if activation was requested, we should also do that */
          self->priv->introspect_idle_id = g_idle_add (
              tp_connection_manager_idle_introspect, self);
        }

      /* Unfreeze automatic reading of .manager file if manager-file changes */
      self->priv->name_known = TRUE;
    }

  g_object_unref (self);
}

static gboolean
tp_connection_manager_read_file (TpDBusDaemon *dbus_daemon,
    const gchar *cm_name,
    const gchar *filename,
    GHashTable **protocols_out,
    GStrv *interfaces_out,
    GError **error)
{
  GKeyFile *file;
  gchar **groups = NULL;
  gchar **group;
  TpProtocol *proto_object;
  GHashTable *protocols = NULL;
  GStrv interfaces = NULL;

  file = g_key_file_new ();

  if (!g_key_file_load_from_file (file, filename, G_KEY_FILE_NONE, error))
    return FALSE;

  /* if missing, it's not an error, so ignore @error */
  interfaces = g_key_file_get_string_list (file, "ConnectionManager",
      "Interfaces", NULL, NULL);

  protocols = g_hash_table_new_full (g_str_hash, g_str_equal, g_free,
      g_object_unref);

  groups = g_key_file_get_groups (file, NULL);

  if (groups == NULL)
    goto success;

  for (group = groups; *group != NULL; group++)
    {
      gchar *name;
      GHashTable *immutables;

      immutables = _tp_protocol_parse_manager_file (file, cm_name, *group,
          &name);

      if (immutables == NULL)
        continue;

      proto_object = tp_protocol_new (dbus_daemon, cm_name, name,
          immutables, NULL);
      g_assert (proto_object != NULL);

      /* steals @name */
      g_hash_table_insert (protocols, name, proto_object);

      g_hash_table_unref (immutables);
    }

success:
  g_strfreev (groups);
  g_key_file_free (file);

  if (protocols_out != NULL)
    *protocols_out = protocols;
  else
    g_hash_table_unref (protocols);

  if (interfaces_out != NULL)
    *interfaces_out = interfaces;
  else
    g_strfreev (interfaces);

  return TRUE;
}

static gboolean
tp_connection_manager_idle_read_manager_file (gpointer data)
{
  TpConnectionManager *self = TP_CONNECTION_MANAGER (data);

  self->priv->manager_file_read_idle_id = 0;

  if (self->priv->protocols == NULL)
    {
      if (self->priv->manager_file != NULL &&
          self->priv->manager_file[0] != '\0')
        {
          GError *error = NULL;
          GHashTable *protocols;
          GStrv interfaces = NULL;

          DEBUG ("%s: reading %s", self->name, self->priv->manager_file);

          if (!tp_connection_manager_read_file (
              tp_proxy_get_dbus_daemon (self),
              self->priv->name, self->priv->manager_file, &protocols, &interfaces,
              &error))
            {
              DEBUG ("%s: failed to load %s: %s #%d: %s",
                  self->name, self->priv->manager_file,
                  g_quark_to_string (error->domain), error->code,
                  error->message);
              g_error_free (error);
              error = NULL;
            }
          else
            {
              tp_proxy_add_interfaces ((TpProxy *) self,
                  (const gchar * const *) interfaces);
              g_strfreev (interfaces);

              self->priv->protocols = protocols;

              DEBUG ("%s: got info from file", self->name);
              /* previously it must have been NONE */
              self->priv->info_source = TP_CM_INFO_SOURCE_FILE;

              g_object_ref (self);
              g_object_notify ((GObject *) self, "info-source");

              g_signal_emit (self, signals[SIGNAL_GOT_INFO], 0,
                  self->priv->info_source);
              tp_connection_manager_ready_or_failed (self, NULL);
              g_object_unref (self);

              goto out;
            }
        }

      if (self->priv->introspect_idle_id == 0)
        {
          DEBUG ("%s: no .manager file or failed to parse it, trying to "
              "activate CM instead",
              self->name);
          tp_connection_manager_idle_introspect (self);
        }
      else
        {
          DEBUG ("%s: no .manager file, but will activate CM soon anyway",
              self->name);
        }
    }
  else
    {
      DEBUG ("%s: not reading manager file, %u protocols already discovered",
          self->name, g_hash_table_size (self->priv->protocol_objects));
    }

out:
  return FALSE;
}

static gchar *
tp_connection_manager_find_manager_file (const gchar *name)
{
  gchar *filename;
  const gchar * const * data_dirs;

  g_assert (name != NULL);

  filename = g_strdup_printf ("%s/telepathy/managers/%s.manager",
      g_get_user_data_dir (), name);

  DEBUG ("in XDG_DATA_HOME: trying %s", filename);

  if (g_file_test (filename, G_FILE_TEST_EXISTS))
    return filename;

  g_free (filename);

  for (data_dirs = g_get_system_data_dirs ();
       *data_dirs != NULL;
       data_dirs++)
    {
      filename = g_strdup_printf ("%s/telepathy/managers/%s.manager",
          *data_dirs, name);

      DEBUG ("in XDG_DATA_DIRS: trying %s", filename);

      if (g_file_test (filename, G_FILE_TEST_EXISTS))
        return filename;

      g_free (filename);
    }

  return NULL;
}

static GObject *
tp_connection_manager_constructor (GType type,
                                   guint n_params,
                                   GObjectConstructParam *params)
{
  GObjectClass *object_class =
      (GObjectClass *) tp_connection_manager_parent_class;
  TpConnectionManager *self =
      TP_CONNECTION_MANAGER (object_class->constructor (type, n_params,
            params));

  g_return_val_if_fail (tp_proxy_get_object_path (self) != NULL, NULL);
  g_return_val_if_fail (tp_proxy_get_bus_name (self) != NULL, NULL);

  /* Watch my D-Bus name */
  tp_dbus_daemon_watch_name_owner (tp_proxy_get_dbus_daemon (self),
      tp_proxy_get_bus_name (self), tp_connection_manager_name_owner_changed_cb,
      self, NULL);

  self->priv->name = strrchr (tp_proxy_get_object_path (self), '/') + 1;
  g_assert (self->priv->name != NULL);

  if (self->priv->manager_file == NULL)
    {
      self->priv->manager_file =
          tp_connection_manager_find_manager_file (self->priv->name);
    }

  return (GObject *) self;
}

static void
tp_connection_manager_init (TpConnectionManager *self)
{
  self->priv = G_TYPE_INSTANCE_GET_PRIVATE (self, TP_TYPE_CONNECTION_MANAGER,
      TpConnectionManagerPrivate);
}

static void
tp_connection_manager_dispose (GObject *object)
{
  TpConnectionManager *self = TP_CONNECTION_MANAGER (object);

  if (self->priv->disposed)
    goto finally;

  self->priv->disposed = TRUE;

  tp_dbus_daemon_cancel_name_owner_watch (tp_proxy_get_dbus_daemon (self),
      tp_proxy_get_bus_name (self), tp_connection_manager_name_owner_changed_cb,
      object);

  if (self->priv->protocols != NULL)
    {
      g_hash_table_unref (self->priv->protocols);
      self->priv->protocols = NULL;
    }

  if (self->priv->found_protocols != NULL)
    {
      g_hash_table_unref (self->priv->found_protocols);
      self->priv->found_protocols = NULL;
    }

finally:
  G_OBJECT_CLASS (tp_connection_manager_parent_class)->dispose (object);
}

static void
tp_connection_manager_finalize (GObject *object)
{
  TpConnectionManager *self = TP_CONNECTION_MANAGER (object);

  g_free (self->priv->manager_file);

  if (self->priv->manager_file_read_idle_id != 0)
    g_source_remove (self->priv->manager_file_read_idle_id);

  if (self->priv->introspect_idle_id != 0)
    g_source_remove (self->priv->introspect_idle_id);

  G_OBJECT_CLASS (tp_connection_manager_parent_class)->finalize (object);
}

static void
tp_connection_manager_get_property (GObject *object,
                                    guint property_id,
                                    GValue *value,
                                    GParamSpec *pspec)
{
  TpConnectionManager *self = TP_CONNECTION_MANAGER (object);

  switch (property_id)
    {
    case PROP_CM_NAME:
      g_value_set_string (value, self->priv->name);
      break;

    case PROP_INFO_SOURCE:
      g_value_set_uint (value, self->priv->info_source);
      break;

    case PROP_MANAGER_FILE:
      g_value_set_string (value, self->priv->manager_file);
      break;

    case PROP_ALWAYS_INTROSPECT:
      g_value_set_boolean (value, self->priv->always_introspect);
      break;

    default:
      G_OBJECT_WARN_INVALID_PROPERTY_ID (object, property_id, pspec);
      break;
    }
}

static void
tp_connection_manager_set_property (GObject *object,
                                    guint property_id,
                                    const GValue *value,
                                    GParamSpec *pspec)
{
  TpConnectionManager *self = TP_CONNECTION_MANAGER (object);

  switch (property_id)
    {
    case PROP_MANAGER_FILE:
      g_free (self->priv->manager_file);

      /* If initial code has already run, change the definition of where
       * we expect to find the .manager file and trigger re-introspection.
       * Otherwise, just take the value - when name_known becomes TRUE we
       * queue the first-time manager file lookup anyway.
       */
      if (self->priv->name_known)
        {
          const gchar *tmp = g_value_get_string (value);

          if (tmp == NULL)
            {
              self->priv->manager_file =
                  tp_connection_manager_find_manager_file (self->priv->name);
            }
          else
            {
              self->priv->manager_file = g_strdup (tmp);
            }

          if (self->priv->manager_file_read_idle_id == 0)
            self->priv->manager_file_read_idle_id = g_idle_add (
                tp_connection_manager_idle_read_manager_file, self);
        }
      else
        {
          self->priv->manager_file = g_value_dup_string (value);
        }

      break;

    case PROP_ALWAYS_INTROSPECT:
        {
          gboolean old = self->priv->always_introspect;

          self->priv->always_introspect = g_value_get_boolean (value);

          if (self->priv->running && !old && self->priv->always_introspect)
            {
              /* It's running, we weren't previously auto-introspecting,
               * but we are now. Try it when idle
               */
              if (self->priv->introspect_idle_id == 0)
                self->priv->introspect_idle_id = g_idle_add (
                    tp_connection_manager_idle_introspect, self);
            }
        }
      break;

    default:
      G_OBJECT_WARN_INVALID_PROPERTY_ID (object, property_id, pspec);
      break;
    }
}

/**
 * tp_connection_manager_init_known_interfaces:
 *
 * Ensure that the known interfaces for TpConnectionManager have been set up.
 * This is done automatically when necessary, but for correct
 * overriding of library interfaces by local extensions, you should
 * call this function before calling
 * tp_proxy_or_subclass_hook_on_interface_add() with first argument
 * %TP_TYPE_CONNECTION_MANAGER.
 *
 * Since: 0.7.32
 */
void
tp_connection_manager_init_known_interfaces (void)
{
  static gsize once = 0;

  if (g_once_init_enter (&once))
    {
      GType tp_type = TP_TYPE_CONNECTION_MANAGER;

      tp_proxy_init_known_interfaces ();
      tp_proxy_or_subclass_hook_on_interface_add (tp_type,
          tp_cli_connection_manager_add_signals);
      tp_proxy_subclass_add_error_mapping (tp_type,
          TP_ERROR_PREFIX, TP_ERROR, TP_TYPE_ERROR);

      g_once_init_leave (&once, 1);
    }
}

enum {
    FEAT_CORE,
    N_FEAT
};

static const TpProxyFeature *
tp_connection_manager_list_features (TpProxyClass *cls G_GNUC_UNUSED)
{
  static TpProxyFeature features[N_FEAT + 1] = { { 0 } };

  if (G_LIKELY (features[0].name != 0))
    return features;

  features[FEAT_CORE].name = TP_CONNECTION_MANAGER_FEATURE_CORE;
  features[FEAT_CORE].core = TRUE;

  /* assert that the terminator at the end is there */
  g_assert (features[N_FEAT].name == 0);

  return features;
}

static void
tp_connection_manager_class_init (TpConnectionManagerClass *klass)
{
  TpProxyClass *proxy_class = (TpProxyClass *) klass;
  GObjectClass *object_class = (GObjectClass *) klass;
  GParamSpec *param_spec;

  tp_connection_manager_init_known_interfaces ();

  g_type_class_add_private (klass, sizeof (TpConnectionManagerPrivate));

  object_class->constructor = tp_connection_manager_constructor;
  object_class->get_property = tp_connection_manager_get_property;
  object_class->set_property = tp_connection_manager_set_property;
  object_class->dispose = tp_connection_manager_dispose;
  object_class->finalize = tp_connection_manager_finalize;

  proxy_class->interface = TP_IFACE_QUARK_CONNECTION_MANAGER;
  proxy_class->list_features = tp_connection_manager_list_features;

  /**
   * TpConnectionManager:info-source:
   *
   * Where we got the current information on supported protocols
   * (a #TpCMInfoSource).
   *
   * Since 0.7.26, the #GObject::notify signal is emitted for this
   * property.
   *
   * (Note that this is of type %G_TYPE_UINT, not %TP_TYPE_CM_INFO_SOURCE,
   * for historical reasons.)
   */
  param_spec = g_param_spec_uint ("info-source", "CM info source",
      "Where we got the current information on supported protocols",
      TP_CM_INFO_SOURCE_NONE, TP_CM_INFO_SOURCE_LIVE, TP_CM_INFO_SOURCE_NONE,
      G_PARAM_READABLE | G_PARAM_STATIC_STRINGS);
  g_object_class_install_property (object_class, PROP_INFO_SOURCE,
      param_spec);

  /**
   * TpConnectionManager:cm-name:
   *
   * The name of the connection manager, e.g. "gabble" (read-only).
   *
   * Since: 0.19.3
   */
  param_spec = g_param_spec_string ("cm-name", "CM name",
      "The name of the connection manager, e.g. \"gabble\" (read-only)",
      NULL,
      G_PARAM_READABLE | G_PARAM_STATIC_STRINGS);
  g_object_class_install_property (object_class, PROP_CM_NAME,
      param_spec);

  /**
   * TpConnectionManager:manager-file:
   *
   * The absolute path of the .manager file. If set to %NULL (the default),
   * the XDG data directories will be searched for a .manager file of the
   * correct name.
   *
   * If set to the empty string, no .manager file will be read.
   */
  param_spec = g_param_spec_string ("manager-file", ".manager filename",
      "The .manager filename",
      NULL,
      G_PARAM_CONSTRUCT | G_PARAM_READWRITE | G_PARAM_STATIC_STRINGS);
  g_object_class_install_property (object_class, PROP_MANAGER_FILE,
      param_spec);

  /**
   * TpConnectionManager:always-introspect:
   *
   * If %TRUE, always introspect the connection manager as it comes online,
   * even if we already have its info from a .manager file. Default %FALSE.
   */
  param_spec = g_param_spec_boolean ("always-introspect", "Always introspect?",
      "Opportunistically introspect the CM when it's run", FALSE,
      G_PARAM_READWRITE | G_PARAM_STATIC_STRINGS);
  g_object_class_install_property (object_class, PROP_ALWAYS_INTROSPECT,
      param_spec);

  /**
   * TpConnectionManager::activated:
   * @self: the connection manager proxy
   *
   * Emitted when the connection manager's well-known name appears on the bus.
   */
  signals[SIGNAL_ACTIVATED] = g_signal_new ("activated",
      G_OBJECT_CLASS_TYPE (klass),
      G_SIGNAL_RUN_LAST | G_SIGNAL_DETAILED,
      0,
      NULL, NULL, NULL,
      G_TYPE_NONE, 0);

  /**
   * TpConnectionManager::exited:
   * @self: the connection manager proxy
   *
   * Emitted when the connection manager's well-known name disappears from
   * the bus or when activation fails.
   */
  signals[SIGNAL_EXITED] = g_signal_new ("exited",
      G_OBJECT_CLASS_TYPE (klass),
      G_SIGNAL_RUN_LAST | G_SIGNAL_DETAILED,
      0,
      NULL, NULL, NULL,
      G_TYPE_NONE, 0);

  /**
   * TpConnectionManager::got-info:
   * @self: the connection manager proxy
   * @source: a #TpCMInfoSource
   *
   * Emitted when the connection manager's capabilities have been discovered.
   *
   * This signal is not very helpful. Using
   * tp_proxy_prepare_async() instead is recommended.
   */
  signals[SIGNAL_GOT_INFO] = g_signal_new ("got-info",
      G_OBJECT_CLASS_TYPE (klass),
      G_SIGNAL_RUN_LAST | G_SIGNAL_DETAILED,
      0,
      NULL, NULL, NULL,
      G_TYPE_NONE, 1, G_TYPE_UINT);
}

/**
 * tp_connection_manager_new:
 * @dbus: Proxy for the D-Bus daemon
 * @name: The connection manager name (such as "gabble")
 * @manager_filename: (allow-none): The #TpConnectionManager:manager-file
 *  property, which may (and generally should) be %NULL.
 * @error: used to return an error if %NULL is returned
 *
 * Convenience function to create a new connection manager proxy. If
 * its protocol and parameter information are required, you should call
 * tp_proxy_prepare_async() on the result.
 *
 * Returns: a new reference to a connection manager proxy, or %NULL if @error
 *          is set.
 */
TpConnectionManager *
tp_connection_manager_new (TpDBusDaemon *dbus,
                           const gchar *name,
                           const gchar *manager_filename,
                           GError **error)
{
  TpConnectionManager *cm;
  gchar *object_path, *bus_name;

  g_return_val_if_fail (dbus != NULL, NULL);
  g_return_val_if_fail (name != NULL, NULL);

  if (!tp_connection_manager_check_valid_name (name, error))
    return NULL;

  object_path = g_strdup_printf ("%s%s", TP_CM_OBJECT_PATH_BASE, name);
  bus_name = g_strdup_printf ("%s%s", TP_CM_BUS_NAME_BASE, name);

  cm = TP_CONNECTION_MANAGER (g_object_new (TP_TYPE_CONNECTION_MANAGER,
        "dbus-daemon", dbus,
        "dbus-connection", tp_proxy_get_dbus_connection (dbus),
        "bus-name", bus_name,
        "object-path", object_path,
        "manager-file", manager_filename,
        NULL));

  g_free (object_path);
  g_free (bus_name);

  return cm;
}

/**
 * tp_connection_manager_activate: (skip)
 * @self: a connection manager proxy
 *
 * Attempt to run and introspect the connection manager, asynchronously.
 * Since 0.7.26 this function is not generally very useful, since
 * the connection manager will now be activated automatically if necessary.
 *
 * If the CM was already running, do nothing and return %FALSE.
 *
 * On success, emit #TpConnectionManager::activated when the CM appears
 * on the bus, and #TpConnectionManager::got-info when its capabilities
 * have been (re-)discovered.
 *
 * On failure, emit #TpConnectionManager::exited without first emitting
 * activated.
 *
 * Returns: %TRUE if activation was needed and is now in progress, %FALSE
 *  if the connection manager was already running and no additional signals
 *  will be emitted.
 *
 * Since: 0.7.1
 */
gboolean
tp_connection_manager_activate (TpConnectionManager *self)
{
  if (self->priv->name_known)
    {
      if (self->priv->running)
        {
          DEBUG ("%s: already running", self->name);
          return FALSE;
        }

      if (self->priv->introspect_idle_id == 0)
        {
          DEBUG ("%s: adding idle introspection", self->name);
          self->priv->introspect_idle_id = g_idle_add (
              tp_connection_manager_idle_introspect, self);
        }
      else
        {
          DEBUG ("%s: idle introspection already added", self->name);
        }
    }
  else
    {
      /* we'll activate later, when we know properly whether we're running */
      DEBUG ("%s: queueing activation for when we know what's going on",
          self->name);
      self->priv->want_activation = TRUE;
    }

  return TRUE;
}

static gboolean
steal_into_ptr_array (gpointer key,
                      gpointer value,
                      gpointer user_data)
{
  if (value != NULL)
    g_ptr_array_add (user_data, value);

  g_free (key);

  return TRUE;
}

typedef void (*TpConnectionManagerListCb) (TpConnectionManager * const *cms,
    gsize n_cms,
    const GError *error,
    gpointer user_data,
    GObject *weak_object);

typedef struct
{
  GHashTable *table;
  GPtrArray *arr;
  GSimpleAsyncResult *result;
  TpConnectionManagerListCb callback;
  gpointer user_data;
  GDestroyNotify destroy;
  gpointer weak_object;
  TpProxyPendingCall *pending_call;
  size_t base_len;
  gsize refcount;
  gsize cms_to_ready;
  unsigned getting_names:1;
  unsigned had_weak_object:1;
} _ListContext;

static void
list_context_unref (_ListContext *list_context)
{
  guint i;

  if (--list_context->refcount > 0)
    return;

  if (list_context->weak_object != NULL)
    g_object_remove_weak_pointer (list_context->weak_object,
        &list_context->weak_object);

  if (list_context->destroy != NULL)
    list_context->destroy (list_context->user_data);

  if (list_context->arr != NULL)
    {
      for (i = 0; i < list_context->arr->len; i++)
        {
          TpConnectionManager *cm = g_ptr_array_index (list_context->arr, i);

          if (cm != NULL)
            g_object_unref (cm);
        }

      g_ptr_array_unref (list_context->arr);
    }

  g_hash_table_unref (list_context->table);
  g_slice_free (_ListContext, list_context);
}

static void
tp_list_connection_managers_cm_prepared (GObject *source G_GNUC_UNUSED,
    GAsyncResult *result G_GNUC_UNUSED,
    gpointer user_data)
{
  _ListContext *list_context = user_data;

  /* ignore the result here - all we guarantee is that the CM is ready
   * *if possible* */

  if ((--list_context->cms_to_ready) == 0)
    {
      TpConnectionManager **cms;
      guint n_cms = list_context->arr->len;

      g_assert (list_context->callback != NULL);

      g_ptr_array_add (list_context->arr, NULL);
      cms = (TpConnectionManager **) list_context->arr->pdata;

      /* If we never had a weak object anyway, call the callback.
       * If we had a weak object when we started, only call the callback
       * if it hasn't died yet. */
      if (!list_context->had_weak_object || list_context->weak_object != NULL)
        {
          list_context->callback (cms, n_cms, NULL, list_context->user_data,
              list_context->weak_object);
        }

      list_context->callback = NULL;
    }

  list_context_unref (list_context);
}

static void
tp_list_connection_managers_got_names (TpDBusDaemon *bus_daemon,
                                       const gchar * const *names,
                                       const GError *error,
                                       gpointer user_data,
                                       GObject *weak_object)
{
  _ListContext *list_context = user_data;
  const gchar * const *name_iter;

  /* The TpProxy APIs we use guarantee this */
  g_assert (weak_object != NULL || !list_context->had_weak_object);

  if (error != NULL)
    {
      list_context->callback (NULL, 0, error, list_context->user_data,
          weak_object);
      return;
    }

  for (name_iter = names; name_iter != NULL && *name_iter != NULL; name_iter++)
    {
      const gchar *name;
      TpConnectionManager *cm;

      if (strncmp (TP_CM_BUS_NAME_BASE, *name_iter, list_context->base_len)
          != 0)
        continue;

      name = *name_iter + list_context->base_len;

      if (g_hash_table_lookup (list_context->table, name) == NULL)
        {
          /* just ignore connection managers with bad names */
          cm = tp_connection_manager_new (bus_daemon, name, NULL, NULL);
          if (cm != NULL)
            g_hash_table_insert (list_context->table, g_strdup (name), cm);
        }
    }

  if (list_context->getting_names)
    {
      /* now that we have all the CMs, wait for them all to be ready */
      guint i;

      list_context->arr = g_ptr_array_sized_new (g_hash_table_size
              (list_context->table));

      g_hash_table_foreach_steal (list_context->table, steal_into_ptr_array,
          list_context->arr);

      list_context->cms_to_ready = list_context->arr->len;
      list_context->refcount += list_context->cms_to_ready;

      for (i = 0; i < list_context->cms_to_ready; i++)
        {
          TpConnectionManager *cm = g_ptr_array_index (list_context->arr, i);

          tp_proxy_prepare_async (cm, NULL,
              tp_list_connection_managers_cm_prepared, list_context);
        }
    }
  else
    {
      list_context->getting_names = TRUE;
      list_context->refcount++;
      tp_dbus_daemon_list_names (bus_daemon, 2000,
          tp_list_connection_managers_got_names, list_context,
          (GDestroyNotify) list_context_unref, weak_object);
    }
}

static void
tp_list_connection_managers (TpDBusDaemon *bus_daemon,
                             TpConnectionManagerListCb callback,
                             gpointer user_data,
                             GDestroyNotify destroy,
                             GObject *weak_object)
{
  _ListContext *list_context = g_slice_new0 (_ListContext);

  list_context->base_len = strlen (TP_CM_BUS_NAME_BASE);
  list_context->callback = callback;
  list_context->user_data = user_data;
  list_context->destroy = destroy;

  list_context->getting_names = FALSE;
  list_context->refcount = 1;
  list_context->table = g_hash_table_new_full (g_str_hash, g_str_equal, g_free,
      g_object_unref);
  list_context->arr = NULL;
  list_context->cms_to_ready = 0;

  if (weak_object != NULL)
    {
      list_context->weak_object = weak_object;
      list_context->had_weak_object = TRUE;
      g_object_add_weak_pointer (weak_object, &list_context->weak_object);
    }

  tp_dbus_daemon_list_activatable_names (bus_daemon, 2000,
      tp_list_connection_managers_got_names, list_context,
      (GDestroyNotify) list_context_unref, weak_object);
}

static void
list_connection_managers_async_cb (TpConnectionManager * const *cms,
    gsize n_cms,
    const GError *error,
    gpointer user_data,
    GObject *weak_object)
{
  GSimpleAsyncResult *result = user_data;

  if (error != NULL)
    {
      g_simple_async_result_set_from_error (result, error);
    }
  else
    {
      GList *l = NULL;
      gsize i;

      for (i = 0; i < n_cms; i++)
          l = g_list_prepend (l, g_object_ref (cms[i]));

      l = g_list_reverse (l);

      g_simple_async_result_set_op_res_gpointer (result, l,
          (GDestroyNotify) _tp_object_list_free);
    }

  g_simple_async_result_complete_in_idle (result);

  /* result is unreffed by GDestroyNotify */
}

/**
 * tp_list_connection_managers_async:
 * @dbus_daemon: (allow-none): a #TpDBusDaemon, or %NULL to use
 *  tp_dbus_daemon_dup()
 * @callback: a callback to call with a list of CMs
 * @user_data: data to pass to @callback
 *
 * List the available (running or installed) connection managers,
 * asynchronously, and wait for their %TP_CONNECTION_MANAGER_FEATURE_CORE
 * feature to be ready.
 *
 * Since: 0.17.6
 */
void
tp_list_connection_managers_async (TpDBusDaemon *dbus_daemon,
    GAsyncReadyCallback callback,
    gpointer user_data)
{
  GSimpleAsyncResult *result;
  GError *error = NULL;

  if (dbus_daemon == NULL)
    dbus_daemon = tp_dbus_daemon_dup (&error);
  else
    g_object_ref (dbus_daemon);

  result = g_simple_async_result_new (NULL, callback, user_data,
      tp_list_connection_managers_async);

  if (dbus_daemon == NULL)
    {
      g_simple_async_result_take_error (result, error);
      g_simple_async_result_complete_in_idle (result);
      g_object_unref (result);
    }
  else
    {
      tp_list_connection_managers (dbus_daemon,
          list_connection_managers_async_cb, result, g_object_unref, NULL);
      g_object_unref (dbus_daemon);
    }
}

/**
 * tp_list_connection_managers_finish:
 * @result: the result of tp_list_connection_managers_async()
 * @error: used to raise an error if the operation failed
 *
 * Finish listing the available connection managers.
 *
 * Free the list after use, for instance with
 * <literal>g_list_free_full (list, g_object_unref)</literal>.
 *
 * Returns: (transfer full) (element-type TelepathyGLib.ConnectionManager): a
 *  newly allocated list of references to #TpConnectionManager objects
 * Since: 0.17.6
 */
GList *
tp_list_connection_managers_finish (GAsyncResult *result,
    GError **error)
{
  _tp_implement_finish_return_copy_pointer (NULL,
      tp_list_connection_managers_async,
      _tp_object_list_copy);
}

/**
 * tp_connection_manager_check_valid_name:
 * @name: a possible connection manager name
 * @error: used to raise %TP_ERROR_INVALID_ARGUMENT if %FALSE is returned
 *
 * Check that the given string is a valid connection manager name, i.e. that
 * it consists entirely of ASCII letters, digits and underscores, and starts
 * with a letter.
 *
 * Returns: %TRUE if @name is valid
 *
 * Since: 0.7.1
 */
gboolean
tp_connection_manager_check_valid_name (const gchar *name,
                                        GError **error)
{
  const gchar *name_char;

  if (tp_str_empty (name))
    {
      g_set_error (error, TP_ERROR, TP_ERROR_INVALID_ARGUMENT,
          "The empty string is not a valid connection manager name");
      return FALSE;
    }

  if (!g_ascii_isalpha (name[0]))
    {
      g_set_error (error, TP_ERROR, TP_ERROR_INVALID_ARGUMENT,
          "Not a valid connection manager name because first character "
          "is not an ASCII letter: %s", name);
      return FALSE;
    }

  for (name_char = name; *name_char != '\0'; name_char++)
    {
      if (!g_ascii_isalnum (*name_char) && *name_char != '_')
        {
          g_set_error (error, TP_ERROR, TP_ERROR_INVALID_ARGUMENT,
              "Not a valid connection manager name because character '%c' "
              "is not an ASCII letter, digit or underscore: %s",
              *name_char, name);
          return FALSE;
        }
    }

  return TRUE;
}

/**
 * tp_connection_manager_check_valid_protocol_name:
 * @name: a possible protocol name
 * @error: used to raise %TP_ERROR_INVALID_ARGUMENT if %FALSE is returned
 *
 * Check that the given string is a valid protocol name, i.e. that
 * it consists entirely of ASCII letters, digits and hyphen/minus, and starts
 * with a letter.
 *
 * Returns: %TRUE if @name is valid
 *
 * Since: 0.7.1
 */
gboolean
tp_connection_manager_check_valid_protocol_name (const gchar *name,
                                                 GError **error)
{
  const gchar *name_char;

  if (name == NULL || name[0] == '\0')
    {
      g_set_error (error, TP_ERROR, TP_ERROR_INVALID_ARGUMENT,
          "The empty string is not a valid protocol name");
      return FALSE;
    }

  if (!g_ascii_isalpha (name[0]))
    {
      g_set_error (error, TP_ERROR, TP_ERROR_INVALID_ARGUMENT,
          "Not a valid protocol name because first character "
          "is not an ASCII letter: %s", name);
      return FALSE;
    }

  for (name_char = name; *name_char != '\0'; name_char++)
    {
      if (!g_ascii_isalnum (*name_char) && *name_char != '_')
        {
          g_set_error (error, TP_ERROR, TP_ERROR_INVALID_ARGUMENT,
              "Not a valid protocol name because character '%c' "
              "is not an ASCII letter, digit or underscore: %s",
              *name_char, name);
          return FALSE;
        }
    }

  return TRUE;
}

/**
 * tp_connection_manager_get_name:
 * @self: a connection manager
 *
 * Return the internal name of this connection manager in the Telepathy
 * D-Bus API, e.g. "gabble" or "haze". This is often the name of the binary
 * without the "telepathy-" prefix.
 *
 * The returned string is valid as long as @self is. Copy it with g_strdup()
 * if a longer lifetime is required.
 *
 * Returns: the #TpConnectionManager:cm-name property
 * Since: 0.7.26
 */
const gchar *
tp_connection_manager_get_name (TpConnectionManager *self)
{
  g_return_val_if_fail (TP_IS_CONNECTION_MANAGER (self), NULL);
  return self->priv->name;
}

/**
 * tp_connection_manager_is_running:
 * @self: a connection manager
 *
 * Return %TRUE if this connection manager currently appears to be running.
 * This may change at any time that the main loop is running; the
 * #TpConnectionManager::activated and #TpConnectionManager::exited signals
 * are emitted.
 *
 * Returns: whether the connection manager is currently running
 * Since: 0.7.26
 */
gboolean
tp_connection_manager_is_running (TpConnectionManager *self)
{
  g_return_val_if_fail (TP_IS_CONNECTION_MANAGER (self), FALSE);
  return self->priv->running;
}

/**
 * tp_connection_manager_get_info_source:
 * @self: a connection manager
 *
 * If protocol and parameter information has been obtained from the connection
 * manager, return %TP_CM_INFO_SOURCE_LIVE; if it has been obtained from the
 * cache in the .manager file, return %TP_CM_INFO_SOURCE_FILE. If this
 * information has not yet been obtained, or obtaining it failed, return
 * %TP_CM_INFO_SOURCE_NONE.
 *
 * This may increase at any time that the main loop is running; the
 * #GObject::notify signal is emitted.
 *
 * Returns: the value of the #TpConnectionManager:info-source property
 * Since: 0.7.26
 */
TpCMInfoSource
tp_connection_manager_get_info_source (TpConnectionManager *self)
{
  g_return_val_if_fail (TP_IS_CONNECTION_MANAGER (self),
      TP_CM_INFO_SOURCE_NONE);
  return self->priv->info_source;
}

/**
 * tp_connection_manager_dup_protocol_names:
 * @self: a connection manager
 *
 * Returns a list of protocol names supported by this connection manager.
 * These are the internal protocol names used by the Telepathy specification
 * (e.g. "jabber" and "msn"), rather than user-visible names in any particular
 * locale.
 *
 * If this function is called before the connection manager information has
 * been obtained, the result is always %NULL. Use
 * tp_proxy_prepare_async() to wait for this.
 *
 * The result is copied and must be freed by the caller, but it is not
 * necessarily still true after the main loop is re-entered.
 *
 * Returns: (array zero-terminated=1) (transfer full): a #GStrv of protocol names
 * Since: 0.7.26
 */
gchar **
tp_connection_manager_dup_protocol_names (TpConnectionManager *self)
{
  GPtrArray *ret;
  GHashTableIter iter;
  gpointer key;

  g_return_val_if_fail (TP_IS_CONNECTION_MANAGER (self), NULL);

  if (self->priv->info_source == TP_CM_INFO_SOURCE_NONE)
    return NULL;

  g_assert (self->priv->protocols != NULL);

  ret = g_ptr_array_sized_new (
      g_hash_table_size (self->priv->protocols));

  g_hash_table_iter_init (&iter, self->priv->protocols);
  while (g_hash_table_iter_next (&iter, &key, NULL))
    g_ptr_array_add (ret, g_strdup (key));

  g_ptr_array_add (ret, NULL);

  return (gchar **) g_ptr_array_free (ret, FALSE);
}

/**
 * tp_connection_manager_get_protocol:
 * @self: a connection manager
 * @protocol: the name of a protocol as defined in the Telepathy D-Bus API,
 *            e.g. "jabber" or "msn"
 *
 * Returns an object representing a protocol, or %NULL if this connection
 * manager does not support the specified protocol.
 *
 * If this function is called before the connection manager information has
 * been obtained, the result is always %NULL. Use tp_proxy_prepare_async()
 * to wait for this.
 *
 * The result should be referenced with g_object_ref() if it will be kept.
 *
 * Returns: (transfer none): an object representing the protocol, or %NULL
 *
 * Since: 0.11.11
 */
TpProtocol *
tp_connection_manager_get_protocol (TpConnectionManager *self,
    const gchar *protocol)
{
  g_return_val_if_fail (TP_IS_CONNECTION_MANAGER (self), NULL);
  g_return_val_if_fail (protocol != NULL, NULL);

  if (self->priv->protocols == NULL)
    return NULL;

  return g_hash_table_lookup (self->priv->protocols, protocol);
}

/* FIXME: in Telepathy 1.0, rename to get_protocols */
/**
 * tp_connection_manager_dup_protocols:
 * @self: a connection manager
 *
 * Return objects representing all protocols supported by this connection
 * manager.
 *
 * If this function is called before the connection manager information has
 * been obtained, the result is always %NULL. Use tp_proxy_prepare_async()
 * to wait for this.
 *
 * The caller must free the list, for instance with
 * <literal>g_list_free_full (l, g_object_unref)</literal>.
 *
 * Returns: (transfer full) (element-type TelepathyGLib.Protocol): a list
 *  of #TpProtocol objects representing the protocols supported by @self,
 *  owned by the caller
 *
 * Since: 0.17.6
 */
GList *
tp_connection_manager_dup_protocols (TpConnectionManager *self)
{
  GList *l;

  g_return_val_if_fail (TP_IS_CONNECTION_MANAGER (self), NULL);

  if (self->priv->protocols == NULL)
    return NULL;

  l = g_hash_table_get_values (self->priv->protocols);

  g_list_foreach (l, (GFunc) g_object_ref, NULL);
  return l;
}

/**
 * tp_connection_manager_has_protocol:
 * @self: a connection manager
 * @protocol: the name of a protocol as defined in the Telepathy D-Bus API,
 *            e.g. "jabber" or "msn"
 *
 * Return whether @protocol is supported by this connection manager.
 *
 * If this function is called before the connection manager information has
 * been obtained, the result is always %FALSE. Use tp_proxy_prepare_async()
 * to wait for this.
 *
 * Returns: %TRUE if this connection manager supports @protocol
 * Since: 0.7.26
 */
gboolean
tp_connection_manager_has_protocol (TpConnectionManager *self,
                                    const gchar *protocol)
{
  return (tp_connection_manager_get_protocol (self, protocol) != NULL);
}

/**
 * tp_connection_manager_param_get_name:
 * @param: a parameter supported by a #TpConnectionManager
 *
 * <!-- -->
 *
 * Returns: the name of the parameter
 * Since: 0.7.26
 */
const gchar *
tp_connection_manager_param_get_name (const TpConnectionManagerParam *param)
{
  g_return_val_if_fail (param != NULL, NULL);

  return param->name;
}

/**
 * tp_connection_manager_param_get_dbus_signature:
 * @param: a parameter supported by a #TpConnectionManager
 *
 * <!-- -->
 *
 * Returns: the D-Bus signature of the parameter
 * Since: 0.7.26
 */
const gchar *
tp_connection_manager_param_get_dbus_signature (
    const TpConnectionManagerParam *param)
{
  g_return_val_if_fail (param != NULL, NULL);

  return param->dbus_signature;
}

/**
 * tp_connection_manager_param_is_required:
 * @param: a parameter supported by a #TpConnectionManager
 *
 * <!-- -->
 *
 * Returns: %TRUE if the parameter is normally required
 * Since: 0.7.26
 */
gboolean
tp_connection_manager_param_is_required (
    const TpConnectionManagerParam *param)
{
  g_return_val_if_fail (param != NULL, FALSE);

  return (param->flags & TP_CONN_MGR_PARAM_FLAG_REQUIRED) != 0;
}

/**
 * tp_connection_manager_param_is_required_for_registration:
 * @param: a parameter supported by a #TpConnectionManager
 *
 * <!-- -->
 *
 * Returns: %TRUE if the parameter is required when registering a new account
 *          (by setting the special "register" parameter to %TRUE)
 * Since: 0.7.26
 */
gboolean
tp_connection_manager_param_is_required_for_registration (
    const TpConnectionManagerParam *param)
{
  g_return_val_if_fail (param != NULL, FALSE);

  return (param->flags & TP_CONN_MGR_PARAM_FLAG_REGISTER) != 0;
}

/**
 * tp_connection_manager_param_is_secret:
 * @param: a parameter supported by a #TpConnectionManager
 *
 * <!-- -->
 *
 * Returns: %TRUE if the parameter's value is a password or other secret
 * Since: 0.7.26
 */
gboolean
tp_connection_manager_param_is_secret (
    const TpConnectionManagerParam *param)
{
  g_return_val_if_fail (param != NULL, FALSE);

  return (param->flags & TP_CONN_MGR_PARAM_FLAG_SECRET) != 0;
}

/**
 * tp_connection_manager_param_is_dbus_property:
 * @param: a parameter supported by a #TpConnectionManager
 *
 * <!-- -->
 *
 * Returns: %TRUE if the parameter represents a D-Bus property of the same name
 * Since: 0.7.26
 */
gboolean
tp_connection_manager_param_is_dbus_property (
    const TpConnectionManagerParam *param)
{
  g_return_val_if_fail (param != NULL, FALSE);

  return (param->flags & TP_CONN_MGR_PARAM_FLAG_DBUS_PROPERTY) != 0;
}

/**
 * tp_connection_manager_param_get_default:
 * @param: a parameter supported by a #TpConnectionManager
 * @value: pointer to an unset (all zeroes) #GValue into which the default's
 *         type and value are written
 *
 * Get the default value for this parameter, if there is one. If %FALSE is
 * returned, @value is left uninitialized.
 *
 * Returns: %TRUE if there is a default value
 * Since: 0.7.26
 */
gboolean
tp_connection_manager_param_get_default (
    const TpConnectionManagerParam *param,
    GValue *value)
{
  g_return_val_if_fail (param != NULL, FALSE);
  g_return_val_if_fail (value != NULL, FALSE);
  g_return_val_if_fail (!G_IS_VALUE (value), FALSE);

  if ((param->flags & TP_CONN_MGR_PARAM_FLAG_HAS_DEFAULT) == 0
      || !G_IS_VALUE (&param->default_value))
    return FALSE;

  g_value_init (value, G_VALUE_TYPE (&param->default_value));
  g_value_copy (&param->default_value, value);

  return TRUE;
}

/**
 * tp_connection_manager_param_dup_default_variant:
 * @param: a parameter supported by a #TpConnectionManager
 *
 * Get the default value for this parameter.
 *
 * Use g_variant_get_type() to check that the type is what you expect.
 * For instance, a string parameter should have type
 * %G_VARIANT_TYPE_STRING.
 *
 * Returns: the default value, or %NULL if there is no default
 * Since: 0.19.0
 */
GVariant *
tp_connection_manager_param_dup_default_variant (
    const TpConnectionManagerParam *param)
{
  g_return_val_if_fail (param != NULL, NULL);

  if ((param->flags & TP_CONN_MGR_PARAM_FLAG_HAS_DEFAULT) == 0
      || !G_IS_VALUE (&param->default_value))
    return NULL;

  return g_variant_ref_sink (dbus_g_value_build_g_variant (
        &param->default_value));
}<|MERGE_RESOLUTION|>--- conflicted
+++ resolved
@@ -304,54 +304,6 @@
 static void tp_connection_manager_continue_introspection
     (TpConnectionManager *self);
 
-<<<<<<< HEAD
-=======
-static void
-tp_connection_manager_got_parameters (TpConnectionManager *self,
-                                      const GPtrArray *parameters,
-                                      const GError *error,
-                                      gpointer user_data,
-                                      GObject *user_object)
-{
-  gchar *protocol = user_data;
-  TpProtocol *proto_object;
-  GHashTable *immutables;
-
-  g_assert (self->priv->introspection_step == INTROSPECT_GETTING_PARAMETERS);
-  g_assert (self->priv->introspection_call != NULL);
-  self->priv->introspection_call = NULL;
-
-  if (error != NULL)
-    {
-      DEBUG ("%s/%s: error from legacy GetParameters, skipping protocol: "
-          "%s #%d: %s",
-          self->name, protocol,
-          g_quark_to_string (error->domain), error->code, error->message);
-      goto out;
-    }
-
-  DEBUG ("%s/%s: legacy GetParameters() returned %d parameters",
-      self->name, protocol, parameters->len);
-
-  immutables = tp_asv_new (
-      TP_PROP_PROTOCOL_PARAMETERS, TP_ARRAY_TYPE_PARAM_SPEC_LIST, parameters,
-      NULL);
-  proto_object = tp_protocol_new (tp_proxy_get_dbus_daemon (self),
-      self->name, protocol, immutables, NULL);
-  g_hash_table_unref (immutables);
-
-  /* tp_protocol_new can currently only fail because of malformed names,
-   * and we already checked those */
-  g_assert (proto_object != NULL);
-
-  g_hash_table_insert (self->priv->found_protocols,
-      g_strdup (protocol), proto_object);
-
-out:
-  tp_connection_manager_continue_introspection (self);
-}
-
->>>>>>> b0a00c67
 static void tp_connection_manager_ready_or_failed (TpConnectionManager *self,
                                        const GError *error);
 
@@ -379,16 +331,11 @@
 {
   tp_connection_manager_reset_introspection (self);
 
-<<<<<<< HEAD
-  DEBUG ("End of introspection, info source %u", self->priv->info_source);
+  DEBUG ("%s: end of introspection, info source %s (%d)",
+      self->priv->name,
+      _tp_enum_to_nick_nonnull (TP_TYPE_CM_INFO_SOURCE, self->priv->info_source),
+      self->priv->info_source);
   g_signal_emit (self, signals[SIGNAL_GOT_INFO], 0, self->priv->info_source);
-=======
-  DEBUG ("%s: end of introspection, info source %s (%d)",
-      self->name,
-      _tp_enum_to_nick_nonnull (TP_TYPE_CM_INFO_SOURCE, self->info_source),
-      self->info_source);
-  g_signal_emit (self, signals[SIGNAL_GOT_INFO], 0, self->info_source);
->>>>>>> b0a00c67
   tp_connection_manager_ready_or_failed (self, error);
 }
 
@@ -422,7 +369,7 @@
           gpointer k, v;
 
           DEBUG ("%s: %u Protocols from GetAll()",
-              self->name, g_hash_table_size (protocols));
+              self->priv->name, g_hash_table_size (protocols));
 
           g_assert (self->priv->found_protocols == NULL);
           self->priv->found_protocols = g_hash_table_new_full (g_str_hash,
@@ -455,26 +402,18 @@
                 }
             }
         }
-<<<<<<< HEAD
+      else
+        {
+          DEBUG ("%s: no Protocols property in GetAll() (old CM?)",
+              self->priv->name);
+        }
 
       tp_connection_manager_continue_introspection (self);
     }
   else
     {
-      DEBUG ("Error getting ConnectionManager properties: %s %d: %s",
-=======
-      else
-        {
-          DEBUG ("%s: no Protocols property in GetAll() (old CM?)",
-              self->name);
-        }
-    }
-  else
-    {
-      DEBUG ("%s: ignoring error getting CM properties (old CM?): "
-          "%s %d: %s",
-          self->name,
->>>>>>> b0a00c67
+      DEBUG ("%s: Error getting ConnectionManager properties: %s %d: %s",
+          self->priv->name,
           g_quark_to_string (error->domain), error->code, error->message);
 
       if (!self->priv->running)
@@ -494,11 +433,11 @@
   GHashTable *tmp;
   guint old;
 
-  DEBUG ("%s", self->name);
+  DEBUG ("%s", self->priv->name);
 
   if (self->priv->introspection_step == INTROSPECT_IDLE)
     {
-      DEBUG ("%s: calling GetAll on CM", self->name);
+      DEBUG ("%s: calling GetAll on CM", self->priv->name);
       self->priv->introspection_step = INTROSPECT_GETTING_PROPERTIES;
       self->priv->introspection_call = tp_cli_dbus_properties_call_get_all (
           self, -1, TP_IFACE_CONNECTION_MANAGER,
@@ -506,38 +445,6 @@
       return;
     }
 
-<<<<<<< HEAD
-=======
-  if (self->priv->introspection_step == INTROSPECT_GETTING_PROPERTIES)
-    {
-      g_assert (self->priv->pending_protocols == NULL);
-
-      if (self->priv->found_protocols == NULL)
-        {
-          DEBUG ("%s: calling legacy ListProtocols on CM", self->name);
-          self->priv->introspection_step = INTROSPECT_LISTING_PROTOCOLS;
-          self->priv->introspection_call =
-            tp_cli_connection_manager_call_list_protocols (self, -1,
-                tp_connection_manager_got_protocols, NULL, NULL, NULL);
-          return;
-        }
-      /* else we already found the protocols and their parameters, so behave
-       * as though we'd already called GetParameters n times */
-    }
-
-  if (self->priv->pending_protocols == NULL ||
-      self->priv->pending_protocols->len == 0)
-    {
-      GHashTable *tmp;
-      guint old;
-
-      /* swap found_protocols and protocol_objects, so we'll free the old
-       * protocol_objects as part of end_introspection */
-      tmp = self->priv->protocol_objects;
-      self->priv->protocol_objects = self->priv->found_protocols;
-      self->priv->found_protocols = tmp;
->>>>>>> b0a00c67
-
   /* swap found_protocols and protocols, so we'll free the old
    * protocols as part of end_introspection */
   tmp = self->priv->protocols;
@@ -552,82 +459,7 @@
 
   tp_connection_manager_end_introspection (self, NULL);
 
-<<<<<<< HEAD
   g_assert (self->priv->introspection_step == INTROSPECT_IDLE);
-=======
-      g_assert (self->priv->introspection_step == INTROSPECT_IDLE);
-    }
-  else
-    {
-      next_protocol = g_ptr_array_remove_index_fast (
-          self->priv->pending_protocols, 0);
-      self->priv->introspection_step = INTROSPECT_GETTING_PARAMETERS;
-      DEBUG ("%s/%s: calling legacy ListProtocols",
-          self->name, next_protocol);
-      self->priv->introspection_call =
-          tp_cli_connection_manager_call_get_parameters (self, -1,
-              next_protocol, tp_connection_manager_got_parameters,
-              next_protocol, g_free, NULL);
-    }
-}
-
-static void
-tp_connection_manager_got_protocols (TpConnectionManager *self,
-                                     const gchar **protocols,
-                                     const GError *error,
-                                     gpointer user_data,
-                                     GObject *user_object)
-{
-  guint i = 0;
-  const gchar **iter;
-
-  g_assert (self->priv->introspection_call != NULL);
-  self->priv->introspection_call = NULL;
-
-  if (error != NULL)
-    {
-      DEBUG ("%s: legacy GetProtocols() failed: %s #%d: %s",
-          self->name,
-          g_quark_to_string (error->domain), error->code, error->message);
-
-      if (!self->running)
-        {
-          /* ListProtocols failed to start it - we assume this is because
-           * activation failed */
-          DEBUG ("%s: ListProtocols didn't start it: activation failure?",
-              self->name);
-          g_signal_emit (self, signals[SIGNAL_EXITED], 0);
-        }
-
-      tp_connection_manager_end_introspection (self, error);
-      return;
-    }
-
-  for (iter = protocols; *iter != NULL; iter++)
-    i++;
-
-  DEBUG ("%s: legacy GetProtocols() returned %u protocols", self->name, i);
-
-  g_assert (self->priv->found_protocols == NULL);
-  self->priv->found_protocols = g_hash_table_new_full (g_str_hash,
-      g_str_equal, g_free, g_object_unref);
-
-  g_assert (self->priv->pending_protocols == NULL);
-  self->priv->pending_protocols = g_ptr_array_sized_new (i);
-
-  for (iter = protocols; *iter != NULL; iter++)
-    {
-      if (!tp_connection_manager_check_valid_protocol_name (*iter, NULL))
-        {
-          DEBUG ("%s: protocol %s has an invalid name", self->name, *iter);
-          continue;
-        }
-
-      g_ptr_array_add (self->priv->pending_protocols, g_strdup (*iter));
-    }
-
-  tp_connection_manager_continue_introspection (self);
->>>>>>> b0a00c67
 }
 
 static gboolean
@@ -681,13 +513,13 @@
           if (self->priv->retried_introspection)
             {
               DEBUG ("%s: %s, twice: assuming fatal and not retrying",
-                  self->name, e.message);
+                  self->priv->name, e.message);
               tp_connection_manager_end_introspection (self, &e);
             }
           else
             {
               self->priv->retried_introspection = TRUE;
-              DEBUG ("%s: %s: retrying", self->name, e.message);
+              DEBUG ("%s: %s: retrying", self->priv->name, e.message);
               tp_connection_manager_reset_introspection (self);
               tp_connection_manager_continue_introspection (self);
             }
@@ -697,7 +529,7 @@
        * state, so we didn't *exit* as such. */
       if (self->priv->name_known)
         {
-          DEBUG ("%s: exited", self->name);
+          DEBUG ("%s: exited", self->priv->name);
           g_signal_emit (self, signals[SIGNAL_EXITED], 0);
         }
     }
@@ -705,23 +537,16 @@
     {
       /* represent an atomic change of ownership as if it was an exit and
        * restart */
-<<<<<<< HEAD
       if (self->priv->running)
-        tp_connection_manager_name_owner_changed_cb (bus, name, "", self);
-
+        {
+          DEBUG ("%s: atomic name owner change, behaving as if it exited",
+              self->priv->name);
+          tp_connection_manager_name_owner_changed_cb (bus, name, "", self);
+          DEBUG ("%s: back to normal handling", self->priv->name);
+        }
+
+      DEBUG ("%s: is now running", self->priv->name);
       self->priv->running = TRUE;
-=======
-      if (self->running)
-        {
-          DEBUG ("%s: atomic name owner change, behaving as if it exited",
-              self->name);
-          tp_connection_manager_name_owner_changed_cb (bus, name, "", self);
-          DEBUG ("%s: back to normal handling", self->name);
-        }
-
-      DEBUG ("%s: is now running", self->name);
-      self->running = TRUE;
->>>>>>> b0a00c67
       g_signal_emit (self, signals[SIGNAL_ACTIVATED], 0);
 
       if (self->priv->introspect_idle_id == 0)
@@ -733,7 +558,7 @@
   if (!self->priv->name_known)
     {
       DEBUG ("%s: starting introspection now we know the name owner",
-          self->name);
+          self->priv->name);
 
       g_assert (self->priv->manager_file_read_idle_id == 0);
 
@@ -746,7 +571,7 @@
         {
           DEBUG ("%s: forcing introspection for its side-effect of "
               "activation",
-              self->name);
+              self->priv->name);
           /* ... but if activation was requested, we should also do that */
           self->priv->introspect_idle_id = g_idle_add (
               tp_connection_manager_idle_introspect, self);
@@ -845,7 +670,7 @@
           GHashTable *protocols;
           GStrv interfaces = NULL;
 
-          DEBUG ("%s: reading %s", self->name, self->priv->manager_file);
+          DEBUG ("%s: reading %s", self->priv->name, self->priv->manager_file);
 
           if (!tp_connection_manager_read_file (
               tp_proxy_get_dbus_daemon (self),
@@ -853,7 +678,7 @@
               &error))
             {
               DEBUG ("%s: failed to load %s: %s #%d: %s",
-                  self->name, self->priv->manager_file,
+                  self->priv->name, self->priv->manager_file,
                   g_quark_to_string (error->domain), error->code,
                   error->message);
               g_error_free (error);
@@ -867,7 +692,7 @@
 
               self->priv->protocols = protocols;
 
-              DEBUG ("%s: got info from file", self->name);
+              DEBUG ("%s: got info from file", self->priv->name);
               /* previously it must have been NONE */
               self->priv->info_source = TP_CM_INFO_SOURCE_FILE;
 
@@ -887,19 +712,19 @@
         {
           DEBUG ("%s: no .manager file or failed to parse it, trying to "
               "activate CM instead",
-              self->name);
+              self->priv->name);
           tp_connection_manager_idle_introspect (self);
         }
       else
         {
           DEBUG ("%s: no .manager file, but will activate CM soon anyway",
-              self->name);
+              self->priv->name);
         }
     }
   else
     {
       DEBUG ("%s: not reading manager file, %u protocols already discovered",
-          self->name, g_hash_table_size (self->priv->protocol_objects));
+          self->priv->name, g_hash_table_size (self->priv->protocols));
     }
 
 out:
@@ -1381,26 +1206,26 @@
     {
       if (self->priv->running)
         {
-          DEBUG ("%s: already running", self->name);
+          DEBUG ("%s: already running", self->priv->name);
           return FALSE;
         }
 
       if (self->priv->introspect_idle_id == 0)
         {
-          DEBUG ("%s: adding idle introspection", self->name);
+          DEBUG ("%s: adding idle introspection", self->priv->name);
           self->priv->introspect_idle_id = g_idle_add (
               tp_connection_manager_idle_introspect, self);
         }
       else
         {
-          DEBUG ("%s: idle introspection already added", self->name);
+          DEBUG ("%s: idle introspection already added", self->priv->name);
         }
     }
   else
     {
       /* we'll activate later, when we know properly whether we're running */
       DEBUG ("%s: queueing activation for when we know what's going on",
-          self->name);
+          self->priv->name);
       self->priv->want_activation = TRUE;
     }
 
