--- conflicted
+++ resolved
@@ -424,13 +424,9 @@
     G_TYPE_OBJECT,
     G_IMPLEMENT_INTERFACE (TP_TYPE_SVC_DBUS_PROPERTIES,
       tp_dbus_properties_mixin_iface_init);
-<<<<<<< HEAD
     G_IMPLEMENT_INTERFACE (TP_TYPE_SVC_PROTOCOL, protocol_iface_init);
     G_IMPLEMENT_INTERFACE (TP_TYPE_SVC_PROTOCOL_INTERFACE_PRESENCE,
-      presence_iface_init));
-=======
-    G_IMPLEMENT_INTERFACE (TP_TYPE_SVC_PROTOCOL, protocol_iface_init))
->>>>>>> 7c81e9c6
+      presence_iface_init))
 
 struct _TpBaseProtocolPrivate
 {
