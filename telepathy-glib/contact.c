--- conflicted
+++ resolved
@@ -2055,403 +2055,6 @@
  * Since: 0.7.18
  */
 
-<<<<<<< HEAD
-=======
-
-static void
-contacts_context_continue (ContactsContext *c)
-{
-  if (c->no_purpose_in_life)
-    return;
-
-  if (g_queue_is_empty (&c->todo))
-    {
-      /* do some final sanity checking then hand over the contacts to the
-       * library user */
-      guint i;
-
-      g_assert (c->contacts != NULL);
-      g_assert (c->invalid != NULL);
-
-      for (i = 0; i < c->contacts->len; i++)
-        {
-          TpContact *contact = TP_CONTACT (g_ptr_array_index (c->contacts, i));
-
-          g_assert (contact->priv->identifier != NULL);
-          g_assert (contact->priv->handle != 0);
-        }
-
-      switch (c->signature)
-        {
-        case CB_BY_HANDLE:
-          c->callback.by_handle (c->connection,
-              c->contacts->len, (TpContact * const *) c->contacts->pdata,
-              c->invalid->len, (const TpHandle *) c->invalid->data,
-              NULL, c->user_data, c->weak_object);
-          break;
-        case CB_BY_ID:
-          c->callback.by_id (c->connection,
-              c->contacts->len, (TpContact * const *) c->contacts->pdata,
-              (const gchar * const *) c->request_ids->pdata,
-              c->request_errors, NULL, c->user_data, c->weak_object);
-          break;
-        case CB_UPGRADE:
-          c->callback.upgrade (c->connection,
-              c->contacts->len, (TpContact * const *) c->contacts->pdata,
-              NULL, c->user_data, c->weak_object);
-          break;
-        default:
-          g_assert_not_reached ();
-        }
-    }
-  else
-    {
-      /* bah! */
-      ContactsProc next = g_queue_pop_head (&c->todo);
-
-      if (G_UNLIKELY (tp_proxy_get_invalidated (c->connection) != NULL))
-        {
-          DEBUG ("failing due to connection having been invalidated: %s",
-              tp_proxy_get_invalidated (c->connection)->message);
-          contacts_context_fail (c, tp_proxy_get_invalidated (c->connection));
-        }
-      else
-        {
-          next (c);
-        }
-    }
-}
-
-static gboolean
-contacts_context_idle_continue (gpointer data)
-{
-  contacts_context_continue (data);
-  return FALSE;
-}
-
-static void
-contacts_held_one (TpConnection *connection,
-                   TpHandleType handle_type,
-                   guint n_handles,
-                   const TpHandle *handles,
-                   const GError *error,
-                   gpointer user_data,
-                   GObject *weak_object)
-{
-  ContactsContext *c = user_data;
-
-  g_assert (handle_type == TP_HANDLE_TYPE_CONTACT);
-  g_assert (c->next_index < c->handles->len);
-
-  if (error == NULL)
-    {
-      /* I have a handle of my very own. Just what I always wanted! */
-      TpContact *contact;
-
-      g_assert (n_handles == 1);
-      g_assert (handles[0] != 0);
-      g_debug ("%u vs %u", g_array_index (c->handles, TpHandle, c->next_index),
-          handles[0]);
-      g_assert (g_array_index (c->handles, TpHandle, c->next_index)
-          == handles[0]);
-
-      contact = tp_contact_ensure (connection, handles[0]);
-      g_ptr_array_add (c->contacts, contact);
-      c->next_index++;
-    }
-  else if (error->domain == TP_ERROR &&
-      error->code == TP_ERROR_INVALID_HANDLE)
-    {
-      g_array_append_val (c->invalid,
-          g_array_index (c->handles, TpHandle, c->next_index));
-      /* ignore the bad handle - we just won't return a TpContact for it */
-      g_array_remove_index_fast (c->handles, c->next_index);
-      /* do not increment next_index - another handle has been moved into that
-       * position */
-    }
-  else
-    {
-      /* the connection fell down a well or something */
-      contacts_context_fail (c, error);
-      return;
-    }
-
-  /* Either continue to hold handles, or proceed along the slow path. */
-  contacts_context_continue (c);
-}
-
-
-static void
-contacts_hold_one (ContactsContext *c)
-{
-  G_GNUC_BEGIN_IGNORE_DEPRECATIONS
-  c->refcount++;
-  tp_connection_hold_handles (c->connection, -1,
-      TP_HANDLE_TYPE_CONTACT, 1,
-      &g_array_index (c->handles, TpHandle, c->next_index),
-      contacts_held_one, c, contacts_context_unref, c->weak_object);
-  G_GNUC_END_IGNORE_DEPRECATIONS
-}
-
-
-static void
-contacts_held_handles (TpConnection *connection,
-                       TpHandleType handle_type,
-                       guint n_handles,
-                       const TpHandle *handles,
-                       const GError *error,
-                       gpointer user_data,
-                       GObject *weak_object)
-{
-  ContactsContext *c = user_data;
-
-  g_assert (handle_type == TP_HANDLE_TYPE_CONTACT);
-  g_assert (weak_object == c->weak_object);
-
-  if (error == NULL)
-    {
-      /* I now own all n handles. It's like Christmas morning! */
-      guint i;
-
-      g_assert (n_handles == c->handles->len);
-      g_assert (c->contacts->len == 0);
-
-      for (i = 0; i < c->handles->len; i++)
-        {
-          g_ptr_array_add (c->contacts,
-              tp_contact_ensure (connection,
-                g_array_index (c->handles, TpHandle, i)));
-        }
-    }
-  else if (error->domain == TP_ERROR &&
-      error->code == TP_ERROR_INVALID_HANDLE)
-    {
-      /* One of the handles is bad. We don't know which one :-( so split
-       * the batch into a chain of calls. */
-      guint i;
-
-      for (i = 0; i < c->handles->len; i++)
-        {
-          g_queue_push_head (&c->todo, contacts_hold_one);
-        }
-
-      g_assert (c->next_index == 0);
-    }
-  else
-    {
-      /* the connection fell down a well or something */
-      contacts_context_fail (c, error);
-      return;
-    }
-
-  /* Either hold the handles individually, or proceed along the slow path. */
-  contacts_context_continue (c);
-}
-
-
-static void
-contacts_inspected (TpConnection *connection,
-                    const gchar **ids,
-                    const GError *error,
-                    gpointer user_data,
-                    GObject *weak_object)
-{
-  ContactsContext *c = user_data;
-
-  g_assert (weak_object == c->weak_object);
-  g_assert (c->handles->len == c->contacts->len);
-
-  if (error != NULL)
-    {
-      /* the connection fell down a well or something */
-      contacts_context_fail (c, error);
-      return;
-    }
-  else if (G_UNLIKELY (g_strv_length ((GStrv) ids) != c->handles->len))
-    {
-      GError *e = g_error_new (TP_DBUS_ERRORS, TP_DBUS_ERROR_INCONSISTENT,
-          "Connection manager %s is broken: we inspected %u "
-          "handles but InspectHandles returned %u strings",
-          tp_proxy_get_bus_name (connection), c->handles->len,
-          g_strv_length ((GStrv) ids));
-
-      WARNING ("%s", e->message);
-      contacts_context_fail (c, e);
-      g_error_free (e);
-      return;
-    }
-  else
-    {
-      guint i;
-
-      for (i = 0; i < c->contacts->len; i++)
-        {
-          TpContact *contact = g_ptr_array_index (c->contacts, i);
-
-          g_assert (ids[i] != NULL);
-
-          if (contact->priv->identifier == NULL)
-            {
-              contact->priv->identifier = g_strdup (ids[i]);
-            }
-          else if (tp_strdiff (contact->priv->identifier, ids[i]))
-            {
-              GError *e = g_error_new (TP_DBUS_ERRORS,
-                  TP_DBUS_ERROR_INCONSISTENT,
-                  "Connection manager %s is broken: contact handle %u "
-                  "identifier changed from %s to %s",
-                  tp_proxy_get_bus_name (connection), contact->priv->handle,
-                  contact->priv->identifier, ids[i]);
-
-              WARNING ("%s", e->message);
-              contacts_context_fail (c, e);
-              g_error_free (e);
-              return;
-            }
-        }
-    }
-
-  contacts_context_continue (c);
-}
-
-
-static void
-contacts_inspect (ContactsContext *c)
-{
-  guint i;
-
-  g_assert (c->handles->len == c->contacts->len);
-
-  for (i = 0; i < c->contacts->len; i++)
-    {
-      TpContact *contact = g_ptr_array_index (c->contacts, i);
-
-      if (contact->priv->identifier == NULL)
-        {
-          c->refcount++;
-          tp_cli_connection_call_inspect_handles (c->connection, -1,
-              TP_HANDLE_TYPE_CONTACT, c->handles, contacts_inspected,
-              c, contacts_context_unref, c->weak_object);
-          return;
-        }
-    }
-
-  /* else there's no need to inspect the contacts' handles, because we already
-   * know all their identifiers */
-  contacts_context_continue (c);
-}
-
-
-static void
-contacts_requested_aliases (TpConnection *connection,
-                            const gchar **aliases,
-                            const GError *error,
-                            gpointer user_data,
-                            GObject *weak_object)
-{
-  ContactsContext *c = user_data;
-
-  g_assert (c->handles->len == c->contacts->len);
-
-  if (error == NULL)
-    {
-      guint i;
-
-      if (G_UNLIKELY (g_strv_length ((GStrv) aliases) != c->contacts->len))
-        {
-          WARNING ("Connection manager %s is broken: we requested %u "
-              "handles' aliases but got %u strings back",
-              tp_proxy_get_bus_name (connection), c->contacts->len,
-              g_strv_length ((GStrv) aliases));
-
-          /* give up on the possibility of getting aliases, and just
-           * move on */
-          contacts_context_continue (c);
-          return;
-        }
-
-      for (i = 0; i < c->contacts->len; i++)
-        {
-          TpContact *contact = g_ptr_array_index (c->contacts, i);
-          const gchar *alias = aliases[i];
-
-          contact->priv->has_features |= CONTACT_FEATURE_FLAG_ALIAS;
-          g_free (contact->priv->alias);
-          contact->priv->alias = g_strdup (alias);
-          g_object_notify ((GObject *) contact, "alias");
-        }
-    }
-  else
-    {
-      /* never mind, we can live without aliases */
-      DEBUG ("GetAliases failed with %s %u: %s",
-          g_quark_to_string (error->domain), error->code, error->message);
-    }
-
-  contacts_context_continue (c);
-}
-
-
-static void
-contacts_got_aliases (TpConnection *connection,
-                      GHashTable *handle_to_alias,
-                      const GError *error,
-                      gpointer user_data,
-                      GObject *weak_object)
-{
-  ContactsContext *c = user_data;
-
-  if (error == NULL)
-    {
-      guint i;
-
-      for (i = 0; i < c->contacts->len; i++)
-        {
-          TpContact *contact = g_ptr_array_index (c->contacts, i);
-          const gchar *alias = g_hash_table_lookup (handle_to_alias,
-              GUINT_TO_POINTER (contact->priv->handle));
-
-          contact->priv->has_features |= CONTACT_FEATURE_FLAG_ALIAS;
-          g_free (contact->priv->alias);
-          contact->priv->alias = NULL;
-
-          if (alias != NULL)
-            {
-              contact->priv->alias = g_strdup (alias);
-            }
-          else
-            {
-              WARNING ("No alias returned for %u, will use ID instead",
-                  contact->priv->handle);
-            }
-
-          g_object_notify ((GObject *) contact, "alias");
-        }
-    }
-  else if ((error->domain == TP_ERROR &&
-      error->code == TP_ERROR_NOT_IMPLEMENTED) ||
-      (error->domain == DBUS_GERROR &&
-       error->code == DBUS_GERROR_UNKNOWN_METHOD))
-    {
-      /* GetAliases not implemented, fall back to (slow?) RequestAliases */
-      c->refcount++;
-      tp_cli_connection_interface_aliasing_call_request_aliases (connection,
-          -1, c->handles, contacts_requested_aliases,
-          c, contacts_context_unref, weak_object);
-      return;
-    }
-  else
-    {
-      /* never mind, we can live without aliases */
-      DEBUG ("GetAliases failed with %s %u: %s",
-          g_quark_to_string (error->domain), error->code, error->message);
-    }
-
-  contacts_context_continue (c);
-}
-
-
->>>>>>> 9e6ee0fc
 static void
 contacts_aliases_changed (TpConnection *connection,
                           const GPtrArray *alias_structs,
@@ -3888,15 +3491,8 @@
   /* The Hold parameter is only true if we started from handles, and we don't
    * already have all the contacts we need. */
   context->refcount++;
-<<<<<<< HEAD
-  tp_connection_get_contact_attributes (context->connection, -1,
-      context->handles->len, (const TpHandle *) context->handles->data,
-      supported_interfaces,
-=======
   tp_cli_connection_interface_contacts_call_get_contact_attributes (
       context->connection, -1, context->handles, supported_interfaces,
-      (context->signature == CB_BY_HANDLE && context->contacts->len == 0),
->>>>>>> 9e6ee0fc
       contacts_got_attributes,
       context, contacts_context_unref, context->weak_object);
   g_free (supported_interfaces);
@@ -4057,25 +3653,8 @@
       contacts_context_remove_common_features (context);
     }
 
-<<<<<<< HEAD
   contacts_get_attributes (context);
   contacts_context_unref (context);
-=======
-  /* if we haven't already returned, we're on the slow path */
-
-  /* Before we return anything we'll want to inspect the handles */
-  g_queue_push_head (&context->todo, contacts_inspect);
-
-  /* After that we'll get the features */
-  contacts_context_queue_features (context);
-
-  G_GNUC_BEGIN_IGNORE_DEPRECATIONS
-  /* but first, we need to hold onto them */
-  tp_connection_hold_handles (self, -1,
-      TP_HANDLE_TYPE_CONTACT, n_handles, handles,
-      contacts_held_handles, context, contacts_context_unref, weak_object);
-  G_GNUC_END_IGNORE_DEPRECATIONS
->>>>>>> 9e6ee0fc
 }
 
 
@@ -4358,24 +3937,7 @@
 
   g_ptr_array_add (context->request_ids, NULL);
 
-<<<<<<< HEAD
-=======
-  /* set up the queue of feature introspection */
-
-  if (tp_proxy_has_interface_by_id (self,
-        TP_IFACE_QUARK_CONNECTION_INTERFACE_CONTACTS))
-    {
-      g_queue_push_head (&context->todo, contacts_get_attributes);
-    }
-  else
-    {
-      g_queue_push_head (&context->todo, contacts_inspect);
-    }
-
-  contacts_context_queue_features (context);
-
   G_GNUC_BEGIN_IGNORE_DEPRECATIONS
->>>>>>> 9e6ee0fc
   /* but first, we need to get the handles in the first place */
   tp_connection_request_handles (self, -1,
       TP_HANDLE_TYPE_CONTACT,
