--- conflicted
+++ resolved
@@ -584,12 +584,7 @@
       return;
     }
 
-<<<<<<< HEAD
-  connection = tp_channel_borrow_connection ((TpChannel *) self);
-=======
   connection = tp_channel_get_connection ((TpChannel *) self);
-  g_assert (tp_connection_has_immortal_handles (connection));
->>>>>>> 400cb44e
 
   self->priv->properties_retrieved = TRUE;
 
