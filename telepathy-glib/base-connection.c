--- conflicted
+++ resolved
@@ -2631,8 +2631,6 @@
           self->self_handle = 0;
         }
 
-<<<<<<< HEAD
-=======
       /* cancel all queued channel requests that weren't already cancelled by
        * the channel managers.
        */
@@ -2644,7 +2642,6 @@
             priv->channel_requests->len);
         }
 
->>>>>>> 2bfd4272
       if (prev_status != TP_INTERNAL_CONNECTION_STATUS_NEW)
         {
           if (klass->disconnected)
