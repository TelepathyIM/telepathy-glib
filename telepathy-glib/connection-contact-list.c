/*
 * Proxy for a Telepathy connection - ContactList support
 *
 * Copyright © 2011 Collabora Ltd. <http://www.collabora.co.uk/>
 *
 * This library is free software; you can redistribute it and/or
 * modify it under the terms of the GNU Lesser General Public
 * License as published by the Free Software Foundation; either
 * version 2.1 of the License, or (at your option) any later version.
 *
 * This library is distributed in the hope that it will be useful,
 * but WITHOUT ANY WARRANTY; without even the implied warranty of
 * MERCHANTABILITY or FITNESS FOR A PARTICULAR PURPOSE.  See the GNU
 * Lesser General Public License for more details.
 *
 * You should have received a copy of the GNU Lesser General Public
 * License along with this library; if not, write to the Free Software
 * Foundation, Inc., 51 Franklin St, Fifth Floor, Boston, MA  02110-1301  USA
 */

#include "config.h"

#include "telepathy-glib/connection-contact-list.h"

#include <telepathy-glib/cli-connection.h>
#include <telepathy-glib/cli-misc.h>
#include <telepathy-glib/dbus.h>
#include <telepathy-glib/interfaces.h>
#include <telepathy-glib/client-factory.h>
#include <telepathy-glib/util.h>

#define DEBUG_FLAG TP_DEBUG_CONNECTION
#include "telepathy-glib/debug-internal.h"
#include "telepathy-glib/connection-internal.h"
#include "telepathy-glib/contact-internal.h"
#include "telepathy-glib/util-internal.h"

typedef struct
{
  GHashTable *changes;
  GHashTable *identifiers;
  GHashTable *removals;
  GPtrArray *new_contacts;
} ContactsChangedItem;

static ContactsChangedItem *
contacts_changed_item_new (GHashTable *changes,
    GHashTable *identifiers,
    GHashTable *removals)
{
  ContactsChangedItem *item;

  item = g_slice_new0 (ContactsChangedItem);
  item->changes = g_hash_table_ref (changes);
  item->identifiers = g_hash_table_ref (identifiers);
  item->removals = g_hash_table_ref (removals);
  item->new_contacts = g_ptr_array_new_with_free_func (g_object_unref);

  return item;
}

static void
contacts_changed_item_free (ContactsChangedItem *item)
{
  tp_clear_pointer (&item->changes, g_hash_table_unref);
  tp_clear_pointer (&item->identifiers, g_hash_table_unref);
  tp_clear_pointer (&item->removals, g_hash_table_unref);
  tp_clear_pointer (&item->new_contacts, g_ptr_array_unref);
  g_slice_free (ContactsChangedItem, item);
}

void
_tp_connection_contacts_changed_queue_free (GQueue *queue)
{
  g_queue_foreach (queue, (GFunc) contacts_changed_item_free, NULL);
  g_queue_free (queue);
}

static void process_queued_contacts_changed (TpConnection *self);

static void
contacts_changed_head_ready (TpConnection *self)
{
  ContactsChangedItem *item;
  GHashTableIter iter;
  gpointer key;
  GPtrArray *added;
  GPtrArray *removed;
  guint i;

  item = g_queue_pop_head (self->priv->contacts_changed_queue);

  added = g_ptr_array_new_full (g_hash_table_size (item->removals),
      g_object_unref);
  removed = g_ptr_array_new_full (item->new_contacts->len,
      g_object_unref);

  /* Remove contacts from roster, and build a list of contacts really removed */
  g_hash_table_iter_init (&iter, item->removals);
  while (g_hash_table_iter_next (&iter, &key, NULL))
    {
      TpContact *contact;

      contact = g_hash_table_lookup (self->priv->roster, key);
      if (contact == NULL)
        {
          DEBUG ("handle %u removed but not in our table - broken CM",
              GPOINTER_TO_UINT (key));
          continue;
        }

      g_ptr_array_add (removed, g_object_ref (contact));
      g_hash_table_remove (self->priv->roster, key);
    }

  /* Add contacts to roster and build a list of contacts added */
  for (i = 0; i < item->new_contacts->len; i++)
    {
      TpContact *contact = g_ptr_array_index (item->new_contacts, i);

      g_ptr_array_add (added, g_object_ref (contact));
      g_hash_table_insert (self->priv->roster,
          GUINT_TO_POINTER (tp_contact_get_handle (contact)),
          g_object_ref (contact));
    }

  DEBUG ("roster changed: %d added, %d removed", added->len, removed->len);
  if (added->len > 0 || removed->len > 0)
    g_signal_emit_by_name (self, "contact-list-changed", added, removed);

  g_ptr_array_unref (added);
  g_ptr_array_unref (removed);
  contacts_changed_item_free (item);

  process_queued_contacts_changed (self);
}

static void
new_contacts_upgraded_cb (GObject *object,
    GAsyncResult *result,
    gpointer user_data)
{
  TpClientFactory *factory = (TpClientFactory *) object;
  TpConnection *self = user_data;
  GError *error = NULL;

  if (!tp_client_factory_upgrade_contacts_finish (factory, result, NULL,
          &error))
    {
      DEBUG ("Error upgrading new roster contacts: %s", error->message);
      g_clear_error (&error);
    }

  contacts_changed_head_ready (self);
}

static void
process_queued_contacts_changed (TpConnection *self)
{
  ContactsChangedItem *item;
  GHashTableIter iter;
  gpointer key, value;

  item = g_queue_peek_head (self->priv->contacts_changed_queue);
  if (item == NULL)
    return;

  g_hash_table_iter_init (&iter, item->changes);
  while (g_hash_table_iter_next (&iter, &key, &value))
    {
      TpContact *contact = g_hash_table_lookup (self->priv->roster, key);
      const gchar *identifier = g_hash_table_lookup (item->identifiers, key);
      TpHandle handle = GPOINTER_TO_UINT (key);

      /* If the contact is already in the roster, it is only a change of
       * subscription states. That's already handled by the TpContact itself so
       * we have nothing more to do for it here. */
      if (contact != NULL)
        continue;

      contact = tp_client_factory_ensure_contact (
          tp_proxy_get_factory (self), self, handle, identifier);
      _tp_contact_set_subscription_states (contact, value);
      g_ptr_array_add (item->new_contacts, contact);
    }

  if (item->new_contacts->len == 0)
    {
      contacts_changed_head_ready (self);
      return;
    }

  tp_client_factory_upgrade_contacts_async (tp_proxy_get_factory (self),
      self, item->new_contacts->len, (TpContact **) item->new_contacts->pdata,
      new_contacts_upgraded_cb, self);
}

static void
contacts_changed_cb (TpConnection *self,
    GHashTable *changes,
    GHashTable *identifiers,
    GHashTable *removals,
    gpointer user_data,
    GObject *weak_object)
{
  ContactsChangedItem *item;

  /* Ignore ContactsChanged signal if we didn't receive initial roster yet */
  if (!self->priv->roster_fetched)
    return;

  /* We need a queue to make sure we don't reorder signals if we get a 2nd
   * ContactsChanged signal before the previous one finished preparing TpContact
   * objects. */
  item = contacts_changed_item_new (changes, identifiers, removals);
  g_queue_push_tail (self->priv->contacts_changed_queue, item);

  /* If this is the only item in the queue, we can process it right away */
  if (self->priv->contacts_changed_queue->length == 1)
    process_queued_contacts_changed (self);
}

static void
got_contact_list_attributes_cb (TpConnection *self,
    GHashTable *attributes,
    const GError *error,
    gpointer user_data,
    GObject *weak_object)
{
  GSimpleAsyncResult *result = (GSimpleAsyncResult *) weak_object;
  GArray *features = user_data;
  GHashTableIter iter;
  gpointer key, value;

  if (error != NULL)
    {
      self->priv->contact_list_state = TP_CONTACT_LIST_STATE_FAILURE;
      g_object_notify ((GObject *) self, "contact-list-state");

      if (result != NULL)
        g_simple_async_result_set_from_error (result, error);

      goto OUT;
    }

  DEBUG ("roster fetched with %d contacts", g_hash_table_size (attributes));
  self->priv->roster_fetched = TRUE;

  g_hash_table_iter_init (&iter, attributes);
  while (g_hash_table_iter_next (&iter, &key, &value))
    {
      TpHandle handle = GPOINTER_TO_UINT (key);
      TpContact *contact;
      GError *e = NULL;

      contact = _tp_contact_ensure_with_attributes (self, handle, value,
          (const GQuark *) features->data, &e);
      if (contact == NULL)
        {
          DEBUG ("Error setting contact attributes: %s", e->message);
          g_clear_error (&e);
        }
      else
        {
          /* Give the contact ref to the table */
          g_hash_table_insert (self->priv->roster, key, contact);
        }
    }

  /* emit initial set if roster is not empty */
  if (g_hash_table_size (self->priv->roster) != 0)
    {
      GPtrArray *added;
      GPtrArray *removed;

      added = tp_connection_dup_contact_list (self);
      removed = g_ptr_array_new ();
      g_signal_emit_by_name (self, "contact-list-changed", added, removed);
      g_ptr_array_unref (added);
      g_ptr_array_unref (removed);
    }

  self->priv->contact_list_state = TP_CONTACT_LIST_STATE_SUCCESS;
  g_object_notify ((GObject *) self, "contact-list-state");

OUT:
  if (result != NULL)
    {
      g_simple_async_result_complete (result);
      g_object_unref (result);
    }
}

static void
prepare_roster (TpConnection *self,
    GSimpleAsyncResult *result)
{
  GArray *features;
  const gchar **supported_interfaces;

  DEBUG ("CM has the roster for connection %s, fetch it now.",
      tp_proxy_get_object_path (self));

<<<<<<< HEAD
  /* Pre-empt _tp_contacts_bind_to_signals, which assumes that Contacts
   * is present and works correctly */
  if (!tp_proxy_has_interface_by_id (self,
        TP_IFACE_QUARK_CONNECTION_INTERFACE_CONTACTS))
    {
      GError error = { TP_DBUS_ERRORS, TP_DBUS_ERROR_NO_INTERFACE,
          "Obsolete CM does not have the Contacts interface" };

      got_contact_list_attributes_cb (self, NULL, &error, NULL,
          (GObject *) result);
      return;
    }

  tp_cli_connection_interface_contact_list_connect_to_contacts_changed (
=======
  tp_cli_connection_interface_contact_list_connect_to_contacts_changed_with_id (
>>>>>>> aa7b5e8d
      self, contacts_changed_cb, NULL, NULL, NULL, NULL);

  features = tp_client_factory_dup_contact_features (
      tp_proxy_get_factory (self), self);

  supported_interfaces = _tp_contacts_bind_to_signals (self,
      (const GQuark *) features->data);

  tp_cli_connection_interface_contact_list_call_get_contact_list_attributes (
      self, -1, supported_interfaces,
      got_contact_list_attributes_cb,
      features, (GDestroyNotify) g_array_unref,
      result ? g_object_ref (result) : NULL);

  g_free (supported_interfaces);
}

static void
contact_list_state_changed_cb (TpConnection *self,
    guint state,
    gpointer user_data,
    GObject *weak_object)
{
  /* Ignore StateChanged if we didn't had the initial state or if
   * duplicate signal */
  if (!self->priv->contact_list_properties_fetched ||
      state == self->priv->contact_list_state)
    return;

  DEBUG ("contact list state changed: %d", state);

  /* If state goes to success, delay notification until roster is ready */
  if (state == TP_CONTACT_LIST_STATE_SUCCESS &&
      tp_proxy_is_prepared (self, TP_CONNECTION_FEATURE_CONTACT_LIST))
    {
      prepare_roster (self, NULL);
      return;
    }

  self->priv->contact_list_state = state;
  g_object_notify ((GObject *) self, "contact-list-state");
}

static void
prepare_contact_list_props_cb (TpProxy *proxy,
    GHashTable *properties,
    const GError *error,
    gpointer user_data,
    GObject *weak_object)
{
  TpConnection *self = (TpConnection *) proxy;
  GSimpleAsyncResult *result = user_data;
  gboolean valid;

  self->priv->contact_list_properties_fetched = TRUE;

  if (error != NULL)
    {
      DEBUG ("Error preparing ContactList properties: %s", error->message);
      g_simple_async_result_set_from_error (result, error);
      goto OUT;
    }

  self->priv->contact_list_state = tp_asv_get_uint32 (properties,
      "ContactListState", &valid);
  if (!valid)
    {
      DEBUG ("Connection %s doesn't have ContactListState property",
          tp_proxy_get_object_path (self));
    }

  self->priv->contact_list_persists = tp_asv_get_boolean (properties,
      "ContactListPersists", &valid);
  if (!valid)
    {
      DEBUG ("Connection %s doesn't have ContactListPersists property",
          tp_proxy_get_object_path (self));
    }

  self->priv->can_change_contact_list = tp_asv_get_boolean (properties,
      "CanChangeContactList", &valid);
  if (!valid)
    {
      DEBUG ("Connection %s doesn't have CanChangeContactList property",
          tp_proxy_get_object_path (self));
    }

  self->priv->request_uses_message = tp_asv_get_boolean (properties,
      "RequestUsesMessage", &valid);
  if (!valid)
    {
      DEBUG ("Connection %s doesn't have RequestUsesMessage property",
          tp_proxy_get_object_path (self));
    }

  DEBUG ("Got contact list properties; state=%d",
      self->priv->contact_list_state);

OUT:
  g_simple_async_result_complete (result);
}

void
_tp_connection_prepare_contact_list_async (TpProxy *proxy,
    const TpProxyFeature *feature,
    GAsyncReadyCallback callback,
    gpointer user_data)
{
  TpConnection *self = (TpConnection *) proxy;
  GSimpleAsyncResult *result;

  result = g_simple_async_result_new ((GObject *) self, callback, user_data,
      _tp_connection_prepare_contact_list_async);

  /* If the CM has the contact list, prepare it right away */
  if (self->priv->contact_list_state == TP_CONTACT_LIST_STATE_SUCCESS)
    {
      prepare_roster (self, result);
      g_object_unref (result);
      return;
    }

  /* Contacts will be prepared once the CM has fetched the contact list from
   * the server.
   * Complete the preparation as it's not supposed to wait for the contact
   * list. */
  g_simple_async_result_complete_in_idle (result);
  g_object_unref (result);
}

void
_tp_connection_prepare_contact_list_props_async (TpProxy *proxy,
    const TpProxyFeature *feature,
    GAsyncReadyCallback callback,
    gpointer user_data)
{
  TpConnection *self = (TpConnection *) proxy;
  GSimpleAsyncResult *result;

  tp_cli_connection_interface_contact_list_connect_to_contact_list_state_changed
      (self, contact_list_state_changed_cb, NULL, NULL, NULL, NULL);

  result = g_simple_async_result_new ((GObject *) self, callback, user_data,
      _tp_connection_prepare_contact_list_props_async);

  tp_cli_dbus_properties_call_get_all (self, -1,
      TP_IFACE_CONNECTION_INTERFACE_CONTACT_LIST,
      prepare_contact_list_props_cb, result, g_object_unref, NULL);
}

static void
contact_groups_created_cb (TpConnection *self,
    const gchar **names,
    gpointer user_data,
    GObject *weak_object)
{
  const gchar **iter;

  if (!self->priv->groups_fetched)
      return;

  DEBUG ("Groups created:");

  /* Remove the ending NULL */
  g_ptr_array_remove_index_fast (self->priv->contact_groups,
      self->priv->contact_groups->len - 1);

  for (iter = names; *iter != NULL; iter++)
    {
      DEBUG ("  %s", *iter);
      g_ptr_array_add (self->priv->contact_groups, g_strdup (*iter));
    }

  /* Add back the ending NULL */
  g_ptr_array_add (self->priv->contact_groups, NULL);

  g_object_notify ((GObject *) self, "contact-groups");
  g_signal_emit_by_name (self, "groups-created", names);
}

static void
contact_groups_removed_cb (TpConnection *self,
    const gchar **names,
    gpointer user_data,
    GObject *weak_object)
{
  const gchar **iter;

  if (!self->priv->groups_fetched)
      return;

  DEBUG ("Groups removed:");

  /* Remove the ending NULL */
  g_ptr_array_remove_index_fast (self->priv->contact_groups,
      self->priv->contact_groups->len - 1);

  for (iter = names; *iter != NULL; iter++)
    {
      guint i;

      for (i = 0; i < self->priv->contact_groups->len; i++)
        {
          const gchar *str = g_ptr_array_index (self->priv->contact_groups, i);

          if (!tp_strdiff (str, *iter))
            {
              DEBUG ("  %s", str);
              g_ptr_array_remove_index_fast (self->priv->contact_groups, i);
              break;
            }
        }
    }

  /* Add back the ending NULL */
  g_ptr_array_add (self->priv->contact_groups, NULL);

  g_object_notify ((GObject *) self, "contact-groups");
  g_signal_emit_by_name (self, "groups-removed", names);
}

static void
contact_group_renamed_cb (TpConnection *self,
    const gchar *old_name,
    const gchar *new_name,
    gpointer user_data,
    GObject *weak_object)
{
  guint i;

  if (!self->priv->groups_fetched)
      return;

  DEBUG ("Group renamed: %s -> %s", old_name, new_name);

  /* Remove the ending NULL */
  g_ptr_array_remove_index_fast (self->priv->contact_groups,
      self->priv->contact_groups->len - 1);

  for (i = 0; i < self->priv->contact_groups->len; i++)
    {
      const gchar *str = g_ptr_array_index (self->priv->contact_groups, i);

      if (!tp_strdiff (str, old_name))
        {
          g_ptr_array_remove_index_fast (self->priv->contact_groups, i);
          break;
        }
    }
  g_ptr_array_add (self->priv->contact_groups, g_strdup (new_name));

  /* Add back the ending NULL */
  g_ptr_array_add (self->priv->contact_groups, NULL);

  g_object_notify ((GObject *) self, "contact-groups");
  g_signal_emit_by_name (self, "group-renamed", old_name, new_name);
}

static void
prepare_contact_groups_cb (TpProxy *proxy,
    GHashTable *properties,
    const GError *error,
    gpointer user_data,
    GObject *weak_object)
{
  TpConnection *self = (TpConnection *) proxy;
  GSimpleAsyncResult *result = user_data;
  GStrv groups;
  gchar **iter;
  gboolean valid;

  if (error != NULL)
    {
      g_simple_async_result_set_from_error (result, error);
      goto OUT;
    }

  self->priv->groups_fetched = TRUE;

  self->priv->disjoint_groups = tp_asv_get_boolean (properties,
      "DisjointGroups", &valid);
  if (!valid)
    {
      DEBUG ("Connection %s doesn't have DisjointGroups property",
          tp_proxy_get_object_path (self));
    }

  self->priv->group_storage = tp_asv_get_uint32 (properties,
      "GroupStorage", &valid);
  if (!valid)
    {
      DEBUG ("Connection %s doesn't have GroupStorage property",
          tp_proxy_get_object_path (self));
    }

  DEBUG ("Got contact list groups:");

  /* Remove the ending NULL */
  g_ptr_array_remove_index_fast (self->priv->contact_groups,
      self->priv->contact_groups->len - 1);

  groups = tp_asv_get_boxed (properties, "Groups", G_TYPE_STRV);
  for (iter = groups; *iter != NULL; iter++)
    {
      DEBUG ("  %s", *iter);
      g_ptr_array_add (self->priv->contact_groups, g_strdup (*iter));
    }

  /* Add back the ending NULL */
  g_ptr_array_add (self->priv->contact_groups, NULL);

OUT:
  g_simple_async_result_complete (result);
}

void
_tp_connection_prepare_contact_groups_async (TpProxy *proxy,
    const TpProxyFeature *feature,
    GAsyncReadyCallback callback,
    gpointer user_data)
{
  TpConnection *self = (TpConnection *) proxy;
  GSimpleAsyncResult *result;

  tp_cli_connection_interface_contact_groups_connect_to_groups_created (
      self, contact_groups_created_cb, NULL, NULL, NULL, NULL);
  tp_cli_connection_interface_contact_groups_connect_to_groups_removed (
      self, contact_groups_removed_cb, NULL, NULL, NULL, NULL);
  tp_cli_connection_interface_contact_groups_connect_to_group_renamed (
      self, contact_group_renamed_cb, NULL, NULL, NULL, NULL);

  result = g_simple_async_result_new ((GObject *) self, callback, user_data,
      _tp_connection_prepare_contact_groups_async);

  tp_cli_dbus_properties_call_get_all (self, -1,
      TP_IFACE_CONNECTION_INTERFACE_CONTACT_GROUPS,
      prepare_contact_groups_cb, result, g_object_unref, NULL);
}

/**
 * TP_CONNECTION_FEATURE_CONTACT_LIST:
 *
 * Expands to a call to a function that returns a #GQuark representing the
 * "contact-list" feature.
 *
 * When this feature is prepared, the
 * %TP_CONNECTION_FEATURE_CONTACT_LIST_PROPERTIES has been prepared, so the
 * contact list properties of the Connection has been retrieved.
 * If #TpConnection:contact-list-state is
 * %TP_CONTACT_LIST_STATE_SUCCESS, all #TpContact objects will also be created
 * and prepared with the desired features. See tp_connection_dup_contact_list()
 * to get the list of contacts, and
 * tp_client_factory_add_contact_features() to define which features
 * needs to be prepared on them.
 *
 * This feature will fail to prepare when using obsolete Telepathy connection
 * managers which do not implement the ContactList interface.
 *
 * One can ask for a feature to be prepared using the
 * tp_proxy_prepare_async() function, and waiting for it to callback.
 *
 * Since: 0.15.5
 */

GQuark
tp_connection_get_feature_quark_contact_list (void)
{
  return g_quark_from_static_string ("tp-connection-feature-contact-list");
}

/**
 * tp_connection_get_contact_list_state:
 * @self: a #TpConnection
 *
 * <!-- -->
 *
 * Returns: the value of #TpConnection:contact-list-state property
 *
 * Since: 0.15.5
 */
TpContactListState
tp_connection_get_contact_list_state (TpConnection *self)
{
  g_return_val_if_fail (TP_IS_CONNECTION (self), TP_CONTACT_LIST_STATE_NONE);

  return self->priv->contact_list_state;
}

/**
 * tp_connection_get_contact_list_persists:
 * @self: a #TpConnection
 *
 * <!-- -->
 *
 * Returns: the value of #TpConnection:contact-list-persists property
 *
 * Since: 0.15.5
 */
gboolean
tp_connection_get_contact_list_persists (TpConnection *self)
{
  g_return_val_if_fail (TP_IS_CONNECTION (self), FALSE);

  return self->priv->contact_list_persists;
}

/**
 * tp_connection_get_can_change_contact_list:
 * @self: a #TpConnection
 *
 * <!-- -->
 *
 * Returns: the value of #TpConnection:can-change-contact-list property
 *
 * Since: 0.15.5
 */
gboolean
tp_connection_get_can_change_contact_list (TpConnection *self)
{
  g_return_val_if_fail (TP_IS_CONNECTION (self), FALSE);

  return self->priv->can_change_contact_list;
}

/**
 * tp_connection_get_request_uses_message:
 * @self: a #TpConnection
 *
 * <!-- -->
 *
 * Returns: the value of #TpConnection:request-uses-message property
 *
 * Since: 0.15.5
 */
gboolean
tp_connection_get_request_uses_message (TpConnection *self)
{
  g_return_val_if_fail (TP_IS_CONNECTION (self), FALSE);

  return self->priv->request_uses_message;
}

/**
 * tp_connection_dup_contact_list:
 * @self: a #TpConnection
 *
 * Retrieves the user's contact list. In general, blocked contacts are not
 * included in this list. The #TpContact objects returned are guaranteed to
 * have all of the features previously passed to
 * tp_client_factory_add_contact_features() prepared.
 *
 * Before calling this method, you must first call tp_proxy_prepare_async() with
 * the %TP_CONNECTION_FEATURE_CONTACT_LIST feature, and verify that
 * #TpConnection:contact-list-state is set to %TP_CONTACT_LIST_STATE_SUCCESS.
 *
 * Returns: (transfer container) (type GLib.PtrArray) (element-type TelepathyGLib.Contact):
 *  a new #GPtrArray of #TpContact. Use g_ptr_array_unref() when done.
 *
 * Since: 0.15.5
 */
GPtrArray *
tp_connection_dup_contact_list (TpConnection *self)
{
  g_return_val_if_fail (TP_IS_CONNECTION (self), NULL);

  return _tp_contacts_from_values (self->priv->roster);
}

static void
generic_callback (TpConnection *self,
    const GError *error,
    gpointer user_data,
    GObject *weak_object)
{
  GSimpleAsyncResult *result = user_data;

  if (error != NULL)
    {
      DEBUG ("Operation failed: %s", error->message);
      g_simple_async_result_set_from_error (result, error);
    }

  /* tp_cli callbacks can potentially be called in a re-entrant way,
   * so we can't necessarily complete @result without using an idle. */
  g_simple_async_result_complete_in_idle (result);
}

#define contact_list_generic_async(method, ...) \
  G_STMT_START { \
    GSimpleAsyncResult *result; \
    GArray *handles; \
    gboolean supplied_contacts_are_valid; \
    \
    g_return_if_fail (TP_IS_CONNECTION (self)); \
    g_return_if_fail (n_contacts > 0); \
    \
    supplied_contacts_are_valid = _tp_contacts_to_handles (self, n_contacts, \
        contacts, &handles); \
    g_return_if_fail (supplied_contacts_are_valid); \
    \
    result = g_simple_async_result_new ((GObject *) self, callback, user_data, \
        tp_connection_##method##_async); \
    \
    tp_cli_connection_interface_contact_list_call_##method (self, -1, handles, \
        ##__VA_ARGS__, generic_callback, result, g_object_unref, NULL); \
    g_array_unref (handles); \
  } G_STMT_END

#define generic_finish(method) \
    _tp_implement_finish_void (self, tp_connection_##method##_async);

/**
 * tp_connection_request_subscription_async:
 * @self: a #TpConnection
 * @n_contacts: The number of contacts in @contacts (must be at least 1)
 * @contacts: (array length=n_contacts): An array of #TpContact objects to whom
 *  requests are to be sent.
 * @message: an optional plain-text message from the user, to send to those
 *  @contacts with the subscription request.
 * @callback: a callback to call when the operation finishes
 * @user_data: data to pass to @callback
 *
 * Request that the given @contacts allow the local user to subscribe to their
 * presence, i.e. that their #TpContact:subscribe-state property becomes
 * %TP_SUBSCRIPTION_STATE_YES.
 *
 * For this to work properly @self must have interface
 * %TP_IFACE_CONNECTION_INTERFACE_CONTACT_LIST.
 *
 * Since: 0.15.5
 */
void
tp_connection_request_subscription_async (TpConnection *self,
    guint n_contacts,
    TpContact * const *contacts,
    const gchar *message,
    GAsyncReadyCallback callback,
    gpointer user_data)
{
  contact_list_generic_async (request_subscription, message);
}

/**
 * tp_connection_request_subscription_finish:
 * @self: a #TpConnection
 * @result: a #GAsyncResult
 * @error: a #GError to fill
 *
 * Finishes tp_connection_request_subscription_async()
 *
 * Returns: %TRUE if the operation was successful, otherwise %FALSE.
 *
 * Since: 0.15.5
 */
gboolean
tp_connection_request_subscription_finish (TpConnection *self,
    GAsyncResult *result,
    GError **error)
{
  generic_finish (request_subscription);
}

/**
 * tp_connection_authorize_publication_async:
 * @self: a #TpConnection
 * @n_contacts: The number of contacts in @contacts (must be at least 1)
 * @contacts: (array length=n_contacts): An array of #TpContact objects to
 *  authorize
 * @callback: a callback to call when the operation finishes
 * @user_data: data to pass to @callback
 *
 * For each of the given @contacts, request that the local user's presence is
 * sent to that contact, i.e. that their #TpContact:publish-state property
 * becomes %TP_SUBSCRIPTION_STATE_YES.
 *
 * For this to work properly @self must have interface
 * %TP_IFACE_CONNECTION_INTERFACE_CONTACT_LIST.
 *
 * Since: 0.15.5
 */
void
tp_connection_authorize_publication_async (TpConnection *self,
    guint n_contacts,
    TpContact * const *contacts,
    GAsyncReadyCallback callback,
    gpointer user_data)
{
  contact_list_generic_async (authorize_publication);
}

/**
 * tp_connection_authorize_publication_finish:
 * @self: a #TpConnection
 * @result: a #GAsyncResult
 * @error: a #GError to fill
 *
 * Finishes tp_connection_authorize_publication_async()
 *
 * Returns: %TRUE if the operation was successful, otherwise %FALSE.
 *
 * Since: 0.15.5
 */
gboolean
tp_connection_authorize_publication_finish (TpConnection *self,
    GAsyncResult *result,
    GError **error)
{
  generic_finish (authorize_publication);
}

/**
 * tp_connection_remove_contacts_async:
 * @self: a #TpConnection
 * @n_contacts: The number of contacts in @contacts (must be at least 1)
 * @contacts: (array length=n_contacts): An array of #TpContact objects to
 *  remove
 * @callback: a callback to call when the operation finishes
 * @user_data: data to pass to @callback
 *
 * Remove the given @contacts from the contact list entirely. It is
 * protocol-dependent whether this works, and under which circumstances.
 *
 * For this to work properly @self must have interface
 * %TP_IFACE_CONNECTION_INTERFACE_CONTACT_LIST.
 *
 * Since: 0.15.5
 */
void
tp_connection_remove_contacts_async (TpConnection *self,
    guint n_contacts,
    TpContact * const *contacts,
    GAsyncReadyCallback callback,
    gpointer user_data)
{
  contact_list_generic_async (remove_contacts);
}

/**
 * tp_connection_remove_contacts_finish:
 * @self: a #TpConnection
 * @result: a #GAsyncResult
 * @error: a #GError to fill
 *
 * Finishes tp_connection_remove_contacts_async()
 *
 * Returns: %TRUE if the operation was successful, otherwise %FALSE.
 *
 * Since: 0.15.5
 */
gboolean
tp_connection_remove_contacts_finish (TpConnection *self,
    GAsyncResult *result,
    GError **error)
{
  generic_finish (remove_contacts);
}

/**
 * tp_connection_unsubscribe_async:
 * @self: a #TpConnection
 * @n_contacts: The number of contacts in @contacts (must be at least 1)
 * @contacts: (array length=n_contacts): An array of #TpContact objects to
 *  remove
 * @callback: a callback to call when the operation finishes
 * @user_data: data to pass to @callback
 *
 * Attempt to set the given @contacts' #TpContact:subscribe-state property to
 * %TP_SUBSCRIPTION_STATE_NO, i.e. stop receiving their presence.
 *
 * For this to work properly @self must have interface
 * %TP_IFACE_CONNECTION_INTERFACE_CONTACT_LIST.
 *
 * Since: 0.15.5
 */
void
tp_connection_unsubscribe_async (TpConnection *self,
    guint n_contacts,
    TpContact * const *contacts,
    GAsyncReadyCallback callback,
    gpointer user_data)
{
  contact_list_generic_async (unsubscribe);
}

/**
 * tp_connection_unsubscribe_finish:
 * @self: a #TpConnection
 * @result: a #GAsyncResult
 * @error: a #GError to fill
 *
 * Finishes tp_connection_unsubscribe_async()
 *
 * Returns: %TRUE if the operation was successful, otherwise %FALSE.
 *
 * Since: 0.15.5
 */
gboolean
tp_connection_unsubscribe_finish (TpConnection *self,
    GAsyncResult *result,
    GError **error)
{
  generic_finish (unsubscribe);
}

/**
 * tp_connection_unpublish_async:
 * @self: a #TpConnection
 * @n_contacts: The number of contacts in @contacts (must be at least 1)
 * @contacts: (array length=n_contacts): An array of #TpContact objects to
 *  remove
 * @callback: a callback to call when the operation finishes
 * @user_data: data to pass to @callback
 *
 * Attempt to set the given @contacts' #TpContact:publish-state property to
 * %TP_SUBSCRIPTION_STATE_NO, i.e. stop sending presence to them.
 *
 * For this to work properly @self must have interface
 * %TP_IFACE_CONNECTION_INTERFACE_CONTACT_LIST.
 *
 * Since: 0.15.5
 */
void
tp_connection_unpublish_async (TpConnection *self,
    guint n_contacts,
    TpContact * const *contacts,
    GAsyncReadyCallback callback,
    gpointer user_data)
{
  contact_list_generic_async (unpublish);
}

/**
 * tp_connection_unpublish_finish:
 * @self: a #TpConnection
 * @result: a #GAsyncResult
 * @error: a #GError to fill
 *
 * Finishes tp_connection_unpublish_async()
 *
 * Returns: %TRUE if the operation was successful, otherwise %FALSE.
 *
 * Since: 0.15.5
 */
gboolean
tp_connection_unpublish_finish (TpConnection *self,
    GAsyncResult *result,
    GError **error)
{
  generic_finish (unpublish);
}

/**
 * TP_CONNECTION_FEATURE_CONTACT_GROUPS:
 *
 * Expands to a call to a function that returns a #GQuark representing the
 * "contact-groups" feature.
 *
 * When this feature is prepared, the contact groups properties of the
 * Connection has been retrieved.
 *
 * See #TpContact:contact-groups to get the list of groups a contact is member
 * of.
 *
 * One can ask for a feature to be prepared using the
 * tp_proxy_prepare_async() function, and waiting for it to callback.
 *
 * Since: 0.15.5
 */

GQuark
tp_connection_get_feature_quark_contact_groups (void)
{
  return g_quark_from_static_string ("tp-connection-feature-contact-groups");
}

/**
 * tp_connection_get_disjoint_groups:
 * @self: a #TpConnection
 *
 * <!-- -->
 *
 * Returns: the value of #TpConnection:disjoint-groups
 *
 * Since: 0.15.5
 */
gboolean
tp_connection_get_disjoint_groups (TpConnection *self)
{
  g_return_val_if_fail (TP_IS_CONNECTION (self), FALSE);

  return self->priv->disjoint_groups;
}

/**
 * tp_connection_get_group_storage:
 * @self: a #TpConnection
 *
 * <!-- -->
 *
 * Returns: the value of #TpConnection:group-storage
 *
 * Since: 0.15.5
 */
TpContactMetadataStorageType
tp_connection_get_group_storage (TpConnection *self)
{
  g_return_val_if_fail (TP_IS_CONNECTION (self),
      TP_CONTACT_METADATA_STORAGE_TYPE_NONE);

  return self->priv->group_storage;
}

/**
 * tp_connection_get_contact_groups:
 * @self: a #TpConnection
 *
 * <!-- -->
 *
 * Returns: (array zero-terminated=1) (transfer none): the value of
 *  #TpConnection:contact-groups
 *
 * Since: 0.15.5
 */
const gchar * const *
tp_connection_get_contact_groups (TpConnection *self)
{
  g_return_val_if_fail (TP_IS_CONNECTION (self), NULL);

  return (const gchar * const *) self->priv->contact_groups->pdata;
}

#define contact_groups_generic_async(method) \
  G_STMT_START { \
    GSimpleAsyncResult *result; \
    GArray *handles; \
    gboolean supplied_contacts_are_valid; \
    \
    g_return_if_fail (TP_IS_CONNECTION (self)); \
    g_return_if_fail (group != NULL); \
    g_return_if_fail (n_contacts > 0); \
    \
    supplied_contacts_are_valid = _tp_contacts_to_handles (self, n_contacts, \
        contacts, &handles); \
    g_return_if_fail (supplied_contacts_are_valid); \
    \
    result = g_simple_async_result_new ((GObject *) self, callback, user_data, \
        tp_connection_##method##_async); \
    \
    tp_cli_connection_interface_contact_groups_call_##method (self, -1, \
        group, handles, generic_callback, result, g_object_unref, NULL); \
    g_array_unref (handles); \
  } G_STMT_END

/**
 * tp_connection_set_group_members_async:
 * @self: a #TpConnection
 * @group: the group to alter.
 * @n_contacts: The number of contacts in @contacts (must be at least 1)
 * @contacts: (array length=n_contacts): An array of #TpContact objects members
 *  for the group. If this set is empty, this method MAY remove the group.
 * @callback: a callback to call when the operation finishes
 * @user_data: data to pass to @callback
 *
 * Add the given @contacts to the given @group (creating it if necessary), and
 * remove all other members.
 *
 * For this to work properly @self must have interface
 * %TP_IFACE_CONNECTION_INTERFACE_CONTACT_GROUPS.
 *
 * Since: 0.15.5
 */
void
tp_connection_set_group_members_async (TpConnection *self,
    const gchar *group,
    guint n_contacts,
    TpContact * const *contacts,
    GAsyncReadyCallback callback,
    gpointer user_data)
{
  contact_groups_generic_async (set_group_members);
}

/**
 * tp_connection_set_group_members_finish:
 * @self: a #TpConnection
 * @result: a #GAsyncResult
 * @error: a #GError to fill
 *
 * Finishes tp_connection_set_group_members_async()
 *
 * Returns: %TRUE if the operation was successful, otherwise %FALSE.
 *
 * Since: 0.15.5
 */
gboolean
tp_connection_set_group_members_finish (TpConnection *self,
    GAsyncResult *result,
    GError **error)
{
  generic_finish (set_group_members);
}

/**
 * tp_connection_add_to_group_async:
 * @self: a #TpConnection
 * @group: the group to alter.
 * @n_contacts: The number of contacts in @contacts (must be at least 1)
 * @contacts: (array length=n_contacts): An array of #TpContact objects to
 *  include in the group.
 * @callback: a callback to call when the operation finishes
 * @user_data: data to pass to @callback
 *
 * Add the given @contacts to the given @group, creating it if necessary.
 *
 * For this to work properly @self must have interface
 * %TP_IFACE_CONNECTION_INTERFACE_CONTACT_GROUPS.
 *
 * Since: 0.15.5
 */
void
tp_connection_add_to_group_async (TpConnection *self,
    const gchar *group,
    guint n_contacts,
    TpContact * const *contacts,
    GAsyncReadyCallback callback,
    gpointer user_data)
{
  contact_groups_generic_async (add_to_group);
}

/**
 * tp_connection_add_to_group_finish:
 * @self: a #TpConnection
 * @result: a #GAsyncResult
 * @error: a #GError to fill
 *
 * Finishes tp_connection_add_to_group_async()
 *
 * Returns: %TRUE if the operation was successful, otherwise %FALSE.
 *
 * Since: 0.15.5
 */
gboolean
tp_connection_add_to_group_finish (TpConnection *self,
    GAsyncResult *result,
    GError **error)
{
  generic_finish (add_to_group);
}

/**
 * tp_connection_remove_from_group_async:
 * @self: a #TpConnection
 * @group: the group to alter.
 * @n_contacts: The number of contacts in @contacts (must be at least 1)
 * @contacts: (array length=n_contacts): An array of #TpContact objects to
 *  remove from the group.
 * @callback: a callback to call when the operation finishes
 * @user_data: data to pass to @callback
 *
 * Remove the given @contacts from the given @group. If there are no members
 * left in the group afterwards, the group MAY itself be removed.
 *
 * For this to work properly @self must have interface
 * %TP_IFACE_CONNECTION_INTERFACE_CONTACT_GROUPS.
 *
 * Since: 0.15.5
 */
void
tp_connection_remove_from_group_async (TpConnection *self,
    const gchar *group,
    guint n_contacts,
    TpContact * const *contacts,
    GAsyncReadyCallback callback,
    gpointer user_data)
{
  contact_groups_generic_async (remove_from_group);
}

/**
 * tp_connection_remove_from_group_finish:
 * @self: a #TpConnection
 * @result: a #GAsyncResult
 * @error: a #GError to fill
 *
 * Finishes tp_connection_remove_from_group_async()
 *
 * Returns: %TRUE if the operation was successful, otherwise %FALSE.
 *
 * Since: 0.15.5
 */
gboolean
tp_connection_remove_from_group_finish (TpConnection *self,
    GAsyncResult *result,
    GError **error)
{
  generic_finish (remove_from_group);
}

/**
 * tp_connection_remove_group_async:
 * @self: a #TpConnection
 * @group: the group to remove.
 * @callback: a callback to call when the operation finishes
 * @user_data: data to pass to @callback
 *
 * Remove all members from the given group, then remove the group itself.
 *
 * For this to work properly @self must have interface
 * %TP_IFACE_CONNECTION_INTERFACE_CONTACT_GROUPS.
 *
 * Since: 0.15.5
 */
void
tp_connection_remove_group_async (TpConnection *self,
    const gchar *group,
    GAsyncReadyCallback callback,
    gpointer user_data)
{
    GSimpleAsyncResult *result;

    g_return_if_fail (TP_IS_CONNECTION (self));
    g_return_if_fail (group != NULL);

    result = g_simple_async_result_new ((GObject *) self, callback, user_data,
        tp_connection_remove_group_async);

    tp_cli_connection_interface_contact_groups_call_remove_group (self, -1,
        group, generic_callback, result, g_object_unref, NULL);
}

/**
 * tp_connection_remove_group_finish:
 * @self: a #TpConnection
 * @result: a #GAsyncResult
 * @error: a #GError to fill
 *
 * Finishes tp_connection_remove_group_async()
 *
 * Returns: %TRUE if the operation was successful, otherwise %FALSE.
 *
 * Since: 0.15.5
 */
gboolean
tp_connection_remove_group_finish (TpConnection *self,
    GAsyncResult *result,
    GError **error)
{
  generic_finish (remove_group);
}

/**
 * tp_connection_rename_group_async:
 * @self: a #TpConnection
 * @old_name: the group to rename
 * @new_name: the new name for the group
 * @callback: a callback to call when the operation finishes
 * @user_data: data to pass to @callback
 *
 * Rename the given @old_name.
 *
 * On protocols where groups behave like tags, this is an API short-cut for
 * adding all of the group's members to a group with the new name, then removing
 * the old group.
 *
 * For this to work properly @self must have interface
 * %TP_IFACE_CONNECTION_INTERFACE_CONTACT_GROUPS.
 *
 * Since: 0.15.5
 */
void
tp_connection_rename_group_async (TpConnection *self,
    const gchar *old_name,
    const gchar *new_name,
    GAsyncReadyCallback callback,
    gpointer user_data)
{
    GSimpleAsyncResult *result;

    g_return_if_fail (TP_IS_CONNECTION (self));
    g_return_if_fail (old_name != NULL);
    g_return_if_fail (new_name != NULL);

    result = g_simple_async_result_new ((GObject *) self, callback, user_data,
        tp_connection_rename_group_async);

    tp_cli_connection_interface_contact_groups_call_rename_group (self, -1,
        old_name, new_name, generic_callback, result, g_object_unref, NULL);
}

/**
 * tp_connection_rename_group_finish:
 * @self: a #TpConnection
 * @result: a #GAsyncResult
 * @error: a #GError to fill
 *
 * Finishes tp_connection_rename_group_async()
 *
 * Returns: %TRUE if the operation was successful, otherwise %FALSE.
 *
 * Since: 0.15.5
 */
gboolean
tp_connection_rename_group_finish (TpConnection *self,
    GAsyncResult *result,
    GError **error)
{
  generic_finish (rename_group);
}

/* ContactBlocking */

/**
 * tp_connection_block_contacts_async:
 * @self: a #TpConnection
 * @n_contacts: the number of contacts in @contacts (must be at least 1)
 * @contacts: (array length=n_contacts): An array of #TpContact objects to
 *  block
 * @report_abusive: If %TRUE, report these contacts as abusive to the
 * server administrators as well as blocking them. See
 * #TpConnection:can-report-abusive to discover whether reporting abuse is
 * supported. If #TpConnection:can-report-abusive is %FALSE, this parameter will
 * be ignored.
 * @callback: a callback to call when the operation finishes
 * @user_data: data to pass to @callback
 *
 * Direct the server to block @contacts.
 *
 * Since: 0.17.0
 */
void
tp_connection_block_contacts_async (TpConnection *self,
    guint n_contacts,
    TpContact * const *contacts,
    gboolean report_abusive,
    GAsyncReadyCallback callback,
    gpointer user_data)
{
  GSimpleAsyncResult *result;
  GArray *handles;
  gboolean supplied_contacts_are_valid;

  g_return_if_fail (TP_IS_CONNECTION (self));
  g_return_if_fail (n_contacts > 0);

  supplied_contacts_are_valid = _tp_contacts_to_handles (self, n_contacts,
      contacts, &handles);
  g_return_if_fail (supplied_contacts_are_valid);

  result = g_simple_async_result_new ((GObject *) self, callback, user_data,
      tp_connection_block_contacts_async);

  tp_cli_connection_interface_contact_blocking_call_block_contacts (self, -1,
      handles, report_abusive, generic_callback, result, g_object_unref, NULL);
  g_array_unref (handles);
}

/**
 * tp_connection_block_contacts_finish:
 * @self: a #TpConnection
 * @result: a #GAsyncResult
 * @error: a #GError to fill
 *
 * Finishes tp_connection_block_contacts_async()
 *
 * Returns: %TRUE if the operation was successful, otherwise %FALSE.
 *
 * Since: 0.17.0
 */
gboolean
tp_connection_block_contacts_finish (TpConnection *self,
    GAsyncResult *result,
    GError **error)
{
  generic_finish (block_contacts);
}

/**
 * tp_connection_unblock_contacts_async:
 * @self: a #TpConnection
 * @n_contacts: the number of contacts in @contacts (must be at least 1)
 * @contacts: (array length=n_contacts): An array of #TpContact objects to
 *  block
 * @callback: a callback to call when the operation finishes
 * @user_data: data to pass to @callback
 *
 * Direct the server to unblock @contacts.
 *
 * Since: 0.17.0
 */
void
tp_connection_unblock_contacts_async (TpConnection *self,
    guint n_contacts,
    TpContact * const *contacts,
    GAsyncReadyCallback callback,
    gpointer user_data)
{
  GSimpleAsyncResult *result;
  GArray *handles;
  gboolean supplied_contacts_are_valid;

  g_return_if_fail (TP_IS_CONNECTION (self));
  g_return_if_fail (n_contacts > 0);

  supplied_contacts_are_valid = _tp_contacts_to_handles (self, n_contacts,
      contacts, &handles);
  g_return_if_fail (supplied_contacts_are_valid);

  result = g_simple_async_result_new ((GObject *) self, callback, user_data,
      tp_connection_unblock_contacts_async);

  tp_cli_connection_interface_contact_blocking_call_unblock_contacts (self, -1,
      handles, generic_callback, result, g_object_unref, NULL);
  g_array_unref (handles);
}

/**
 * tp_connection_unblock_contacts_finish:
 * @self: a #TpConnection
 * @result: a #GAsyncResult
 * @error: a #GError to fill
 *
 * Finishes tp_connection_unblock_contacts_async()
 *
 * Returns: %TRUE if the operation was successful, otherwise %FALSE.
 *
 * Since: 0.17.0
 */
gboolean
tp_connection_unblock_contacts_finish (TpConnection *self,
    GAsyncResult *result,
    GError **error)
{
  generic_finish (unblock_contacts);
}

/**
 * TP_CONNECTION_FEATURE_CONTACT_BLOCKING:
 *
 * Expands to a call to a function that returns a #GQuark representing the
 * "contact-blocking" feature.
 *
 * When this feature is prepared, #TpConnection:blocked-contacts will contain an
 * up-to-date list of #TpContact<!-- -->s the user has blocked, and
 * #TpConnection:can-report-abusive will indicate whether abusive contacts can
 * be reported to the server administrator.
 *
 * One can ask for a feature to be prepared using the
 * tp_proxy_prepare_async() function, and waiting for it to callback.
 *
 * Since: 0.17.0
 */

GQuark
tp_connection_get_feature_quark_contact_blocking (void)
{
  return g_quark_from_static_string ("tp-connection-feature-contact-blocking");
}

typedef struct
{
  /* TpHandle -> (const gchar *) identifier */
  GHashTable *added;
  /* TpHandle -> (const gchar *) identifier */
  GHashTable *removed;

  /* array of reffed TpContact */
  GPtrArray *added_contacts;
  /* array of reffed TpContact */
  GPtrArray *removed_contacts;

  GSimpleAsyncResult *result;
} BlockedChangedItem;

static BlockedChangedItem *
blocked_changed_item_new (TpConnection *conn,
    GHashTable *added,
    GHashTable *removed,
    GSimpleAsyncResult *result)
{
  BlockedChangedItem *item = g_slice_new0 (BlockedChangedItem);

  item->added = g_hash_table_ref (added);

  if (removed != NULL)
    item->removed = g_hash_table_ref (removed);
  else
    item->removed = g_hash_table_new (NULL, NULL);

  item->added_contacts = g_ptr_array_new_with_free_func (g_object_unref);
  item->removed_contacts = g_ptr_array_new_with_free_func (g_object_unref);

  if (result != NULL)
    item->result = g_object_ref (result);

  return item;
}

static void
blocked_changed_item_free (BlockedChangedItem *item)
{
  g_hash_table_unref (item->added);
  g_hash_table_unref (item->removed);
  g_ptr_array_unref (item->added_contacts);
  g_ptr_array_unref (item->removed_contacts);
  g_clear_object (&item->result);

  g_slice_free (BlockedChangedItem, item);
}

static void process_queued_blocked_changed (TpConnection *self);

void
_tp_connection_set_contact_blocked (TpConnection *self,
    TpContact *contact)
{
  gboolean blocked;

  blocked = tp_g_ptr_array_contains (self->priv->blocked_contacts,
      contact);

  _tp_contact_set_is_blocked (contact, blocked);
}

static void
blocked_changed_head_ready (TpConnection *self)
{
  BlockedChangedItem *item;

  item = g_queue_pop_head (self->priv->blocked_changed_queue);

  if (item->result != NULL)
    {
      /* Finish preparing TP_CONNECTION_FEATURE_CONTACT_BLOCKING; we can
       * prepare TP_CONTACT_FEATURE_CONTACT_BLOCKING on all contacts as we
       * have now the list of blocked contacts. */
      GHashTableIter iter;
      gpointer contact;

      g_hash_table_iter_init (&iter, self->priv->contacts);
      while (g_hash_table_iter_next (&iter, NULL, &contact))
        {
          _tp_connection_set_contact_blocked (self, contact);
        }

      g_simple_async_result_complete (item->result);
    }

  blocked_changed_item_free (item);
  process_queued_blocked_changed (self);
}

static void
blocked_contacts_upgraded_cb (GObject *object,
    GAsyncResult *result,
    gpointer user_data)
{
  TpClientFactory *factory = (TpClientFactory *) object;
  TpConnection *self = user_data;
  BlockedChangedItem *item;
  guint i;
  GPtrArray *added, *removed;
  GPtrArray *contacts;
  GError *error = NULL;

  item = g_queue_peek_head (self->priv->blocked_changed_queue);

  if (!tp_client_factory_upgrade_contacts_finish (factory, result, &contacts,
          &error))
    {
      DEBUG ("Error upgrading blocked contacts: %s", error->message);
      g_clear_error (&error);
      goto out;
    }

  added = g_ptr_array_new ();
  removed = g_ptr_array_new_with_free_func (g_object_unref);

  for (i = 0; i < contacts->len; i++)
    {
      TpContact *contact = g_ptr_array_index (contacts, i);
      TpHandle handle;

      handle = tp_contact_get_handle (contact);

      if (g_hash_table_lookup (item->added, GUINT_TO_POINTER (handle)) != NULL)
        {
          DEBUG ("Contact %s is blocked",
              tp_contact_get_identifier (contact));

          g_ptr_array_add (self->priv->blocked_contacts,
              g_object_ref (contact));

          g_ptr_array_add (added, contact);
        }
      else if (g_hash_table_lookup (item->removed,
            GUINT_TO_POINTER (handle)) != NULL)
        {
          DEBUG ("Contact %s is no longer blocked",
              tp_contact_get_identifier (contact));

          /* Ref the contact as removing it from blocked_contacts may drop its
           * last ref. */
          g_ptr_array_add (removed, g_object_ref (contact));

          g_ptr_array_remove (self->priv->blocked_contacts, contact);
        }
      else
        {
          g_assert_not_reached ();
        }
    }

  g_object_notify (G_OBJECT (self), "blocked-contacts");

  g_signal_emit_by_name (self, "blocked-contacts-changed", added, removed);

  g_ptr_array_unref (added);
  g_ptr_array_unref (removed);
  g_ptr_array_unref (contacts);

out:
  blocked_changed_head_ready (self);
}

static void
process_queued_blocked_changed (TpConnection *self)
{
  BlockedChangedItem *item;
  GHashTableIter iter;
  gpointer key, value;
  GPtrArray *contacts;

  item = g_queue_peek_head (self->priv->blocked_changed_queue);
  if (item == NULL)
    return;

  /* contacts will contain the union of item->added_contacts and
   * item->removed_contacts */
  contacts = g_ptr_array_new ();

  g_hash_table_iter_init (&iter, item->added);
  while (g_hash_table_iter_next (&iter, &key, &value))
    {
      TpHandle handle = GPOINTER_TO_UINT (key);
      const gchar *identifier = value;
      TpContact *contact;

      contact = tp_client_factory_ensure_contact (
          tp_proxy_get_factory (self), self, handle, identifier);

      g_ptr_array_add (item->added_contacts, contact);
      g_ptr_array_add (contacts, contact);

      _tp_contact_set_is_blocked (contact, TRUE);
    }

  g_hash_table_iter_init (&iter, item->removed);
  while (g_hash_table_iter_next (&iter, &key, &value))
    {
      TpHandle handle = GPOINTER_TO_UINT (key);
      const gchar *identifier = value;
      TpContact *contact;

      contact = tp_client_factory_ensure_contact (
          tp_proxy_get_factory (self), self, handle, identifier);

      g_ptr_array_add (item->removed_contacts, contact);
      g_ptr_array_add (contacts, contact);

      _tp_contact_set_is_blocked (contact, FALSE);
    }

  if (contacts->len == 0)
    {
      blocked_changed_head_ready (self);
      g_ptr_array_unref (contacts);
      return;
    }

  tp_client_factory_upgrade_contacts_async (tp_proxy_get_factory (self),
      self, contacts->len, (TpContact **) contacts->pdata,
      blocked_contacts_upgraded_cb, self);

  g_ptr_array_unref (contacts);
}

static void
add_to_blocked_changed_queue (TpConnection *self,
    GHashTable *added,
    GHashTable *removed,
    GSimpleAsyncResult *result)
{
  BlockedChangedItem *item;

  item = blocked_changed_item_new (self, added, removed, result);
  g_queue_push_tail (self->priv->blocked_changed_queue, item);

  if (self->priv->blocked_changed_queue->length == 1)
    process_queued_blocked_changed (self);
}

static void
request_blocked_contacts_cb (TpConnection *self,
    GHashTable *contacts,
    const GError *error,
    gpointer user_data,
    GObject *weak_object)
{
  GSimpleAsyncResult *result = user_data;

  self->priv->blocked_contacts_fetched = TRUE;

  if (error != NULL)
    {
      DEBUG ("Error calling RequestBlockedContacts: %s", error->message);
      g_simple_async_result_set_from_error (result, error);
      g_simple_async_result_complete (result);
      return;
    }

  /* We are not supposed to add items to this queue until the blocked contacts
   * have been fetched. */
  g_assert_cmpuint (self->priv->blocked_changed_queue->length, ==, 0);

  add_to_blocked_changed_queue (self, contacts, NULL, result);
}

static void
prepare_contact_blocking_cb (TpProxy *proxy,
    GHashTable *properties,
    const GError *error,
    gpointer user_data,
    GObject *weak_object)
{
  TpConnection *self = (TpConnection *) proxy;
  GSimpleAsyncResult *result = user_data;
  gboolean valid;

  if (error != NULL)
    {
      DEBUG ("Error preparing ContactBlocking properties: %s", error->message);
    }
  else
    {
      self->priv->contact_blocking_capabilities = tp_asv_get_uint32 (properties,
          "ContactBlockingCapabilities", &valid);
      if (!valid)
        {
          DEBUG ("Connection %s doesn't have ContactBlockingCapabilities "
              "property", tp_proxy_get_object_path (self));
        }
    }

  tp_cli_connection_interface_contact_blocking_call_request_blocked_contacts (
      self, -1, request_blocked_contacts_cb, g_object_ref (result),
      g_object_unref, G_OBJECT (self));
}

static void
blocked_contacts_changed_cb (TpConnection *self,
    GHashTable *blocked,
    GHashTable *unblocked,
    gpointer user_data,
    GObject *weak_object)
{
  if (!self->priv->blocked_contacts_fetched)
    return;

  add_to_blocked_changed_queue (self, blocked, unblocked, NULL);
}

void
_tp_connection_prepare_contact_blocking_async (TpProxy *proxy,
    const TpProxyFeature *feature,
    GAsyncReadyCallback callback,
    gpointer user_data)
{
  TpConnection *self = (TpConnection *) proxy;
  GSimpleAsyncResult *result;
  GError *error = NULL;

  result = g_simple_async_result_new ((GObject *) self, callback, user_data,
      _tp_connection_prepare_contact_blocking_async);

  tp_cli_dbus_properties_call_get_all (self, -1,
      TP_IFACE_CONNECTION_INTERFACE_CONTACT_BLOCKING,
      prepare_contact_blocking_cb, result, g_object_unref, NULL);

  if (tp_cli_connection_interface_contact_blocking_connect_to_blocked_contacts_changed (self,
        blocked_contacts_changed_cb, NULL, NULL, NULL, &error) == NULL)
    {
      DEBUG ("Failed to connect to BlockedContactsChanged: %s", error->message);
      g_error_free (error);
    }
}

/**
 * tp_connection_can_report_abusive:
 * @self: a #TpConnection
 *
 * <!-- -->
 *
 * Returns: the value of #TpConnection:can-report-abusive
 *
 * Since: 0.17.0
 */
gboolean
tp_connection_can_report_abusive (TpConnection *self)
{
  return (self->priv->contact_blocking_capabilities &
    TP_CONTACT_BLOCKING_CAPABILITY_CAN_REPORT_ABUSIVE) != 0;
}

/**
 * tp_connection_get_blocked_contacts:
 * @self: a #TpConnection
 *
 * <!-- -->
 *
 * Returns: (transfer none) (element-type TelepathyGLib.Contact): the value of
 * #TpConnection:blocked-contacts
 *
 * Since: 0.17.0
 */
GPtrArray *
tp_connection_get_blocked_contacts (TpConnection *self)
{
  return self->priv->blocked_contacts;
}

void
_tp_connection_blocked_changed_queue_free (GQueue *queue)
{
  g_queue_foreach (queue, (GFunc) blocked_changed_item_free, NULL);
  g_queue_free (queue);
}

/**
 * TP_CONNECTION_FEATURE_CONTACT_LIST_PROPERTIES:
 *
 * Expands to a call to a function that returns a #GQuark representing the
 * "contact-list-properties" feature.
 *
 * When this feature is prepared, the contact list properties of the Connection
 * has been retrieved.
 * This feature will fail to prepare when using obsolete Telepathy connection
 * managers which do not implement the ContactList interface.
 *
 * One can ask for a feature to be prepared using the
 * tp_proxy_prepare_async() function, and waiting for it to callback.
 *
 * Since: 0.17.0
 */
GQuark
tp_connection_get_feature_quark_contact_list_properties (void)
{
  return g_quark_from_static_string (
      "tp-connection-feature-contact-list-properties");
}<|MERGE_RESOLUTION|>--- conflicted
+++ resolved
@@ -301,24 +301,7 @@
   DEBUG ("CM has the roster for connection %s, fetch it now.",
       tp_proxy_get_object_path (self));
 
-<<<<<<< HEAD
-  /* Pre-empt _tp_contacts_bind_to_signals, which assumes that Contacts
-   * is present and works correctly */
-  if (!tp_proxy_has_interface_by_id (self,
-        TP_IFACE_QUARK_CONNECTION_INTERFACE_CONTACTS))
-    {
-      GError error = { TP_DBUS_ERRORS, TP_DBUS_ERROR_NO_INTERFACE,
-          "Obsolete CM does not have the Contacts interface" };
-
-      got_contact_list_attributes_cb (self, NULL, &error, NULL,
-          (GObject *) result);
-      return;
-    }
-
   tp_cli_connection_interface_contact_list_connect_to_contacts_changed (
-=======
-  tp_cli_connection_interface_contact_list_connect_to_contacts_changed_with_id (
->>>>>>> aa7b5e8d
       self, contacts_changed_cb, NULL, NULL, NULL, NULL);
 
   features = tp_client_factory_dup_contact_features (
