--- conflicted
+++ resolved
@@ -140,11 +140,11 @@
     GAsyncResult *result,
     gpointer user_data)
 {
-  TpSimpleClientFactory *factory = (TpSimpleClientFactory *) object;
+  TpClientFactory *factory = (TpClientFactory *) object;
   TpConnection *self = user_data;
   GError *error = NULL;
 
-  if (!tp_simple_client_factory_upgrade_contacts_finish (factory, result, NULL,
+  if (!tp_client_factory_upgrade_contacts_finish (factory, result, NULL,
           &error))
     {
       DEBUG ("Error upgrading new roster contacts: %s", error->message);
@@ -190,21 +190,9 @@
       return;
     }
 
-<<<<<<< HEAD
-  features = tp_client_factory_dup_contact_features (
-      tp_proxy_get_factory (self), self);
-
-  tp_connection_upgrade_contacts_async (self,
-      item->new_contacts->len, (TpContact **) item->new_contacts->pdata,
-      (const GQuark *) features->data,
-      new_contacts_upgraded_cb, NULL);
-
-  g_array_unref (features);
-=======
-  tp_simple_client_factory_upgrade_contacts_async (tp_proxy_get_factory (self),
+  tp_client_factory_upgrade_contacts_async (tp_proxy_get_factory (self),
       self, item->new_contacts->len, (TpContact **) item->new_contacts->pdata,
       new_contacts_upgraded_cb, self);
->>>>>>> 5783bcb8
 }
 
 static void
@@ -1682,7 +1670,7 @@
     GAsyncResult *result,
     gpointer user_data)
 {
-  TpSimpleClientFactory *factory = (TpSimpleClientFactory *) object;
+  TpClientFactory *factory = (TpClientFactory *) object;
   TpConnection *self = user_data;
   BlockedChangedItem *item;
   guint i;
@@ -1692,8 +1680,8 @@
 
   item = g_queue_peek_head (self->priv->blocked_changed_queue);
 
-  if (!tp_simple_client_factory_upgrade_contacts_finish (factory, result,
-          &contacts, &error))
+  if (!tp_client_factory_upgrade_contacts_finish (factory, result, &contacts,
+          &error))
     {
       DEBUG ("Error upgrading blocked contacts: %s", error->message);
       g_clear_error (&error);
@@ -1805,19 +1793,9 @@
       return;
     }
 
-<<<<<<< HEAD
-  features = tp_client_factory_dup_contact_features (
-      tp_proxy_get_factory (self), self);
-
-  tp_connection_upgrade_contacts_async (self,
-      contacts->len, (TpContact **) contacts->pdata,
-      (const GQuark *) features->data,
-      blocked_contacts_upgraded_cb, NULL);
-=======
-  tp_simple_client_factory_upgrade_contacts_async (tp_proxy_get_factory (self),
+  tp_client_factory_upgrade_contacts_async (tp_proxy_get_factory (self),
       self, contacts->len, (TpContact **) contacts->pdata,
       blocked_contacts_upgraded_cb, self);
->>>>>>> 5783bcb8
 
   g_ptr_array_unref (contacts);
 }
