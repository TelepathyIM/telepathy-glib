/*
 * <telepathy-glib/errors.h> - Header for Telepathy error types
 * Copyright (C) 2005-2009 Collabora Ltd.
 * Copyright (C) 2005-2009 Nokia Corporation
 *
 * This library is free software; you can redistribute it and/or
 * modify it under the terms of the GNU Lesser General Public
 * License as published by the Free Software Foundation; either
 * version 2.1 of the License, or (at your option) any later version.
 *
 * This library is distributed in the hope that it will be useful,
 * but WITHOUT ANY WARRANTY; without even the implied warranty of
 * MERCHANTABILITY or FITNESS FOR A PARTICULAR PURPOSE.  See the GNU
 * Lesser General Public License for more details.
 *
 * You should have received a copy of the GNU Lesser General Public
 * License along with this library; if not, write to the Free Software
 * Foundation, Inc., 51 Franklin St, Fifth Floor, Boston, MA  02110-1301  USA
 */

#ifndef __TP_ERRORS_H__
#define __TP_ERRORS_H__

#include <glib-object.h>

#include <telepathy-glib/defs.h>

#include <telepathy-glib/_gen/error-str.h>
#include <telepathy-glib/_gen/genums.h>

G_BEGIN_DECLS

<<<<<<< HEAD
=======
#ifndef TP_DISABLE_DEPRECATED
_TP_DEPRECATED_FOR (TP_ERROR)
GQuark tp_errors_quark (void);

/* this is deliberately the old one, so that it expands to a call to a
 * deprecated function, so that gcc will warn */
#define TP_ERRORS (tp_errors_quark ())
#endif

>>>>>>> 72514214
GQuark tp_error_quark (void);

#define TP_ERROR_PREFIX "im.telepathy1.Error"

#define TP_ERROR (tp_error_quark ())

void tp_g_set_error_invalid_handle_type (guint type, GError **error);
void tp_g_set_error_unsupported_handle_type (guint type, GError **error);

typedef enum {
    TP_ERROR_NETWORK_ERROR, /*< nick=NetworkError >*/
    TP_ERROR_NOT_IMPLEMENTED, /*< nick=NotImplemented >*/
    TP_ERROR_INVALID_ARGUMENT, /*< nick=InvalidArgument >*/
    TP_ERROR_NOT_AVAILABLE, /*< nick=NotAvailable >*/
    TP_ERROR_PERMISSION_DENIED, /*< nick=PermissionDenied >*/
    TP_ERROR_DISCONNECTED, /*< nick=Disconnected >*/
    TP_ERROR_INVALID_HANDLE, /*< nick=InvalidHandle >*/
    TP_ERROR_CHANNEL_BANNED, /*< nick=Channel.Banned >*/
    TP_ERROR_CHANNEL_FULL, /*< nick=Channel.Full >*/
    TP_ERROR_CHANNEL_INVITE_ONLY, /*< nick=Channel.InviteOnly >*/
    TP_ERROR_NOT_YOURS, /*< nick=NotYours >*/
    TP_ERROR_CANCELLED, /*< nick=Cancelled >*/
    TP_ERROR_AUTHENTICATION_FAILED, /*< nick=AuthenticationFailed >*/
    TP_ERROR_ENCRYPTION_NOT_AVAILABLE, /*< nick=EncryptionNotAvailable >*/
    TP_ERROR_ENCRYPTION_ERROR, /*< nick=EncryptionError >*/
    TP_ERROR_CERT_NOT_PROVIDED, /*< nick=Cert.NotProvided >*/
    TP_ERROR_CERT_UNTRUSTED, /*< nick=Cert.Untrusted >*/
    TP_ERROR_CERT_EXPIRED, /*< nick=Cert.Expired >*/
    TP_ERROR_CERT_NOT_ACTIVATED, /*< nick=Cert.NotActivated >*/
    TP_ERROR_CERT_FINGERPRINT_MISMATCH, /*< nick=Cert.FingerprintMismatch >*/
    TP_ERROR_CERT_HOSTNAME_MISMATCH, /*< nick=Cert.HostnameMismatch >*/
    TP_ERROR_CERT_SELF_SIGNED, /*< nick=Cert.SelfSigned >*/
    TP_ERROR_CERT_INVALID, /*< nick=Cert.Invalid >*/
    TP_ERROR_NOT_CAPABLE, /*< nick=NotCapable >*/
    TP_ERROR_OFFLINE, /*< nick=Offline >*/
    TP_ERROR_CHANNEL_KICKED, /*< nick=Channel.Kicked >*/
    TP_ERROR_BUSY, /*< nick=Busy >*/
    TP_ERROR_NO_ANSWER, /*< nick=NoAnswer >*/
    TP_ERROR_DOES_NOT_EXIST, /*< nick=DoesNotExist >*/
    TP_ERROR_TERMINATED, /*< nick=Terminated >*/
    TP_ERROR_CONNECTION_REFUSED, /*< nick=ConnectionRefused >*/
    TP_ERROR_CONNECTION_FAILED, /*< nick=ConnectionFailed >*/
    TP_ERROR_CONNECTION_LOST, /*< nick=ConnectionLost >*/
    TP_ERROR_ALREADY_CONNECTED, /*< nick=AlreadyConnected >*/
    TP_ERROR_CONNECTION_REPLACED, /*< nick=ConnectionReplaced >*/
    TP_ERROR_REGISTRATION_EXISTS, /*< nick=RegistrationExists >*/
    TP_ERROR_SERVICE_BUSY, /*< nick=ServiceBusy >*/
    TP_ERROR_RESOURCE_UNAVAILABLE, /*< nick=ResourceUnavailable >*/
    TP_ERROR_WOULD_BREAK_ANONYMITY, /*< nick=WouldBreakAnonymity >*/
    TP_ERROR_CERT_REVOKED, /*< nick=Cert.Revoked >*/
    TP_ERROR_CERT_INSECURE, /*< nick=Cert.Insecure >*/
    TP_ERROR_CERT_LIMIT_EXCEEDED, /*< nick=Cert.LimitExceeded >*/
    TP_ERROR_NOT_YET, /*< nick=NotYet >*/
    TP_ERROR_REJECTED, /*< nick=Rejected >*/
    TP_ERROR_PICKED_UP_ELSEWHERE, /*< nick=PickedUpElsewhere >*/
    TP_ERROR_CONFUSED, /*< nick=Confused >*/
    TP_ERROR_SERVICE_CONFUSED, /*< nick=ServiceConfused >*/
    TP_ERROR_EMERGENCY_CALLS_NOT_SUPPORTED, /*< nick=EmergencyCallsNotSupported >*/
    TP_ERROR_SOFTWARE_UPGRADE_REQUIRED, /*< nick=SoftwareUpgradeRequired >*/
    TP_ERROR_INSUFFICIENT_BALANCE, /*< nick=InsufficientBalance >*/
    TP_ERROR_MEDIA_CODECS_INCOMPATIBLE, /*< nick=Media.CodecsIncompatible >*/
    TP_ERROR_MEDIA_UNSUPPORTED_TYPE, /*< nick=Media.UnsupportedType >*/
    TP_ERROR_MEDIA_STREAMING_ERROR, /*< nick=Media.StreamingError >*/
    TP_ERROR_CAPTCHA_NOT_SUPPORTED, /*< nick=CaptchaNotSupported >*/
} TpError;

const gchar *tp_error_get_dbus_name (TpError error);

G_END_DECLS

#endif<|MERGE_RESOLUTION|>--- conflicted
+++ resolved
@@ -30,22 +30,11 @@
 
 G_BEGIN_DECLS
 
-<<<<<<< HEAD
-=======
-#ifndef TP_DISABLE_DEPRECATED
-_TP_DEPRECATED_FOR (TP_ERROR)
-GQuark tp_errors_quark (void);
-
-/* this is deliberately the old one, so that it expands to a call to a
- * deprecated function, so that gcc will warn */
-#define TP_ERRORS (tp_errors_quark ())
-#endif
-
->>>>>>> 72514214
 GQuark tp_error_quark (void);
 
 #define TP_ERROR_PREFIX "im.telepathy1.Error"
 
+#define TP_ERRORS TP_ERROR
 #define TP_ERROR (tp_error_quark ())
 
 void tp_g_set_error_invalid_handle_type (guint type, GError **error);
