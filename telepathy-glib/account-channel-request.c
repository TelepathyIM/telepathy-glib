--- conflicted
+++ resolved
@@ -891,17 +891,9 @@
     GAsyncReadyCallback callback,
     gpointer user_data)
 {
-<<<<<<< HEAD
-  GError *error = NULL;
-  TpChannelDispatcher *cd;
-  GHashTable *hints;
-
-  g_return_if_fail (!self->priv->requested);
-=======
   g_return_val_if_fail (!self->priv->requested, FALSE);
->>>>>>> 7f475bb7
+
   self->priv->requested = TRUE;
-
   self->priv->action_type = action_type;
 
   if (g_cancellable_is_cancelled (cancellable))
@@ -920,11 +912,11 @@
   /* Set TargetHandleType: TP_HANDLE_TYPE_NONE if no TargetHandleType has been
    * defined. */
   if (g_hash_table_lookup (self->priv->request,
-        TP_PROP_CHANNEL_TARGET_HANDLE_TYPE) == NULL)
+        TP_PROP_CHANNEL_TARGET_ENTITY_TYPE) == NULL)
     {
       g_hash_table_insert (self->priv->request,
-          g_strdup (TP_PROP_CHANNEL_TARGET_HANDLE_TYPE),
-          tp_g_value_slice_new_uint (TP_HANDLE_TYPE_NONE));
+          g_strdup (TP_PROP_CHANNEL_TARGET_ENTITY_TYPE),
+          tp_g_value_slice_new_uint (TP_ENTITY_TYPE_NONE));
     }
 
   return TRUE;
@@ -939,6 +931,7 @@
 {
   GError *error = NULL;
   TpChannelDispatcher *cd;
+  GHashTable *hints;
 
   if (!going_to_request (self, ACTION_TYPE_HANDLE, ensure, cancellable,
         callback, user_data))
@@ -1172,247 +1165,6 @@
       tp_account_channel_request_ensure_and_handle_channel_async, error);
 }
 
-<<<<<<< HEAD
-=======
-/* Request and forget API */
-
-static void
-request_channel_async (TpAccountChannelRequest *self,
-    const gchar *preferred_handler,
-    GCancellable *cancellable,
-    GAsyncReadyCallback callback,
-    gpointer user_data,
-    gboolean ensure)
-{
-  TpChannelDispatcher *cd;
-
-  if (!going_to_request (self, ACTION_TYPE_FORGET, ensure, cancellable,
-        callback, user_data))
-    return;
-
-  cd = tp_channel_dispatcher_new (self->priv->dbus);
-
-  if (ensure)
-    {
-      self->priv->result = g_simple_async_result_new (G_OBJECT (self), callback,
-          user_data, tp_account_channel_request_ensure_channel_async);
-
-      if (self->priv->hints == NULL)
-        {
-          tp_cli_channel_dispatcher_call_ensure_channel (cd, -1,
-              tp_proxy_get_object_path (self->priv->account),
-              self->priv->request,
-              self->priv->user_action_time,
-              preferred_handler == NULL ? "" : preferred_handler,
-              acr_request_cb, self, NULL, G_OBJECT (self));
-        }
-      else
-        {
-          tp_cli_channel_dispatcher_call_ensure_channel_with_hints (cd, -1,
-              tp_proxy_get_object_path (self->priv->account),
-              self->priv->request,
-              self->priv->user_action_time,
-              preferred_handler == NULL ? "" : preferred_handler,
-              self->priv->hints,
-              acr_request_cb, self, NULL, G_OBJECT (self));
-        }
-    }
-  else
-    {
-      self->priv->result = g_simple_async_result_new (G_OBJECT (self), callback,
-          user_data, tp_account_channel_request_create_channel_async);
-
-      if (self->priv->hints == NULL)
-        {
-          tp_cli_channel_dispatcher_call_create_channel (cd, -1,
-              tp_proxy_get_object_path (self->priv->account),
-              self->priv->request,
-              self->priv->user_action_time,
-              preferred_handler == NULL ? "" : preferred_handler,
-              acr_request_cb, self, NULL, G_OBJECT (self));
-        }
-      else
-        {
-          tp_cli_channel_dispatcher_call_create_channel_with_hints (cd, -1,
-              tp_proxy_get_object_path (self->priv->account),
-              self->priv->request,
-              self->priv->user_action_time,
-              preferred_handler == NULL ? "" : preferred_handler,
-              self->priv->hints,
-              acr_request_cb, self, NULL, G_OBJECT (self));
-        }
-    }
-
-  g_object_unref (cd);
-}
-
-/**
- * tp_account_channel_request_create_channel_async:
- * @self: a #TpAccountChannelRequest
- * @preferred_handler: Either the well-known bus name (starting with
- * %TP_CLIENT_BUS_NAME_BASE) of the preferred handler for the channel,
- * or %NULL to indicate that any handler would be acceptable.
- * @cancellable: optional #GCancellable object, %NULL to ignore
- * @callback: a callback to call when the request is satisfied
- * @user_data: data to pass to @callback
- *
- * Asynchronously calls CreateChannel on the ChannelDispatcher to create a
- * channel with the properties defined in #TpAccountChannelRequest:request
- * and let the ChannelDispatcher dispatch it to an handler.
- * @callback will be called when the channel has been created and dispatched,
- * or the request has failed.
- * You can then call tp_account_channel_request_create_channel_finish() to
- * get the result of the operation.
- *
- * Since: 0.11.12
- */
-void
-tp_account_channel_request_create_channel_async (
-    TpAccountChannelRequest *self,
-    const gchar *preferred_handler,
-    GCancellable *cancellable,
-    GAsyncReadyCallback callback,
-    gpointer user_data)
-{
-  request_channel_async (self, preferred_handler, cancellable, callback,
-      user_data, FALSE);
-}
-
-static gboolean
-request_channel_finish (TpAccountChannelRequest *self,
-    GAsyncResult *result,
-    gpointer source_tag,
-    GError **error)
-{
-  _tp_implement_finish_void (self, source_tag);
-}
-
-/**
- * tp_account_channel_request_create_channel_finish:
- * @self: a #TpAccountChannelRequest
- * @result: a #GAsyncResult
- * @error: a #GError to fill
- *
- * Finishes an async channel creation started using
- * tp_account_channel_request_create_channel_async().
- *
- * Returns: %TRUE if the channel was successfully created and dispatched,
- * otherwise %FALSE.
- *
- * Since: 0.11.12
- */
-gboolean
-tp_account_channel_request_create_channel_finish (
-    TpAccountChannelRequest *self,
-    GAsyncResult *result,
-    GError **error)
-{
-  return request_channel_finish (self, result,
-      tp_account_channel_request_create_channel_async, error);
-}
-
-/**
- * tp_account_channel_request_ensure_channel_async:
- * @self: a #TpAccountChannelRequest
- * @preferred_handler: Either the well-known bus name (starting with
- * %TP_CLIENT_BUS_NAME_BASE) of the preferred handler for the channel,
- * or %NULL to indicate that any handler would be acceptable.
- * @cancellable: optional #GCancellable object, %NULL to ignore
- * @callback: a callback to call when the request is satisfied
- * @user_data: data to pass to @callback
- *
- * Asynchronously calls EnsureChannel on the ChannelDispatcher to create a
- * channel with the properties defined in #TpAccountChannelRequest:request
- * and let the ChannelDispatcher dispatch it to an handler.
- *
- * If a suitable channel already existed, its handler will be notified that
- * the channel was requested again (for instance with
- * #TpAccountChannelRequest::re-handled, #TpBaseClientClassHandleChannelsImpl
- * or #TpSimpleHandler:callback, if it is implemented using Telepathy-GLib),
- * so that it can re-present the window to the user, for example.
- * Otherwise, a new channel will be created and dispatched to a handler.
- *
- * @callback will be called when an existing channel's handler has been
- * notified, a new channel has been created and dispatched, or the request
- * has failed.
- * You can then call tp_account_channel_request_ensure_channel_finish() to
- * get the result of the operation.
- *
- * Since: 0.11.12
- */
-void
-tp_account_channel_request_ensure_channel_async (
-    TpAccountChannelRequest *self,
-    const gchar *preferred_handler,
-    GCancellable *cancellable,
-    GAsyncReadyCallback callback,
-    gpointer user_data)
-{
-  request_channel_async (self, preferred_handler, cancellable, callback,
-      user_data, TRUE);
-}
-
-/**
- * tp_account_channel_request_ensure_channel_finish:
- * @self: a #TpAccountChannelRequest
- * @result: a #GAsyncResult
- * @error: a #GError to fill
- *
- * Finishes an async channel creation started using
- * tp_account_channel_request_ensure_channel_async().
- *
- * Returns: %TRUE if the channel was successfully ensured and (re-)dispatched,
- * otherwise %FALSE.
- *
- * Since: 0.11.12
- */
-gboolean
-tp_account_channel_request_ensure_channel_finish (
-    TpAccountChannelRequest *self,
-    GAsyncResult *result,
-    GError **error)
-{
-  return request_channel_finish (self, result,
-      tp_account_channel_request_ensure_channel_async, error);
-}
-
-/**
- * tp_account_channel_request_set_channel_factory:
- * @self: a #TpAccountChannelRequest
- * @factory: a #TpClientChannelFactory
- *
- * Set @factory as the #TpClientChannelFactory that will be used to
- * create the channel requested by @self.
- * By default #TpAutomaticProxyFactory is used.
- *
- * This function can't be called once @self has been used to request a
- * channel.
- *
- * Since: 0.13.2
- * Deprecated: since 0.15.5. The factory is taken from
- *  #TpAccountChannelRequest:account.
- */
-void
-tp_account_channel_request_set_channel_factory (TpAccountChannelRequest *self,
-    TpClientChannelFactory *factory)
-{
-  _tp_account_channel_request_set_channel_factory (self, factory);
-}
-
-void
-_tp_account_channel_request_set_channel_factory (TpAccountChannelRequest *self,
-    TpClientChannelFactory *factory)
-{
-  g_return_if_fail (!self->priv->requested);
-
-  tp_clear_object (&self->priv->factory);
-
-  if (factory != NULL)
-    self->priv->factory = g_object_ref (factory);
-}
-
-
->>>>>>> 7f475bb7
 /**
  * tp_account_channel_request_get_channel_request:
  * @self: a #TpAccountChannelRequest
@@ -2277,11 +2029,11 @@
   g_return_if_fail (hash_type < TP_NUM_FILE_HASH_TYPES);
 
   g_hash_table_insert (self->priv->request,
-      g_strdup (TP_PROP_CHANNEL_TYPE_FILE_TRANSFER_CONTENT_HASH_TYPE),
+      g_strdup (TP_PROP_CHANNEL_TYPE_FILE_TRANSFER1_CONTENT_HASH_TYPE),
       tp_g_value_slice_new_uint (hash_type));
 
   g_hash_table_insert (self->priv->request,
-      g_strdup (TP_PROP_CHANNEL_TYPE_FILE_TRANSFER_CONTENT_HASH),
+      g_strdup (TP_PROP_CHANNEL_TYPE_FILE_TRANSFER1_CONTENT_HASH),
       tp_g_value_slice_new_string (hash));
 }
 
@@ -2316,24 +2068,23 @@
     gint64 user_action_time)
 {
   TpAccountChannelRequest *self;
-  GHashTable *request;
+  GVariantDict dict;
 
   g_return_val_if_fail (TP_IS_ACCOUNT (account), NULL);
   g_return_val_if_fail (!tp_str_empty (service), NULL);
 
-  request = tp_asv_new (
-      TP_PROP_CHANNEL_CHANNEL_TYPE, G_TYPE_STRING,
-          TP_IFACE_CHANNEL_TYPE_STREAM_TUBE,
-      TP_PROP_CHANNEL_TYPE_STREAM_TUBE_SERVICE, G_TYPE_STRING, service,
-      NULL);
+  g_variant_dict_init (&dict, NULL);
+  g_variant_dict_insert (&dict, TP_PROP_CHANNEL_CHANNEL_TYPE, "s",
+      TP_IFACE_CHANNEL_TYPE_STREAM_TUBE1);
+  g_variant_dict_insert (&dict, TP_PROP_CHANNEL_TYPE_STREAM_TUBE1_SERVICE,
+      "s", service);
 
   self = g_object_new (TP_TYPE_ACCOUNT_CHANNEL_REQUEST,
       "account", account,
-      "request", request,
+      "request", g_variant_dict_end (&dict),
       "user-action-time", user_action_time,
       NULL);
 
-  g_hash_table_unref (request);
   return self;
 }
 
@@ -2365,24 +2116,23 @@
     gint64 user_action_time)
 {
   TpAccountChannelRequest *self;
-  GHashTable *request;
+  GVariantDict dict;
 
   g_return_val_if_fail (TP_IS_ACCOUNT (account), NULL);
   g_return_val_if_fail (!tp_str_empty (service_name), NULL);
 
-  request = tp_asv_new (
-      TP_PROP_CHANNEL_CHANNEL_TYPE, G_TYPE_STRING,
-          TP_IFACE_CHANNEL_TYPE_DBUS_TUBE,
-      TP_PROP_CHANNEL_TYPE_DBUS_TUBE_SERVICE_NAME, G_TYPE_STRING, service_name,
-      NULL);
+  g_variant_dict_init (&dict, NULL);
+  g_variant_dict_insert (&dict, TP_PROP_CHANNEL_CHANNEL_TYPE, "s",
+      TP_IFACE_CHANNEL_TYPE_DBUS_TUBE1);
+  g_variant_dict_insert (&dict, TP_PROP_CHANNEL_TYPE_DBUS_TUBE1_SERVICE_NAME,
+      "s", service_name);
 
   self = g_object_new (TP_TYPE_ACCOUNT_CHANNEL_REQUEST,
       "account", account,
-      "request", request,
+      "request", g_variant_dict_end (&dict),
       "user-action-time", user_action_time,
       NULL);
 
-  g_hash_table_unref (request);
   return self;
 }
 
@@ -2407,7 +2157,7 @@
   g_return_if_fail (!self->priv->requested);
 
   g_hash_table_insert (self->priv->request,
-      g_strdup (TP_PROP_CHANNEL_INTERFACE_SMS_SMS_CHANNEL),
+      g_strdup (TP_PROP_CHANNEL_INTERFACE_SMS1_SMS_CHANNEL),
       tp_g_value_slice_new_boolean (is_sms_channel));
 }
 
@@ -2440,7 +2190,7 @@
     g_ptr_array_add (chans, (gpointer) channels[i]);
 
   g_hash_table_insert (self->priv->request,
-      g_strdup (TP_PROP_CHANNEL_INTERFACE_CONFERENCE_INITIAL_CHANNELS),
+      g_strdup (TP_PROP_CHANNEL_INTERFACE_CONFERENCE1_INITIAL_CHANNELS),
       tp_g_value_slice_new_boxed (TP_ARRAY_TYPE_OBJECT_PATH_LIST, chans));
 
   g_ptr_array_unref (chans);
@@ -2469,7 +2219,7 @@
   g_return_if_fail (!self->priv->requested);
 
   g_hash_table_insert (self->priv->request,
-      g_strdup (TP_PROP_CHANNEL_INTERFACE_CONFERENCE_INITIAL_INVITEE_IDS),
+      g_strdup (TP_PROP_CHANNEL_INTERFACE_CONFERENCE1_INITIAL_INVITEE_IDS),
       tp_g_value_slice_new_boxed (G_TYPE_STRV, ids));
 }
 
